/*
 * Copyright (c) Meta Platforms, Inc. and affiliates.
 * All rights reserved.
 *
 * This source code is licensed under the BSD-style license found in the
 * LICENSE file in the root directory of this source tree.
 */

#include <executorch/devtools/etdump/etdump_flatcc.h>

#include <cstring>

#include <executorch/devtools/etdump/buffer_data_sink.h>
#include <executorch/devtools/etdump/emitter.h>
#include <executorch/devtools/etdump/etdump_schema_flatcc_builder.h>
#include <executorch/devtools/etdump/etdump_schema_flatcc_reader.h>
#include <executorch/devtools/etdump/utils.h>
#include <executorch/runtime/core/exec_aten/exec_aten.h>
#include <executorch/runtime/core/exec_aten/util/scalar_type_util.h>
#include <executorch/runtime/platform/assert.h>

#include <flatcc/flatcc_types.h>

using ::executorch::aten::Tensor;
using ::executorch::runtime::AllocatorID;
using ::executorch::runtime::ArrayRef;
using ::executorch::runtime::ChainID;
using ::executorch::runtime::DebugHandle;
using ::executorch::runtime::DelegateDebugIdType;
using ::executorch::runtime::EValue;
using ::executorch::runtime::EventTracerEntry;
using ::executorch::runtime::LoggedEValueType;
using ::executorch::runtime::Result;
using ::executorch::runtime::Span;
using ::executorch::runtime::Tag;

namespace executorch {
namespace etdump {

namespace {

executorch_flatbuffer_ScalarType_enum_t get_flatbuffer_scalar_type(
    executorch::aten::ScalarType tensor_scalar_type) {
  switch (tensor_scalar_type) {
    case executorch::aten::ScalarType::Byte:
      return executorch_flatbuffer_ScalarType_BYTE;
    case executorch::aten::ScalarType::Char:
      return executorch_flatbuffer_ScalarType_CHAR;
    case executorch::aten::ScalarType::Short:
      return executorch_flatbuffer_ScalarType_SHORT;
    case executorch::aten::ScalarType::Float:
      return executorch_flatbuffer_ScalarType_FLOAT;
    case executorch::aten::ScalarType::Int:
      return executorch_flatbuffer_ScalarType_INT;
    case executorch::aten::ScalarType::Long:
      return executorch_flatbuffer_ScalarType_LONG;
    case executorch::aten::ScalarType::Double:
      return executorch_flatbuffer_ScalarType_DOUBLE;
    case executorch::aten::ScalarType::Bool:
      return executorch_flatbuffer_ScalarType_BOOL;
    case executorch::aten::ScalarType::Bits16:
      return executorch_flatbuffer_ScalarType_BITS16;
    case executorch::aten::ScalarType::UInt16:
      return executorch_flatbuffer_ScalarType_UINT16;
    default:
      ET_CHECK_MSG(
          0,
          "This ScalarType = %hhd is not yet supported in ETDump",
          static_cast<char>(tensor_scalar_type));
  }
}

etdump_Tensor_ref_t add_tensor_entry(
    flatcc_builder_t* builder_,
    const executorch::aten::Tensor& tensor,
    long offset) {
  etdump_Tensor_start(builder_);

  etdump_Tensor_scalar_type_add(
      builder_, get_flatbuffer_scalar_type(tensor.scalar_type()));
  etdump_Tensor_sizes_start(builder_);

  for (auto dim : tensor.sizes()) {
    int64_t cast_dim = static_cast<int64_t>(dim);
    etdump_Tensor_sizes_push(builder_, &cast_dim);
  }
  etdump_Tensor_sizes_end(builder_);

  etdump_Tensor_strides_start(builder_);
  for (auto dim : tensor.strides()) {
    int64_t cast_dim = static_cast<int64_t>(dim);
    etdump_Tensor_strides_push(builder_, &cast_dim);
  }
  etdump_Tensor_strides_end(builder_);
  etdump_Tensor_offset_add(builder_, offset);

  return etdump_Tensor_end(builder_);
}

} // namespace

// Constructor implementation
ETDumpGen::ETDumpGen(Span<uint8_t> buffer) {
  constexpr size_t max_alloc_buf_size = 128 * 1024;

  // Initialize the flatcc builder_ using the buffer and buffer size.

  if (buffer.data() != nullptr) {
    builder_ =
        (struct flatcc_builder*)internal::align_pointer(buffer.data(), 64);
    uintptr_t buffer_with_builder = (uintptr_t)internal::align_pointer(
        builder_ + sizeof(struct flatcc_builder), 64);
    size_t builder_size =
        (size_t)(buffer_with_builder - (uintptr_t)buffer.data());
    size_t min_buf_size = max_alloc_buf_size + builder_size;
    ET_CHECK_MSG(
        buffer.size() > min_buf_size,
        "Static buffer size provided to ETDumpGen is %zu, which is less than or equal to the minimum size of %zu",
        buffer.size(),
        min_buf_size);
    size_t buffer_size = buffer.size() - builder_size;
    alloc_.set_buffer(
        (uint8_t*)buffer_with_builder,
        buffer_size,
        (size_t)((buffer_size / 4 > max_alloc_buf_size) ? max_alloc_buf_size
                                                        : buffer_size / 4));
    internal::etdump_flatcc_custom_init(builder_, &alloc_);
  } else {
    builder_ = (struct flatcc_builder*)malloc(sizeof(struct flatcc_builder));
    ET_CHECK_MSG(
        builder_ != nullptr, "Failed to allocate memory for flatcc builder_.");
    flatcc_builder_init(builder_);
  }
  reset();
}

ETDumpGen::~ETDumpGen() {
  flatcc_builder_clear(builder_);
  if (!is_static_etdump()) {
    free(builder_);
  }
}

void ETDumpGen::reset() {
  state_ = State::Init;
  num_blocks_ = 0;
  flatcc_builder_reset(builder_);
  flatbuffers_buffer_start(builder_, etdump_ETDump_file_identifier);
  etdump_ETDump_start_as_root_with_size(builder_);
  etdump_ETDump_version_add(builder_, ETDUMP_VERSION);
  etdump_ETDump_run_data_start(builder_);
  etdump_ETDump_run_data_push_start(builder_);
}

void ETDumpGen::create_event_block(const char* name) {
  if (state_ == State::AddingEvents) {
    etdump_RunData_events_end(builder_);
  } else if (state_ == State::Done) {
    reset();
  }
  if (num_blocks_ > 0) {
    etdump_ETDump_run_data_push_end(builder_);
    etdump_ETDump_run_data_push_start(builder_);
  }
  ++num_blocks_;
  etdump_RunData_name_create_strn(builder_, name, strlen(name));
  if (bundled_input_index_ != -1) {
    etdump_RunData_bundled_input_index_add(builder_, bundled_input_index_);
  }
  state_ = State::BlockCreated;
}

int64_t ETDumpGen::create_string_entry(const char* name) {
  return flatbuffers_string_create_str(builder_, name);
}

// ETDumpGen has the following possible states, ETDumpGen_Init,
// ETDumpGen_Block_Created, ETDumpGen_Adding_Allocators,
// ETDumpGen_Adding_Events. Right after boot-up the state of ETDump will be
// ETDumpGen_Init. At this point we have an option of adding allocators that
// we want to track. Once we've completed adding the allocators we want to track
// we will close the allocators table and move ETDumpGen to the
// ETDumpGen_Adding_Events state. After this point we can start adding events to
// ETDump as we wish.
// The reason we need to maintain this state machine inside of ETDumpGen is
// because, once a table of one type has been closed and another table of a
// different type is opened after it we cannot open another table of the first
// type again. In this case once we close the allocators table and start pushing
// to the events table we cannot push to the allocators table again.
void ETDumpGen::check_ready_to_add_events() {
  if (state_ != State::AddingEvents) {
    ET_CHECK_MSG(
        (state_ == State::AddingAllocators || state_ == State::BlockCreated),
        "ETDumpGen in an invalid state. Cannot add new events now.");
    if (state_ == State::AddingAllocators) {
      etdump_RunData_allocators_end(builder_);
    }
    etdump_RunData_events_start(builder_);
    state_ = State::AddingEvents;
  }
}

EventTracerEntry ETDumpGen::start_profiling(
    const char* name,
    ChainID chain_id,
    DebugHandle debug_handle) {
  EventTracerEntry prof_entry;
  prof_entry.event_id = name != nullptr ? create_string_entry(name) : -1;
  prof_entry.delegate_event_id_type = DelegateDebugIdType::kNone;

  if (chain_id == -1) {
    prof_entry.chain_id = chain_id_;
    prof_entry.debug_handle = debug_handle_;
  } else {
    prof_entry.chain_id = chain_id;
    prof_entry.debug_handle = debug_handle;
  }
  prof_entry.start_time = et_pal_current_ticks();
  return prof_entry;
}

// TODO: Update all occurrences of the ProfileEvent calls once the
// EventTracerEntry struct is updated.
EventTracerEntry ETDumpGen::start_profiling_delegate(
    const char* name,
    DebugHandle delegate_debug_index) {
  ET_CHECK_MSG(
      (name == nullptr) ^ (delegate_debug_index == -1),
      "Only name or delegate_debug_index can be valid. Check DelegateMappingBuilder documentation for more details.");
  check_ready_to_add_events();
  EventTracerEntry prof_entry;
  DelegateDebugIdType delegate_event_id_type =
      name == nullptr ? DelegateDebugIdType::kInt : DelegateDebugIdType::kStr;
  prof_entry.delegate_event_id_type = delegate_event_id_type;
  prof_entry.chain_id = chain_id_;
  prof_entry.debug_handle = debug_handle_;
  prof_entry.event_id = delegate_debug_index == static_cast<unsigned int>(-1)
      ? create_string_entry(name)
      : delegate_debug_index;
  prof_entry.start_time = et_pal_current_ticks();
  return prof_entry;
}

void ETDumpGen::end_profiling_delegate(
    EventTracerEntry event_tracer_entry,
    const void* metadata,
    size_t metadata_len) {
  et_timestamp_t end_time = et_pal_current_ticks();
  check_ready_to_add_events();

  // Start building the ProfileEvent entry.
  etdump_ProfileEvent_start(builder_);
  etdump_ProfileEvent_start_time_add(builder_, event_tracer_entry.start_time);
  etdump_ProfileEvent_end_time_add(builder_, end_time);
  etdump_ProfileEvent_chain_index_add(builder_, chain_id_);
  etdump_ProfileEvent_instruction_id_add(builder_, debug_handle_);
  // Delegate debug identifier can either be of a string type or an integer
  // type. If it's a string type then it's a value of type
  // flatbuffers_string_ref_t type, whereas if it's an integer type then we
  // write the integer value directly.
  if (event_tracer_entry.delegate_event_id_type == DelegateDebugIdType::kInt) {
    etdump_ProfileEvent_delegate_debug_id_int_add(
        builder_, event_tracer_entry.event_id);
  } else {
    etdump_ProfileEvent_delegate_debug_id_str_add(
        builder_, event_tracer_entry.event_id);
  }
  flatbuffers_uint8_vec_ref_t vec_ref = flatbuffers_uint8_vec_create_pe(
      builder_, (const uint8_t*)metadata, metadata_len);
  etdump_ProfileEvent_delegate_debug_metadata_add(builder_, vec_ref);
  etdump_ProfileEvent_ref_t id = etdump_ProfileEvent_end(builder_);
  etdump_RunData_events_push_start(builder_);
  etdump_Event_profile_event_add(builder_, id);
  etdump_RunData_events_push_end(builder_);
}

void ETDumpGen::log_profiling_delegate(
    const char* name,
    DebugHandle delegate_debug_index,
    et_timestamp_t start_time,
    et_timestamp_t end_time,
    const void* metadata,
    size_t metadata_len) {
  ET_CHECK_MSG(
      (name == nullptr) ^ (delegate_debug_index == -1),
      "Only name or delegate_debug_index can be valid. Check DelegateMappingBuilder documentation for more details.");
  check_ready_to_add_events();
  int64_t string_id = name != nullptr ? create_string_entry(name) : -1;
  etdump_ProfileEvent_start(builder_);
  etdump_ProfileEvent_start_time_add(builder_, start_time);
  etdump_ProfileEvent_end_time_add(builder_, end_time);
  etdump_ProfileEvent_chain_index_add(builder_, chain_id_);
  etdump_ProfileEvent_instruction_id_add(builder_, debug_handle_);
  if (string_id == -1) {
    etdump_ProfileEvent_delegate_debug_id_int_add(
        builder_, delegate_debug_index);
  } else {
    etdump_ProfileEvent_delegate_debug_id_str_add(builder_, string_id);
  }
  flatbuffers_uint8_vec_ref_t vec_ref = flatbuffers_uint8_vec_create_pe(
      builder_, (const uint8_t*)metadata, metadata_len);
  etdump_ProfileEvent_delegate_debug_metadata_add(builder_, vec_ref);
  etdump_ProfileEvent_ref_t id = etdump_ProfileEvent_end(builder_);
  etdump_RunData_events_push_start(builder_);
  etdump_Event_profile_event_add(builder_, id);
  etdump_RunData_events_push_end(builder_);
}

void ETDumpGen::log_intermediate_output_delegate(
    const char* name,
    DebugHandle delegate_debug_index,
    const Tensor& output) {
  log_intermediate_output_delegate_helper(name, delegate_debug_index, output);
}

void ETDumpGen::log_intermediate_output_delegate(
    const char* name,
    DebugHandle delegate_debug_index,
    const ArrayRef<Tensor> output) {
  log_intermediate_output_delegate_helper(name, delegate_debug_index, output);
}

void ETDumpGen::log_intermediate_output_delegate(
    const char* name,
    DebugHandle delegate_debug_index,
    const int& output) {
  log_intermediate_output_delegate_helper(name, delegate_debug_index, output);
}

void ETDumpGen::log_intermediate_output_delegate(
    const char* name,
    DebugHandle delegate_debug_index,
    const bool& output) {
  log_intermediate_output_delegate_helper(name, delegate_debug_index, output);
}

void ETDumpGen::log_intermediate_output_delegate(
    const char* name,
    DebugHandle delegate_debug_index,
    const double& output) {
  log_intermediate_output_delegate_helper(name, delegate_debug_index, output);
}

template <typename T>
void ETDumpGen::log_intermediate_output_delegate_helper(
    const char* name,
    DebugHandle delegate_debug_index,
    const T& output) {
  ET_CHECK_MSG(
      (name == nullptr) ^ (delegate_debug_index == -1),
      "Only name or delegate_debug_index can be valid. Check DelegateMappingBuilder documentation for more details.");

  ET_CHECK_MSG(
      data_sink_,
      "Must pre-set data sink before logging evalue with set_data_sink() or set_debug_buffer()\n");

  check_ready_to_add_events();
  int64_t string_id = name != nullptr ? create_string_entry(name) : -1;

  etdump_DebugEvent_start(builder_);

  etdump_DebugEvent_chain_index_add(builder_, chain_id_);
  etdump_DebugEvent_instruction_id_add(builder_, debug_handle_);
  if (string_id == -1) {
    etdump_DebugEvent_delegate_debug_id_int_add(builder_, delegate_debug_index);
  } else {
    etdump_DebugEvent_delegate_debug_id_str_add(builder_, string_id);
  }

  // Check the type of `output` then call the corresponding logging functions
  if constexpr (std::is_same<T, Tensor>::value) {
    long offset = write_tensor_or_raise_error(output);
    etdump_Tensor_ref_t tensor_ref = add_tensor_entry(builder_, output, offset);

    etdump_Value_start(builder_);
    etdump_Value_val_add(builder_, etdump_ValueType_Tensor);
    etdump_Value_tensor_add(builder_, tensor_ref);

  } else if constexpr (std::is_same<T, ArrayRef<Tensor>>::value) {
    etdump_Tensor_vec_start(builder_);
    for (size_t i = 0; i < output.size(); ++i) {
      long offset = write_tensor_or_raise_error(output[i]);
      etdump_Tensor_vec_push(
          builder_, add_tensor_entry(builder_, output[i], offset));
    }
    etdump_Tensor_vec_ref_t tensor_vec_ref = etdump_Tensor_vec_end(builder_);
    etdump_TensorList_ref_t tensor_list_ref =
        etdump_TensorList_create(builder_, tensor_vec_ref);

    etdump_Value_start(builder_);
    etdump_Value_val_add(builder_, etdump_ValueType_TensorList);
    etdump_Value_tensor_list_add(builder_, tensor_list_ref);
  } else if constexpr (std::is_same<T, int>::value) {
    auto int_ref = etdump_Int_create(builder_, output);

    etdump_Value_start(builder_);
    etdump_Value_val_add(builder_, etdump_ValueType_Int);
    etdump_Value_int_value_add(builder_, int_ref);
  } else if constexpr (std::is_same<T, double>::value) {
    auto double_ref = etdump_Double_create(builder_, output);

    etdump_Value_start(builder_);
    etdump_Value_double_value_add(builder_, double_ref);
    etdump_Value_val_add(builder_, etdump_ValueType_Double);
  } else if constexpr (std::is_same<T, bool>::value) {
    flatbuffers_bool_t flatbuffer_bool_val =
        output ? FLATBUFFERS_TRUE : FLATBUFFERS_FALSE;
    auto bool_ref = etdump_Bool_create(builder_, flatbuffer_bool_val);

    etdump_Value_start(builder_);
    etdump_Value_bool_value_add(builder_, bool_ref);
    etdump_Value_val_add(builder_, etdump_ValueType_Bool);
  } else {
    ET_CHECK_MSG(0, "Unsupported output type for intermediate logging\n");
  }

  auto value_ref = etdump_Value_end(builder_);
  etdump_DebugEvent_debug_entry_add(builder_, value_ref);

  etdump_DebugEvent_ref_t debug_event = etdump_DebugEvent_end(builder_);

  etdump_RunData_events_push_start(builder_);
  etdump_Event_debug_event_add(builder_, debug_event);
  etdump_RunData_events_push_end(builder_);
}

void ETDumpGen::end_profiling(EventTracerEntry prof_entry) {
  et_timestamp_t end_time = et_pal_current_ticks();
  ET_CHECK_MSG(
      prof_entry.delegate_event_id_type == DelegateDebugIdType::kNone,
      "Delegate events must use end_profiling_delegate to mark the end of a delegate profiling event.");
  check_ready_to_add_events();

  etdump_ProfileEvent_start(builder_);
  etdump_ProfileEvent_start_time_add(builder_, prof_entry.start_time);
  etdump_ProfileEvent_end_time_add(builder_, end_time);
  etdump_ProfileEvent_chain_index_add(builder_, prof_entry.chain_id);
  etdump_ProfileEvent_instruction_id_add(builder_, prof_entry.debug_handle);
  if (prof_entry.event_id != -1) {
    etdump_ProfileEvent_name_add(builder_, prof_entry.event_id);
  }
  etdump_ProfileEvent_ref_t id = etdump_ProfileEvent_end(builder_);
  etdump_RunData_events_push_start(builder_);
  etdump_Event_profile_event_add(builder_, id);
  etdump_RunData_events_push_end(builder_);
}

AllocatorID ETDumpGen::track_allocator(const char* name) {
  ET_CHECK_MSG(
      (state_ == State::BlockCreated || state_ == State::AddingAllocators),
      "Allocators can only be added immediately after a new block is created and before any events are added.");
  if (state_ != State::AddingAllocators) {
    etdump_RunData_allocators_start(builder_);
    state_ = State::AddingAllocators;
  }
  flatbuffers_string_ref_t ref = create_string_entry(name);
  etdump_RunData_allocators_push_create(builder_, ref);
  return etdump_RunData_allocators_reserved_len(builder_);
}

void ETDumpGen::track_allocation(
    AllocatorID allocator_id,
    size_t allocation_size) {
  check_ready_to_add_events();

  etdump_RunData_events_push_start(builder_);
  etdump_Event_allocation_event_create(builder_, allocator_id, allocation_size);
  etdump_RunData_events_push_end(builder_);
}

ETDumpResult ETDumpGen::get_etdump_data() {
  ETDumpResult result;
  if (state_ == State::AddingEvents) {
    etdump_RunData_events_end(builder_);
  } else if (state_ == State::AddingAllocators) {
    etdump_RunData_allocators_end(builder_);
  } else if (state_ == State::Init) {
    result.buf = nullptr;
    result.size = 0;
    return result;
  }
  etdump_ETDump_run_data_push_end(builder_);
  etdump_ETDump_run_data_end(builder_);
  etdump_ETDump_ref_t root = etdump_ETDump_end(builder_);
  flatbuffers_buffer_end(builder_, root);
  if (num_blocks_ == 0) {
    result = {nullptr, 0};
  } else {
    if (alloc_.data) {
      result.buf = alloc_.front_cursor;
      result.size = alloc_.out_size - alloc_.front_left;
    } else {
      result.buf =
          flatcc_builder_finalize_aligned_buffer(builder_, &result.size);
    }
  }
  state_ = State::Done;
  return result;
}

void ETDumpGen::set_debug_buffer(Span<uint8_t> buffer) {
  data_sink_ = std::make_shared<BufferDataSink>(buffer);
}

<<<<<<< HEAD
void ETDumpGen::set_data_sink(std::shared_ptr<DataSinkBase> buffer_data_sink) {
  data_sink_ = buffer_data_sink;
=======
size_t ETDumpGen::copy_tensor_to_debug_buffer(executorch::aten::Tensor tensor) {
  if (tensor.nbytes() == 0) {
    return static_cast<size_t>(-1);
  }
  uint8_t* offset_ptr =
      internal::align_pointer(debug_buffer_.data() + debug_buffer_offset_, 64);
  debug_buffer_offset_ = (offset_ptr - debug_buffer_.data()) + tensor.nbytes();
  ET_CHECK_MSG(
      debug_buffer_offset_ <= debug_buffer_.size(),
      "Ran out of space to store intermediate outputs.");
  memcpy(offset_ptr, tensor.const_data_ptr(), tensor.nbytes());
  return (size_t)(offset_ptr - debug_buffer_.data());
>>>>>>> b7cfe09e
}

void ETDumpGen::log_evalue(const EValue& evalue, LoggedEValueType evalue_type) {
  ET_CHECK_MSG(data_sink_, "Must set data sink before logging evalue\n");

  check_ready_to_add_events();

  etdump_DebugEvent_start(builder_);

  etdump_DebugEvent_chain_index_add(builder_, chain_id_);
  etdump_DebugEvent_instruction_id_add(builder_, debug_handle_);

  switch (evalue.tag) {
    case Tag::Tensor: {
      executorch::aten::Tensor tensor = evalue.toTensor();
      long offset = write_tensor_or_raise_error(tensor);
      etdump_Tensor_ref_t tensor_ref =
          add_tensor_entry(builder_, tensor, offset);

      etdump_Value_start(builder_);
      etdump_Value_val_add(builder_, etdump_ValueType_Tensor);
      etdump_Value_tensor_add(builder_, tensor_ref);
      if (evalue_type == LoggedEValueType::kProgramOutput) {
        auto bool_ref = etdump_Bool_create(builder_, FLATBUFFERS_TRUE);
        etdump_Value_output_add(builder_, bool_ref);
      }
      auto value_ref = etdump_Value_end(builder_);

      etdump_DebugEvent_debug_entry_add(builder_, value_ref);
      break;
    }

    case Tag::ListTensor: {
      executorch::aten::ArrayRef<executorch::aten::Tensor> tensors =
          evalue.toTensorList();
      etdump_Tensor_vec_start(builder_);
      for (size_t i = 0; i < tensors.size(); ++i) {
        long offset = write_tensor_or_raise_error(tensors[i]);
        etdump_Tensor_vec_push(
            builder_, add_tensor_entry(builder_, tensors[i], offset));
      }
      etdump_Tensor_vec_ref_t tensor_vec_ref = etdump_Tensor_vec_end(builder_);
      etdump_TensorList_ref_t tensor_list_ref =
          etdump_TensorList_create(builder_, tensor_vec_ref);

      etdump_Value_start(builder_);
      etdump_Value_val_add(builder_, etdump_ValueType_TensorList);
      etdump_Value_tensor_list_add(builder_, tensor_list_ref);
      if (evalue_type == LoggedEValueType::kProgramOutput) {
        auto bool_ref = etdump_Bool_create(builder_, FLATBUFFERS_TRUE);
        etdump_Value_output_add(builder_, bool_ref);
      }
      auto value_ref = etdump_Value_end(builder_);

      etdump_DebugEvent_debug_entry_add(builder_, value_ref);
      break;
    }

    case Tag::Int: {
      int64_t val = evalue.toInt();
      auto int_ref = etdump_Int_create(builder_, val);

      etdump_Value_start(builder_);
      etdump_Value_val_add(builder_, etdump_ValueType_Int);
      etdump_Value_int_value_add(builder_, int_ref);
      auto value_ref = etdump_Value_end(builder_);
      etdump_DebugEvent_debug_entry_add(builder_, value_ref);

      break;
    }

    case Tag::Double: {
      double val = evalue.toDouble();
      auto double_ref = etdump_Double_create(builder_, val);

      etdump_Value_start(builder_);
      etdump_Value_double_value_add(builder_, double_ref);
      etdump_Value_val_add(builder_, etdump_ValueType_Double);
      auto value_ref = etdump_Value_end(builder_);
      etdump_DebugEvent_debug_entry_add(builder_, value_ref);

      break;
    }

    case Tag::Bool: {
      flatbuffers_bool_t flatbuffer_bool_val =
          evalue.toBool() ? FLATBUFFERS_TRUE : FLATBUFFERS_FALSE;
      auto bool_ref = etdump_Bool_create(builder_, flatbuffer_bool_val);

      etdump_Value_start(builder_);
      etdump_Value_bool_value_add(builder_, bool_ref);
      etdump_Value_val_add(builder_, etdump_ValueType_Bool);
      auto value_ref = etdump_Value_end(builder_);
      etdump_DebugEvent_debug_entry_add(builder_, value_ref);

      break;
    }

    default:
      ET_CHECK_MSG(
          0,
          "This EValue type = %d is not yet supported for logging\n",
          static_cast<int>(evalue.tag));
      break;
  }

  etdump_DebugEvent_ref_t debug_event = etdump_DebugEvent_end(builder_);

  etdump_RunData_events_push_start(builder_);
  etdump_Event_debug_event_add(builder_, debug_event);
  etdump_RunData_events_push_end(builder_);
}

size_t ETDumpGen::get_num_blocks() {
  return num_blocks_;
}

bool ETDumpGen::is_static_etdump() {
  return alloc_.data != nullptr;
}

size_t ETDumpGen::get_debug_buffer_size() const {
  return ETDumpGen::get_data_sink_size();
}

size_t ETDumpGen::get_data_sink_size() const {
  ET_CHECK_MSG(data_sink_, "Must set data sink before checking its size\n");
  Result<size_t> ret = data_sink_->get_storage_size();
  ET_CHECK_MSG(
      ret.ok(),
      "Failed to get storage size with error 0x%" PRIx32,
      static_cast<uint32_t>(ret.error()));
  return ret.get();
}

long ETDumpGen::write_tensor_or_raise_error(Tensor tensor) {
  ET_CHECK_MSG(data_sink_, "Must set data sink before writing data\n");
  Result<size_t> ret =
      data_sink_->write(tensor.const_data_ptr(), tensor.nbytes());
  ET_CHECK_MSG(
      ret.ok(),
      "Failed to write tensor with error 0x%" PRIx32,
      static_cast<uint32_t>(ret.error()));
  return static_cast<long>(ret.get());
}

} // namespace etdump
} // namespace executorch<|MERGE_RESOLUTION|>--- conflicted
+++ resolved
@@ -502,23 +502,8 @@
   data_sink_ = std::make_shared<BufferDataSink>(buffer);
 }
 
-<<<<<<< HEAD
 void ETDumpGen::set_data_sink(std::shared_ptr<DataSinkBase> buffer_data_sink) {
   data_sink_ = buffer_data_sink;
-=======
-size_t ETDumpGen::copy_tensor_to_debug_buffer(executorch::aten::Tensor tensor) {
-  if (tensor.nbytes() == 0) {
-    return static_cast<size_t>(-1);
-  }
-  uint8_t* offset_ptr =
-      internal::align_pointer(debug_buffer_.data() + debug_buffer_offset_, 64);
-  debug_buffer_offset_ = (offset_ptr - debug_buffer_.data()) + tensor.nbytes();
-  ET_CHECK_MSG(
-      debug_buffer_offset_ <= debug_buffer_.size(),
-      "Ran out of space to store intermediate outputs.");
-  memcpy(offset_ptr, tensor.const_data_ptr(), tensor.nbytes());
-  return (size_t)(offset_ptr - debug_buffer_.data());
->>>>>>> b7cfe09e
 }
 
 void ETDumpGen::log_evalue(const EValue& evalue, LoggedEValueType evalue_type) {
