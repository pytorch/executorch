/*
 * Copyright (c) Meta Platforms, Inc. and affiliates.
 * All rights reserved.
 *
 * This source code is licensed under the BSD-style license found in the
 * LICENSE file in the root directory of this source tree.
 */

#pragma once

#include <executorch/devtools/etdump/data_sink_base.h>
#include <executorch/runtime/core/exec_aten/exec_aten.h>
#include <executorch/runtime/core/span.h>

namespace executorch {
namespace etdump {

/**
 * BufferDataSink is a concrete implementation of the DataSinkBase class,
 * designed to store debug data in a pre-allocated, user-owned buffer. This
 * class provides methods to write raw data and tensor data into the buffer,
 * ensuring proper alignment and managing padding as needed.
 */
class BufferDataSink : public DataSinkBase {
 public:
  /**
<<<<<<< HEAD
   * Constructs a BufferDataSink with a given span buffer.
=======
   * Creates a BufferDataSink with a given span buffer.
>>>>>>> 3ace5124
   *
   * @param[in] buffer A Span object representing the buffer where data will be
   * stored.
   * @param[in] alignment The alignment requirement for the buffer. It must be
   * a power of two and greater than zero. Default is 64.
<<<<<<< HEAD
=======
   * @return A Result object containing either:
   *         - A BufferDataSink object if succees, or
   *         - An error code indicating the failure reason, if any issue
   *           occurs during the creation process.
>>>>>>> 3ace5124
   */
  static ::executorch::runtime::Result<BufferDataSink> create(
      ::executorch::runtime::Span<uint8_t> buffer,
      size_t alignment = 64) noexcept;

  /**
   * Constructs a BufferDataSink with a given ptr to data blob, and the size of
   * data blob.
   *
   * @param[in] ptr A pointer to the data blob where data will be stored.
   * @param[in] size The size of the data blob in bytes.
   * @param[in] alignment The alignment requirement for the buffer. It must be
   * a power of two and greater than zero. Default is 64.
   */
  BufferDataSink(void* ptr, size_t size, size_t alignment = 64)
      : debug_buffer_((uint8_t*)ptr, size), offset_(0), alignment_(alignment) {}

  // Uncopiable and unassignable to avoid double assignment and free of the
  // internal buffer.
  BufferDataSink(const BufferDataSink&) = delete;
  BufferDataSink& operator=(const BufferDataSink&) = delete;

  // Movable to be compatible with Result.
  BufferDataSink(BufferDataSink&&) = default;
  BufferDataSink& operator=(BufferDataSink&&) = default;

  ~BufferDataSink() override = default;

  /**
   * Write data into the debug buffer and return the offset of the starting
   * location of the data within the buffer.
   *
   * @param[in] ptr A pointer to the data to be written into the storage.
   * @param[in] size The size of the data in bytes.
   * @return A Result object containing either:
   *         - The offset of the starting location of the data within the
   *           debug buffer, or
   *         - An error code indicating the failure reason, if any issue
   *           occurs during the write process.
   */
  ::executorch::runtime::Result<size_t> write(const void* ptr, size_t size)
      override;

  /**
   * Retrieves the total size of the buffer.
   *
   * @return A Result object containing the total size of the buffer in bytes.
   */
  ::executorch::runtime::Result<size_t> get_storage_size() const;

  /**
   * Retrieves the number of bytes currently used in the buffer.
   *
   * @return The amount of data currently stored in the buffer in bytes.
   */
  size_t get_used_bytes() const override;

 private:
  /**
   * Constructs a BufferDataSink with a given buffer.
   *
   * @param[in] buffer A Span object representing the buffer where data will be
   * stored.
   * @param[in] alignment The alignment requirement for the buffer. It must be
   * a power of two. Default is 64.
   */
  explicit BufferDataSink(
      ::executorch::runtime::Span<uint8_t> buffer,
      size_t alignment)
      : debug_buffer_(buffer), offset_(0), alignment_(alignment) {}

  // A Span object representing the buffer used for storing debug data.
  ::executorch::runtime::Span<uint8_t> debug_buffer_;

  // The offset of the next available location in the buffer.
  size_t offset_;

  // The alignment of the buffer.
  size_t alignment_;
};

} // namespace etdump
} // namespace executorch<|MERGE_RESOLUTION|>--- conflicted
+++ resolved
@@ -24,39 +24,36 @@
 class BufferDataSink : public DataSinkBase {
  public:
   /**
-<<<<<<< HEAD
-   * Constructs a BufferDataSink with a given span buffer.
-=======
    * Creates a BufferDataSink with a given span buffer.
->>>>>>> 3ace5124
    *
    * @param[in] buffer A Span object representing the buffer where data will be
    * stored.
    * @param[in] alignment The alignment requirement for the buffer. It must be
    * a power of two and greater than zero. Default is 64.
-<<<<<<< HEAD
-=======
    * @return A Result object containing either:
    *         - A BufferDataSink object if succees, or
    *         - An error code indicating the failure reason, if any issue
    *           occurs during the creation process.
->>>>>>> 3ace5124
    */
   static ::executorch::runtime::Result<BufferDataSink> create(
       ::executorch::runtime::Span<uint8_t> buffer,
       size_t alignment = 64) noexcept;
 
   /**
-   * Constructs a BufferDataSink with a given ptr to data blob, and the size of
-   * data blob.
-   *
+   * Creates a BufferDataSink with a given span buffer.
+      *
    * @param[in] ptr A pointer to the data blob where data will be stored.
    * @param[in] size The size of the data blob in bytes.
    * @param[in] alignment The alignment requirement for the buffer. It must be
    * a power of two and greater than zero. Default is 64.
+   * @return A Result object containing either:
+   *         - A BufferDataSink object if succees, or
+   *         - An error code indicating the failure reason, if any issue
+   *           occurs during the creation process.
    */
-  BufferDataSink(void* ptr, size_t size, size_t alignment = 64)
-      : debug_buffer_((uint8_t*)ptr, size), offset_(0), alignment_(alignment) {}
+  static ::executorch::runtime::Result<BufferDataSink> create(
+      void* ptr, size_t size,
+      size_t alignment = 64) noexcept;
 
   // Uncopiable and unassignable to avoid double assignment and free of the
   // internal buffer.
