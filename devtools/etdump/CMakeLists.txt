--- conflicted
+++ resolved
@@ -23,16 +23,11 @@
   )
 endforeach()
 
-file(MAKE_DIRECTORY ${DEVTOOLS_INCLUDE_DIR_NO_BUILD_INTERFACE}/executorch/devtools/etdump)
+file(MAKE_DIRECTORY
+     ${DEVTOOLS_INCLUDE_DIR_NO_BUILD_INTERFACE}/executorch/devtools/etdump
+)
 add_custom_command(
   OUTPUT ${_schema_outputs}
-<<<<<<< HEAD
-  COMMAND # Note that the flatcc project actually writes its outputs into the
-          # source tree instead of under the binary directory, and there's no
-          # way to change that behavior.
-          flatcc_cli -cwr -o ${DEVTOOLS_INCLUDE_DIR}/executorch/devtools/etdump
-          ${_etdump_schema__srcs}
-=======
   COMMAND
     # Note that the flatcc project actually writes its outputs into the source
     # tree instead of under the binary directory, and there's no way to change
@@ -40,7 +35,6 @@
     flatcc_cli -cwr -o
     ${DEVTOOLS_INCLUDE_DIR_NO_BUILD_INTERFACE}/executorch/devtools/etdump
     ${_etdump_schema__srcs}
->>>>>>> e2d07f60
   DEPENDS flatcc_cli ${_etdump_schema__srcs}
   COMMENT "Generating etdump headers"
 )
@@ -61,15 +55,9 @@
   PRIVATE executorch
 )
 target_include_directories(
-<<<<<<< HEAD
-  etdump PUBLIC ${DEVTOOLS_INCLUDE_DIR}
-                ${PROJECT_SOURCE_DIR}/third-party/flatcc/include
-=======
   etdump
-  PUBLIC
-    ${DEVTOOLS_INCLUDE_DIR}
-    $<BUILD_INTERFACE:${PROJECT_SOURCE_DIR}/third-party/flatcc/include>
->>>>>>> e2d07f60
+  PUBLIC ${DEVTOOLS_INCLUDE_DIR}
+         $<BUILD_INTERFACE:${PROJECT_SOURCE_DIR}/third-party/flatcc/include>
 )
 
 install(
