#!/bin/bash
# Copyright (c) Meta Platforms, Inc. and affiliates.
# All rights reserved.
#
# This source code is licensed under the BSD-style license found in the
# LICENSE file in the root directory of this source tree.

set -ex

if [[ -z "${PYTHON_EXECUTABLE:-}" ]]; then
  PYTHON_EXECUTABLE=python3
fi
which "${PYTHON_EXECUTABLE}"

build_android_native_library() {
  ANDROID_ABI="$1"
  ANDROID_NDK="${ANDROID_NDK:-/opt/ndk}"
  CMAKE_OUT="cmake-out-android-${ANDROID_ABI}"
  EXECUTORCH_CMAKE_BUILD_TYPE="${EXECUTORCH_CMAKE_BUILD_TYPE:-Release}"
  QNN_SDK_ROOT="${QNN_SDK_ROOT:-}"
  if [ -n "$QNN_SDK_ROOT" ]; then
    EXECUTORCH_BUILD_QNN=ON
  else
    EXECUTORCH_BUILD_QNN=OFF
  fi

  NEURON_BUFFER_ALLOCATOR_LIB="${NEURON_BUFFER_ALLOCATOR_LIB:-}"
  NEURON_USDK_ADAPTER_LIB="${NEURON_USDK_ADAPTER_LIB:-}"
  if [ -n "$NEURON_BUFFER_ALLOCATOR_LIB" ]; then
    EXECUTORCH_BUILD_NEURON=ON
  else
    EXECUTORCH_BUILD_NEURON=OFF
  fi

  EXECUTORCH_BUILD_VULKAN="${EXECUTORCH_BUILD_VULKAN:-OFF}"

  cmake . -DCMAKE_INSTALL_PREFIX="${CMAKE_OUT}" \
    -DCMAKE_TOOLCHAIN_FILE="${ANDROID_NDK}/build/cmake/android.toolchain.cmake" \
    --preset "android-${ANDROID_ABI}" \
    -DANDROID_PLATFORM=android-26 \
    -DEXECUTORCH_BUILD_ANDROID_JNI=ON \
    -DEXECUTORCH_BUILD_DEVTOOLS=ON \
    -DEXECUTORCH_ENABLE_EVENT_TRACER="${EXECUTORCH_ANDROID_PROFILING:-OFF}" \
<<<<<<< HEAD
=======
    -DEXECUTORCH_LOG_LEVEL=Info \
    -DEXECUTORCH_BUILD_XNNPACK=ON \
    -DEXECUTORCH_XNNPACK_SHARED_WORKSPACE=ON \
    -DEXECUTORCH_BUILD_EXTENSION_DATA_LOADER=ON \
    -DEXECUTORCH_BUILD_EXTENSION_FLAT_TENSOR=ON \
    -DEXECUTORCH_BUILD_EXTENSION_LLM="${EXECUTORCH_BUILD_EXTENSION_LLM:-ON}" \
    -DEXECUTORCH_BUILD_EXTENSION_LLM_RUNNER="${EXECUTORCH_BUILD_EXTENSION_LLM:-ON}" \
    -DEXECUTORCH_BUILD_EXTENSION_MODULE=ON \
    -DEXECUTORCH_BUILD_EXTENSION_RUNNER_UTIL=ON \
    -DEXECUTORCH_BUILD_EXTENSION_TENSOR=ON \
>>>>>>> 07b60590
    -DEXECUTORCH_BUILD_EXTENSION_TRAINING=ON \
    -DEXECUTORCH_BUILD_LLAMA_JNI="${EXECUTORCH_BUILD_EXTENSION_LLM:-ON}" \
    -DEXECUTORCH_BUILD_NEURON="${EXECUTORCH_BUILD_NEURON}" \
    -DNEURON_BUFFER_ALLOCATOR_LIB="${NEURON_BUFFER_ALLOCATOR_LIB}" \
    -DEXECUTORCH_BUILD_QNN="${EXECUTORCH_BUILD_QNN}" \
    -DQNN_SDK_ROOT="${QNN_SDK_ROOT}" \
    -DEXECUTORCH_BUILD_VULKAN="${EXECUTORCH_BUILD_VULKAN}" \
    -DSUPPORT_REGEX_LOOKAHEAD=ON \
    -DCMAKE_BUILD_TYPE="${EXECUTORCH_CMAKE_BUILD_TYPE}" \
    -B"${CMAKE_OUT}"

  if [ "$(uname)" == "Darwin" ]; then
    CMAKE_JOBS=$(( $(sysctl -n hw.ncpu) - 1 ))
  else
    CMAKE_JOBS=$(( $(nproc) - 1 ))
  fi
  cmake --build "${CMAKE_OUT}" -j "${CMAKE_JOBS}" --target install --config "${EXECUTORCH_CMAKE_BUILD_TYPE}"

  # Copy artifacts to ABI specific directory
  local SO_STAGE_DIR="cmake-out-android-so/${ANDROID_ABI}"
  mkdir -p ${SO_STAGE_DIR}
  cp "${CMAKE_OUT}"/extension/android/*.so "${SO_STAGE_DIR}/libexecutorch.so"

  # Copy QNN related so library
  if [ -n "$QNN_SDK_ROOT" ] && [ "$ANDROID_ABI" == "arm64-v8a" ]; then
    cp "${CMAKE_OUT}"/lib/libqnn_executorch_backend.so ${SO_STAGE_DIR}
    cp "${QNN_SDK_ROOT}"/lib/aarch64-android/libQnnHtp.so ${SO_STAGE_DIR}
    cp "${QNN_SDK_ROOT}"/lib/aarch64-android/libQnnSystem.so ${SO_STAGE_DIR}
    cp "${QNN_SDK_ROOT}"/lib/aarch64-android/libQnnHtpV69Stub.so ${SO_STAGE_DIR}
    cp "${QNN_SDK_ROOT}"/lib/aarch64-android/libQnnHtpV73Stub.so ${SO_STAGE_DIR}
    cp "${QNN_SDK_ROOT}"/lib/aarch64-android/libQnnHtpV75Stub.so ${SO_STAGE_DIR}
    cp "${QNN_SDK_ROOT}"/lib/hexagon-v69/unsigned/libQnnHtpV69Skel.so ${SO_STAGE_DIR}
    cp "${QNN_SDK_ROOT}"/lib/hexagon-v73/unsigned/libQnnHtpV73Skel.so ${SO_STAGE_DIR}
    cp "${QNN_SDK_ROOT}"/lib/hexagon-v75/unsigned/libQnnHtpV75Skel.so ${SO_STAGE_DIR}
  fi

  # Copy MTK related so library
  if [ -n "$NEURON_BUFFER_ALLOCATOR_LIB" ] && [ -n "$NEURON_USDK_ADAPTER_LIB" ] && [ "$ANDROID_ABI" == "arm64-v8a" ]; then
    cp "${CMAKE_OUT}"/backends/mediatek/libneuron_backend.so ${SO_STAGE_DIR}
    cp "${NEURON_BUFFER_ALLOCATOR_LIB}" ${SO_STAGE_DIR}
    cp "${NEURON_USDK_ADAPTER_LIB}" ${SO_STAGE_DIR}
  fi
}

build_aar() {
  if [ "$EXECUTORCH_CMAKE_BUILD_TYPE" == "Release" ]; then
    find cmake-out-android-so -type f -name "*.so" -exec "$ANDROID_NDK"/toolchains/llvm/prebuilt/*/bin/llvm-strip {} \;
  fi
  pushd extension/android/
  ANDROID_HOME="${ANDROID_SDK:-/opt/android/sdk}" ./gradlew build
  # Use java unit test as sanity check
  ANDROID_HOME="${ANDROID_SDK:-/opt/android/sdk}" ./gradlew :executorch_android:testDebugUnitTest
  popd
  if [ ! -z $BUILD_AAR_DIR ]; then
    cp extension/android/executorch_android/build/outputs/aar/executorch_android-debug.aar "${BUILD_AAR_DIR}/executorch.aar"
  fi
}

main() {
  if [ -z "$ANDROID_ABIS" ]; then
    ANDROID_ABIS=("arm64-v8a" "x86_64")
  fi
  export ANDROID_ABIS

  mkdir -p cmake-out-android-so/
  for ANDROID_ABI in "${ANDROID_ABIS[@]}"; do
    build_android_native_library ${ANDROID_ABI}
  done
  build_aar
}

if [[ "${BASH_SOURCE[0]}" == "${0}" ]]; then
  main "$@"
fi<|MERGE_RESOLUTION|>--- conflicted
+++ resolved
@@ -38,22 +38,10 @@
     -DCMAKE_TOOLCHAIN_FILE="${ANDROID_NDK}/build/cmake/android.toolchain.cmake" \
     --preset "android-${ANDROID_ABI}" \
     -DANDROID_PLATFORM=android-26 \
-    -DEXECUTORCH_BUILD_ANDROID_JNI=ON \
     -DEXECUTORCH_BUILD_DEVTOOLS=ON \
     -DEXECUTORCH_ENABLE_EVENT_TRACER="${EXECUTORCH_ANDROID_PROFILING:-OFF}" \
-<<<<<<< HEAD
-=======
-    -DEXECUTORCH_LOG_LEVEL=Info \
-    -DEXECUTORCH_BUILD_XNNPACK=ON \
-    -DEXECUTORCH_XNNPACK_SHARED_WORKSPACE=ON \
-    -DEXECUTORCH_BUILD_EXTENSION_DATA_LOADER=ON \
-    -DEXECUTORCH_BUILD_EXTENSION_FLAT_TENSOR=ON \
     -DEXECUTORCH_BUILD_EXTENSION_LLM="${EXECUTORCH_BUILD_EXTENSION_LLM:-ON}" \
     -DEXECUTORCH_BUILD_EXTENSION_LLM_RUNNER="${EXECUTORCH_BUILD_EXTENSION_LLM:-ON}" \
-    -DEXECUTORCH_BUILD_EXTENSION_MODULE=ON \
-    -DEXECUTORCH_BUILD_EXTENSION_RUNNER_UTIL=ON \
-    -DEXECUTORCH_BUILD_EXTENSION_TENSOR=ON \
->>>>>>> 07b60590
     -DEXECUTORCH_BUILD_EXTENSION_TRAINING=ON \
     -DEXECUTORCH_BUILD_LLAMA_JNI="${EXECUTORCH_BUILD_EXTENSION_LLM:-ON}" \
     -DEXECUTORCH_BUILD_NEURON="${EXECUTORCH_BUILD_NEURON}" \
