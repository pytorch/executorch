--- conflicted
+++ resolved
@@ -56,8 +56,7 @@
         # Intentionally suppressing exit code for now.
         # TODO (gjcomer) Remove this when jobs are stable.
         EXIT_CODE=0
-<<<<<<< HEAD
-        .ci/scripts/backend-test-linux.sh "${{ matrix.suite }}" "${{ matrix.flow }}" "${RUNNER_ARTIFACT_DIR}" || EXIT_CODE=$?
+        .ci/scripts/test_backend_linux.sh "${{ matrix.suite }}" "${{ matrix.flow }}" "${RUNNER_ARTIFACT_DIR}" || EXIT_CODE=$?
         echo "Test run complete with exit code $EXIT_CODE."
 
   backend-test-macos:
@@ -81,8 +80,5 @@
         ${CONDA_RUN} --no-capture-output pip install awscli==1.37.21
 
         EXIT_CODE=0
-        .ci/scripts/backend-test-macos.sh "${{ matrix.suite }}" "${{ matrix.flow }}" "${RUNNER_ARTIFACT_DIR}" || EXIT_CODE=$?
-=======
-        .ci/scripts/test_backend_linux.sh "${{ matrix.suite }}" "${{ matrix.flow }}" "${RUNNER_ARTIFACT_DIR}" || EXIT_CODE=$?
->>>>>>> a9875c5f
+        .ci/scripts/test_backend_macos.sh "${{ matrix.suite }}" "${{ matrix.flow }}" "${RUNNER_ARTIFACT_DIR}" || EXIT_CODE=$?
         echo "Test run complete with exit code $EXIT_CODE."