--- conflicted
+++ resolved
@@ -109,11 +109,7 @@
     strategy:
       fail-fast: false
       matrix:
-<<<<<<< HEAD
-        preset: [pybind, windows]
-=======
         preset: [windows]
->>>>>>> 96676dda
     with:
       job-name: build
       ref: ${{ github.event_name == 'pull_request' && github.event.pull_request.head.sha || github.sha }}
@@ -126,25 +122,14 @@
           Set-PSDebug -Trace 1
           \$ErrorActionPreference = 'Stop'
           \$PSNativeCommandUseErrorActionPreference = \$true
-<<<<<<< HEAD
-
           conda create --yes --quiet -n et python=3.12
           conda activate et
-
-=======
-          conda create --yes --quiet -n et python=3.12
-          conda activate et
->>>>>>> 96676dda
           python install_requirements.py
           cmake --preset ${{ matrix.preset }} -T ClangCL
           if (\$LASTEXITCODE -ne 0) {
             Write-Host "CMake configuration was unsuccessful. Exit code: \$LASTEXITCODE."
             exit \$LASTEXITCODE
           }
-<<<<<<< HEAD
-
-=======
->>>>>>> 96676dda
           \$numCores = [System.Environment]::GetEnvironmentVariable('NUMBER_OF_PROCESSORS') - 1
           cmake --build cmake-out -j \$numCores
           if (\$LASTEXITCODE -ne 0) {
