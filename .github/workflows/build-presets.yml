name: Build Presets

on:
  pull_request:
  push:
    branches:
      - main
      - release/*
    paths:
      - .github/workflows/build-presets.yml
  workflow_dispatch:

concurrency:
  group: ${{ github.workflow }}-${{ github.event.pull_request.number || github.sha }}-${{ github.event_name == 'workflow_dispatch' }}-${{ github.event_name == 'schedule' }}
  cancel-in-progress: true

jobs:
  apple:
    uses: pytorch/test-infra/.github/workflows/macos_job.yml@main
    strategy:
      fail-fast: false
      matrix:
        preset: [android-arm64-v8a, android-x86_64, macos, ios, ios-simulator, pybind, llm]
    with:
      job-name: build
      ref: ${{ github.event_name == 'pull_request' && github.event.pull_request.head.sha || github.sha }}
      runner: macos-latest-xlarge
      python-version: 3.12
      submodules: recursive
      timeout: 90
      script: |
        set -eux
        ${CONDA_RUN} ./install_requirements.sh > /dev/null
        ${CONDA_RUN} cmake --preset ${{ matrix.preset }}
        ${CONDA_RUN} cmake --build cmake-out -j$(( $(sysctl -n hw.ncpu) - 1 ))

  zephyr:
    uses: pytorch/test-infra/.github/workflows/linux_job_v2.yml@main
    strategy:
      fail-fast: false
      matrix:
        preset: [zephyr]
    with:
      job-name: build
      ref: ${{ github.event_name == 'pull_request' && github.event.pull_request.head.sha || github.sha }}
      runner: linux.2xlarge
      docker-image: executorch-ubuntu-22.04-arm-sdk
      submodules: recursive
      timeout: 90
      script: |
        set -eux
        # The generic Linux job chooses to use base env, not the one setup by the image
        CONDA_ENV=$(conda env list --json | jq -r ".envs | .[-1]")
        conda activate "${CONDA_ENV}"

        ./install_requirements.sh > /dev/null

        # Download toolchain
        toolchain_url="https://github.com/zephyrproject-rtos/sdk-ng/releases/download/v0.17.2/toolchain_linux-x86_64_arm-zephyr-eabi.tar.xz"
        toolchain_dir="arm-zephyr-eabi"
        curl --output "${toolchain_dir}.tar.xz" -L "${toolchain_url}"

        # Verify download
        echo "93128be0235cf5cf5f1ee561aa6eac5f  ${toolchain_dir}.tar.xz" > arm-zephyr-eabi.md5
        md5sum -c --strict arm-zephyr-eabi.md5
        
        # Extract and install to PATH
        tar xf "${toolchain_dir}.tar.xz"
        rm -f "${toolchain_dir}.tar.xz"
        toolchain_bin_path="$(cd ${toolchain_dir}/bin && pwd)"
        export PATH=$PATH:${toolchain_bin_path}

        # Build Arm Zephyr Preset
        cmake --preset ${{ matrix.preset }}
        cmake --build cmake-out -j$(( $(nproc) - 1 ))
  linux:
    uses: pytorch/test-infra/.github/workflows/linux_job_v2.yml@main
    strategy:
      fail-fast: false
      matrix:
<<<<<<< HEAD
        preset: [android-arm64-v8a, android-x86_64, pybind, llm]
=======
        preset: [linux, pybind, llm]
>>>>>>> a1e3d48f
        runner: [linux.2xlarge, linux.arm64.2xlarge]
        docker-image: [executorch-ubuntu-22.04-clang12, executorch-ubuntu-22.04-gcc11-aarch64]
        # Excluding specific runner + docker image combinations that don't make sense:
        #   - Excluding the ARM64 gcc image on the x86 runner (linux.2xlarge)
        #   - Excluding the x86 clang image on the ARM64 runner (linux.arm64.2xlarge)
        exclude:
          - runner: linux.2xlarge
            docker-image: executorch-ubuntu-22.04-gcc11-aarch64
          - runner: linux.arm64.2xlarge
            docker-image: executorch-ubuntu-22.04-clang12
    with:
      job-name: build
      ref: ${{ github.event_name == 'pull_request' && github.event.pull_request.head.sha || github.sha }}
      runner: ${{ matrix.runner }}
      docker-image: ${{ matrix.docker-image }}
      submodules: recursive
      timeout: 90
      script: |
        set -eux
        # The generic Linux job chooses to use base env, not the one setup by the image
        CONDA_ENV=$(conda env list --json | jq -r ".envs | .[-1]")
        conda activate "${CONDA_ENV}"

        ./install_requirements.sh > /dev/null
        cmake --preset ${{ matrix.preset }}
        cmake --build cmake-out -j$(( $(nproc) - 1 ))

  windows:
    uses: pytorch/test-infra/.github/workflows/windows_job.yml@main
    strategy:
      fail-fast: false
      matrix:
        preset: [pybind]
    with:
      job-name: build
      ref: ${{ github.event_name == 'pull_request' && github.event.pull_request.head.sha || github.sha }}
      submodules: recursive
      timeout: 90
      script: |
        set -eux
        conda init powershell
        powershell -Command "& {
          \$ErrorActionPreference = 'Stop'
          Set-PSDebug -Trace 1

          conda create --yes --quiet -n et python=3.12
          conda activate et

          python install_requirements.py
          cmake --preset ${{ matrix.preset }}
          \$numCores = [System.Environment]::GetEnvironmentVariable('NUMBER_OF_PROCESSORS') - 1
          cmake --build cmake-out -j \$numCores
        }"<|MERGE_RESOLUTION|>--- conflicted
+++ resolved
@@ -78,11 +78,7 @@
     strategy:
       fail-fast: false
       matrix:
-<<<<<<< HEAD
-        preset: [android-arm64-v8a, android-x86_64, pybind, llm]
-=======
-        preset: [linux, pybind, llm]
->>>>>>> a1e3d48f
+        preset: [android-arm64-v8a, android-x86_64, linux, pybind, llm]
         runner: [linux.2xlarge, linux.arm64.2xlarge]
         docker-image: [executorch-ubuntu-22.04-clang12, executorch-ubuntu-22.04-gcc11-aarch64]
         # Excluding specific runner + docker image combinations that don't make sense:
