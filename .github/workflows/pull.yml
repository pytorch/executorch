--- conflicted
+++ resolved
@@ -705,32 +705,29 @@
         CONDA_ENV=$(conda env list --json | jq -r ".envs | .[-1]")
         conda activate "${CONDA_ENV}"
 
-        # placeholder for mediatek to add more tests
-
-  test-openvino-linux:
-    name: test-openvino-linux
-    uses: pytorch/test-infra/.github/workflows/linux_job_v2.yml@main
-    permissions:
-      id-token: write
-      contents: read
-    strategy:
-      fail-fast: false
-    with:
-      runner: linux.2xlarge
-      docker-image: executorch-ubuntu-22.04-gcc9
-      submodules: 'recursive'
-      ref: ${{ github.event_name == 'pull_request' && github.event.pull_request.head.sha || github.sha }}
-      timeout: 90
-      script: |
-        # The generic Linux job chooses to use base env, not the one setup by the image
-        CONDA_ENV=$(conda env list --json | jq -r ".envs | .[-1]")
-        conda activate "${CONDA_ENV}"
-
-<<<<<<< HEAD
         bash .ci/scripts/setup-mediatek-deps.sh
         bash .ci/scripts/build-mediatek-sdk.sh
         bash .ci/scripts/test_model.sh "mv3" "buck2" "mediatek"
-=======
+        # placeholder for mediatek to add more tests
+
+  test-openvino-linux:
+    name: test-openvino-linux
+    uses: pytorch/test-infra/.github/workflows/linux_job_v2.yml@main
+    permissions:
+      id-token: write
+      contents: read
+    strategy:
+      fail-fast: false
+    with:
+      runner: linux.2xlarge
+      docker-image: executorch-ubuntu-22.04-gcc9
+      submodules: 'recursive'
+      ref: ${{ github.event_name == 'pull_request' && github.event.pull_request.head.sha || github.sha }}
+      timeout: 90
+      script: |
+        # The generic Linux job chooses to use base env, not the one setup by the image
+        CONDA_ENV=$(conda env list --json | jq -r ".envs | .[-1]")
+        conda activate "${CONDA_ENV}"
+
         PYTHON_EXECUTABLE=python bash .ci/scripts/setup-openvino.sh
-        PYTHON_EXECUTABLE=python bash .ci/scripts/test_openvino.sh
->>>>>>> b2c02fe4
+        PYTHON_EXECUTABLE=python bash .ci/scripts/test_openvino.sh