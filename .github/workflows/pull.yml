--- conflicted
+++ resolved
@@ -931,12 +931,8 @@
 
         # Custom operator tests
         PYTHON_EXECUTABLE=python bash backends/vulkan/test/custom_ops/build_and_run.sh add
-<<<<<<< HEAD
-        ./cmake-out/backends/vulkan/test/custom_ops/quantized_linear
-        ./cmake-out/backends/vulkan/test/custom_ops/quantized_conv2d
-=======
         ./cmake-out/backends/vulkan/test/custom_ops/q8csw_linear
->>>>>>> f58dd725
+        ./cmake-out/backends/vulkan/test/custom_ops/q8csw_conv2d
 
   nxp-build-test:
     name: nxp-build-test
