--- conflicted
+++ resolved
@@ -206,11 +206,7 @@
         conda activate "${CONDA_ENV}"
 
         source .ci/scripts/utils.sh
-<<<<<<< HEAD
-        install_executorch "use-pt-pinned-commit"
-=======
         install_executorch "--use-pt-pinned-commit"
->>>>>>> df750880
         BUILD_TOOL="cmake"
         PYTHON_EXECUTABLE=python \
         bash .ci/scripts/build_llama_android.sh  "${BUILD_TOOL}"
