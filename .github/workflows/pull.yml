name: pull

on:
  pull_request:
  push:
    branches:
      - main
      - release/*
  workflow_dispatch:

concurrency:
  group: ${{ github.workflow }}-${{ github.event.pull_request.number || github.sha }}-${{ github.event_name == 'workflow_dispatch' }}-${{ github.event_name == 'schedule' }}
  cancel-in-progress: true

jobs:
  gather-models:
    runs-on: ubuntu-22.04
    outputs:
      models: ${{ steps.gather-models.outputs.models }}
    steps:
      - uses: actions/checkout@v3
        with:
          submodules: 'false'
      - uses: actions/setup-python@v4
        with:
          python-version: '3.10'
      - name: Extract the list of models to test
        id: gather-models
        run: |
          set -eux

          PYTHONPATH="${PWD}" python .ci/scripts/gather_test_models.py --event "${GITHUB_EVENT_NAME}"

  test-setup-linux-gcc:
    name: test-setup-linux-gcc
    uses: pytorch/test-infra/.github/workflows/linux_job_v2.yml@main
    permissions:
      id-token: write
      contents: read
    strategy:
      fail-fast: false
    with:
      runner: linux.2xlarge
      docker-image: executorch-ubuntu-22.04-gcc9
      submodules: 'true'
      ref: ${{ github.event_name == 'pull_request' && github.event.pull_request.head.sha || github.sha }}
      timeout: 90
      script: |
        # The generic Linux job chooses to use base env, not the one setup by the image
        CONDA_ENV=$(conda env list --json | jq -r ".envs | .[-1]")
        conda activate "${CONDA_ENV}"

        BUILD_TOOL="cmake"

        PYTHON_EXECUTABLE=python bash .ci/scripts/setup-linux.sh --build-tool "${BUILD_TOOL}"
        # Build and test ExecuTorch with the add model on portable backend.
        PYTHON_EXECUTABLE=python bash .ci/scripts/test_model.sh "add" "${BUILD_TOOL}" "portable"

<<<<<<< HEAD
  test-pip-install-editable-mode-linux:
    name: test-pip-install-editable-mode-linux
    uses: pytorch/test-infra/.github/workflows/linux_job_v2.yml@main
    permissions:
      id-token: write
      contents: read
    strategy:
      fail-fast: false
    with:
      runner: linux.2xlarge
      docker-image: executorch-ubuntu-22.04-clang12
      submodules: 'true'
      ref: ${{ github.event_name == 'pull_request' && github.event.pull_request.head.sha || github.sha }}
      timeout: 90
      script: |
        # The generic Linux job chooses to use base env, not the one setup by the image
        CONDA_ENV=$(conda env list --json | jq -r ".envs | .[-1]")
        conda activate "${CONDA_ENV}"
        # Debug
        which pip
        PYTHON_EXECUTABLE=python bash ./install_executorch.sh --editable --pybind xnnpack --use-pt-pinned-commit
        # Try to import extension library
        python -c "from executorch.extension.llm.custom_ops import custom_ops"
        python -c "from executorch.data.bin import flatc"

=======
>>>>>>> 51681d5f
  test-models-linux:
    name: test-models-linux
    uses: pytorch/test-infra/.github/workflows/linux_job_v2.yml@main
    permissions:
      id-token: write
      contents: read
    needs: gather-models
    strategy:
      matrix: ${{ fromJSON(needs.gather-models.outputs.models) }}
      fail-fast: false
    with:
      runner: ${{ matrix.runner }}
      docker-image: executorch-ubuntu-22.04-clang12
      submodules: 'true'
      ref: ${{ github.event_name == 'pull_request' && github.event.pull_request.head.sha || github.sha }}
      timeout: ${{ matrix.timeout }}
      script: |
        # The generic Linux job chooses to use base env, not the one setup by the image
        CONDA_ENV=$(conda env list --json | jq -r ".envs | .[-1]")
        conda activate "${CONDA_ENV}"

        MODEL_NAME=${{ matrix.model }}
        BUILD_TOOL=${{ matrix.build-tool }}
        BACKEND=${{ matrix.backend }}
        DEMO_BACKEND_DELEGATION=${{ matrix.demo_backend_delegation }}

        PYTHON_EXECUTABLE=python bash .ci/scripts/setup-linux.sh --build-tool "${BUILD_TOOL}"
        # Build and test ExecuTorch
        PYTHON_EXECUTABLE=python bash .ci/scripts/test_model.sh "${MODEL_NAME}" "${BUILD_TOOL}" "${BACKEND}" "${DEMO_BACKEND_DELEGATION}"

  test-llama-runner-linux:
    name: test-llama-runner-linux
    uses: pytorch/test-infra/.github/workflows/linux_job_v2.yml@main
    permissions:
      id-token: write
      contents: read
    strategy:
      matrix:
        dtype: [fp32]
        mode: [portable, xnnpack+custom, xnnpack+custom+qe,xnnpack+custom+quantize_kv,xnnpack+quantize_kv]
        include:
          - dtype: bf16
            mode: portable
          - dtype: bf16
            mode: custom
      fail-fast: false
    with:
      runner: linux.2xlarge
      docker-image: executorch-ubuntu-22.04-clang12
      submodules: 'true'
      ref: ${{ github.event_name == 'pull_request' && github.event.pull_request.head.sha || github.sha }}
      timeout: 900
      upload-artifact: android-models
      upload-artifact-to-s3: true
      script: |
        # The generic Linux job chooses to use base env, not the one setup by the image
        CONDA_ENV=$(conda env list --json | jq -r ".envs | .[-1]")
        conda activate "${CONDA_ENV}"

        DTYPE=${{ matrix.dtype }}
        BUILD_TOOL="cmake"
        MODE=${{ matrix.mode }}
        ARTIFACTS_DIR_NAME="artifacts-to-be-uploaded/${DTYPE}-${MODE}"
        ARTIFACTS_DIR_NAME="${ARTIFACTS_DIR_NAME/+/-}"

        # Setup executorch
        PYTHON_EXECUTABLE=python bash .ci/scripts/setup-linux.sh --build-tool "${BUILD_TOOL}"
        # Install requirements for export_llama
        PYTHON_EXECUTABLE=python bash examples/models/llama/install_requirements.sh
        # Test llama2
        PYTHON_EXECUTABLE=python bash .ci/scripts/test_llama.sh -model stories110M -build_tool "${BUILD_TOOL}" -dtype "${DTYPE}" -mode "${MODE}" -upload "${ARTIFACTS_DIR_NAME}"

  test-llama-runner-linux-android:
    name: test-llama-runner-linux-android
    uses: pytorch/test-infra/.github/workflows/linux_job_v2.yml@main
    permissions:
      id-token: write
      contents: read
    strategy:
      fail-fast: false
    with:
      runner: linux.2xlarge
      docker-image: executorch-ubuntu-22.04-clang12-android
      submodules: 'true'
      ref: ${{ github.event_name == 'pull_request' && github.event.pull_request.head.sha || github.sha }}
      timeout: 90
      script: |
        # The generic Linux job chooses to use base env, not the one setup by the image
        CONDA_ENV=$(conda env list --json | jq -r ".envs | .[-1]")
        conda activate "${CONDA_ENV}"

        source .ci/scripts/utils.sh
        install_executorch "--use-pt-pinned-commit"
        BUILD_TOOL="cmake"
        PYTHON_EXECUTABLE=python \
        bash .ci/scripts/build_llama_android.sh  "${BUILD_TOOL}"

  test-custom-ops-linux:
    name: test-custom-ops-linux
    uses: pytorch/test-infra/.github/workflows/linux_job_v2.yml@main
    permissions:
      id-token: write
      contents: read
    strategy:
      fail-fast: false
    with:
      runner: linux.2xlarge
      docker-image: executorch-ubuntu-22.04-clang12
      submodules: 'true'
      ref: ${{ github.event_name == 'pull_request' && github.event.pull_request.head.sha || github.sha }}
      timeout: 90
      script: |
        # The generic Linux job chooses to use base env, not the one setup by the image
        CONDA_ENV=$(conda env list --json | jq -r ".envs | .[-1]")
        conda activate "${CONDA_ENV}"

        BUILD_TOOL="cmake"
        PYTHON_EXECUTABLE=python bash .ci/scripts/setup-linux.sh --build-tool "${BUILD_TOOL}"
        # Test custom ops
        PYTHON_EXECUTABLE=python bash examples/portable/custom_ops/test_custom_ops.sh "${BUILD_TOOL}"

  test-selective-build-linux:
    name: test-selective-build-linux
    uses: pytorch/test-infra/.github/workflows/linux_job_v2.yml@main
    permissions:
      id-token: write
      contents: read
    strategy:
      fail-fast: false
    with:
      runner: linux.2xlarge
      docker-image: executorch-ubuntu-22.04-clang12
      submodules: 'true'
      ref: ${{ github.event_name == 'pull_request' && github.event.pull_request.head.sha || github.sha }}
      timeout: 90
      script: |
        # The generic Linux job chooses to use base env, not the one setup by the image
        CONDA_ENV=$(conda env list --json | jq -r ".envs | .[-1]")
        conda activate "${CONDA_ENV}"

        BUILD_TOOL="cmake"
        PYTHON_EXECUTABLE=python bash .ci/scripts/setup-linux.sh --build-tool "${BUILD_TOOL}"
        # Test selective build
        PYTHON_EXECUTABLE=python bash examples/selective_build/test_selective_build.sh "${BUILD_TOOL}"

  test-llava-runner-linux:
    name: test-llava-runner-linux
    uses: pytorch/test-infra/.github/workflows/linux_job_v2.yml@main
    permissions:
      id-token: write
      contents: read
    strategy:
      fail-fast: false
    with:
      runner: linux.24xlarge
      docker-image: executorch-ubuntu-22.04-clang12
      submodules: 'true'
      ref: ${{ github.event_name == 'pull_request' && github.event.pull_request.head.sha || github.sha }}
      timeout: 90
      script: |
        # The generic Linux job chooses to use base env, not the one setup by the image
        CONDA_ENV=$(conda env list --json | jq -r ".envs | .[-1]")
        conda activate "${CONDA_ENV}"

        PYTHON_EXECUTABLE=python bash .ci/scripts/setup-linux.sh --build-tool "cmake"

        # install Llava requirements
        bash examples/models/llama/install_requirements.sh
        bash examples/models/llava/install_requirements.sh

        # run python unittest
        python -m unittest examples.models.llava.test.test_llava

        # run e2e (export, tokenizer and runner)
        PYTHON_EXECUTABLE=python bash .ci/scripts/test_llava.sh

  test-quantized-aot-lib-linux:
    name: test-quantized-aot-lib-linux
    uses: pytorch/test-infra/.github/workflows/linux_job_v2.yml@main
    permissions:
      id-token: write
      contents: read
    strategy:
      fail-fast: false
    with:
      runner: linux.2xlarge
      docker-image: executorch-ubuntu-22.04-clang12
      submodules: 'true'
      ref: ${{ github.event_name == 'pull_request' && github.event.pull_request.head.sha || github.sha }}
      timeout: 90
      script: |
        # The generic Linux job chooses to use base env, not the one setup by the image
        CONDA_ENV=$(conda env list --json | jq -r ".envs | .[-1]")
        conda activate "${CONDA_ENV}"

        BUILD_TOOL="cmake"
        PYTHON_EXECUTABLE=python bash .ci/scripts/setup-linux.sh --build-tool "${BUILD_TOOL}"
        PYTHON_EXECUTABLE=python bash examples/xnnpack/quantization/test_quantize.sh "${BUILD_TOOL}" mv2

  test-pybind-build-linux:
    name: test-pybind-build-linux
    uses: pytorch/test-infra/.github/workflows/linux_job_v2.yml@main
    permissions:
      id-token: write
      contents: read
    strategy:
      fail-fast: false
    with:
      runner: linux.2xlarge
      docker-image: executorch-ubuntu-22.04-clang12
      submodules: 'true'
      ref: ${{ github.event_name == 'pull_request' && github.event.pull_request.head.sha || github.sha }}
      timeout: 90
      script: |
        # The generic Linux job chooses to use base env, not the one setup by the image
        CONDA_ENV=$(conda env list --json | jq -r ".envs | .[-1]")
        conda activate "${CONDA_ENV}"

        # build module for executorch.extension.pybindings.portable_lib
        BUILD_TOOL="cmake"
        PYTHON_EXECUTABLE=python \
        EXECUTORCH_BUILD_XNNPACK=ON \
        EXECUTORCH_BUILD_PYBIND=ON \
        bash .ci/scripts/setup-linux.sh --build-tool "${BUILD_TOOL}"

        # see if we can import the module successfully
        python -c "from executorch.extension.pybindings import portable_lib; print('success!')"

  test-binary-size-linux-gcc:
    name: test-binary-size-linux-gcc
    uses: pytorch/test-infra/.github/workflows/linux_job_v2.yml@main
    permissions:
      id-token: write
      contents: read
    strategy:
      fail-fast: false
    with:
      runner: linux.2xlarge
      docker-image: executorch-ubuntu-22.04-gcc9
      submodules: 'true'
      ref: ${{ github.event_name == 'pull_request' && github.event.pull_request.head.sha || github.sha }}
      timeout: 90
      script: |
        # The generic Linux job chooses to use base env, not the one setup by the image
        CONDA_ENV=$(conda env list --json | jq -r ".envs | .[-1]")
        conda activate "${CONDA_ENV}"

        # build module for executorch.extension.pybindings.portable_lib
        bash test/build_size_test.sh
        strip cmake-out/test/size_test
        output=$(ls -la cmake-out/test/size_test)
        arr=($output)
        size=${arr[4]}
        # threshold=48120 on devserver with gcc11.4
        # todo(lfq): update once binary size is below 50kb.
        threshold="51504"
        if [[ "$size" -le "$threshold" ]]; then
          echo "Success $size <= $threshold"
        else
          echo "Fail $size > $threshold"
          exit 1
        fi

  test-binary-size-linux:
    name: test-binary-size-linux
    uses: pytorch/test-infra/.github/workflows/linux_job_v2.yml@main
    permissions:
      id-token: write
      contents: read
    strategy:
      fail-fast: false
    with:
      runner: linux.2xlarge
      docker-image: executorch-ubuntu-22.04-clang12
      submodules: 'true'
      ref: ${{ github.event_name == 'pull_request' && github.event.pull_request.head.sha || github.sha }}
      timeout: 90
      script: |
        # The generic Linux job chooses to use base env, not the one setup by the image
        CONDA_ENV=$(conda env list --json | jq -r ".envs | .[-1]")
        conda activate "${CONDA_ENV}"

        # build module for executorch.extension.pybindings.portable_lib
        bash test/build_size_test.sh
        strip cmake-out/test/size_test
        output=$(ls -la cmake-out/test/size_test)
        arr=($output)
        size=${arr[4]}
        # threshold=48120 on devserver with gcc11.4
        # todo(lfq): update once binary size is below 50kb.
        threshold="51784"
        if [[ "$size" -le "$threshold" ]]; then
          echo "Success $size <= $threshold"
        else
          echo "Fail $size > $threshold"
          exit 1
        fi

  android:
    uses: ./.github/workflows/_android.yml
    permissions:
      id-token: write
      contents: read
    needs: test-llama-runner-linux

  unittest:
    uses: ./.github/workflows/_unittest.yml
    permissions:
      id-token: write
      contents: read
    with:
      build-mode: Debug
      build-tool: cmake
      docker-image: executorch-ubuntu-22.04-clang12

  unittest-buck:
    uses: ./.github/workflows/_unittest.yml
    permissions:
      id-token: write
      contents: read
    with:
      build-mode: Debug
      build-tool: buck2
      docker-image: executorch-ubuntu-22.04-clang12

  unittest-arm:
    uses: pytorch/test-infra/.github/workflows/linux_job_v2.yml@main
    permissions:
      id-token: write
      contents: read
    with:
      runner: linux.2xlarge
      docker-image: executorch-ubuntu-22.04-arm-sdk
      submodules: 'true'
      ref: ${{ github.event_name == 'pull_request' && github.event.pull_request.head.sha || github.sha }}
      timeout: 90
      script: |
        set -eux

        # The generic Linux job chooses to use base env, not the one setup by the image
        CONDA_ENV=$(conda env list --json | jq -r ".envs | .[-1]")
        conda activate "${CONDA_ENV}"

        BUILD_TOOL="cmake"

        # Setup MacOS dependencies as there is no Docker support on MacOS atm
        PYTHON_EXECUTABLE=python \
        EXECUTORCH_BUILD_PYBIND=ON \
        EXECUTORCH_BUILD_ARM_BAREMETAL=ON \
        .ci/scripts/setup-linux.sh --build-tool "${BUILD_TOOL}"

        # Install Arm dependencies
        .ci/scripts/setup-arm-baremetal-tools.sh

        # Run pytest without simulator
        backends/arm/test/test_arm_baremetal.sh test_pytest

  test-llama-runner-qnn-linux:
    name: test-llama-runner-qnn-linux
    uses: pytorch/test-infra/.github/workflows/linux_job_v2.yml@main
    permissions:
      id-token: write
      contents: read
    strategy:
      matrix:
        dtype: [fp32]
        pt2e_quantize: [qnn_16a16w, qnn_8a8w]
        mode: [qnn]
      fail-fast: false
    with:
      runner: linux.2xlarge
      docker-image: executorch-ubuntu-22.04-qnn-sdk
      submodules: 'true'
      ref: ${{ github.event_name == 'pull_request' && github.event.pull_request.head.sha || github.sha }}
      timeout: 900
      script: |
        # The generic Linux job chooses to use base env, not the one setup by the image
        CONDA_ENV=$(conda env list --json | jq -r ".envs | .[-1]")
        conda activate "${CONDA_ENV}"

        DTYPE=${{ matrix.dtype }}
        BUILD_TOOL="cmake"
        MODE=${{ matrix.mode }}
        PT2E_QUANTIZE=${{ matrix.pt2e_quantize }}

        PYTHON_EXECUTABLE=python bash .ci/scripts/setup-qnn-deps.sh
        PYTHON_EXECUTABLE=python bash .ci/scripts/build-qnn-sdk.sh

        # Setup executorch
        PYTHON_EXECUTABLE=python bash .ci/scripts/setup-linux.sh --build-tool "${BUILD_TOOL}"
        # Install requirements for export_llama
        PYTHON_EXECUTABLE=python bash examples/models/llama/install_requirements.sh
        # Test llama2
        PYTHON_EXECUTABLE=python bash .ci/scripts/test_llama.sh -model stories110M -build_tool "${BUILD_TOOL}" -mode "${MODE}" -dtype "${DTYPE}" -pt2e_quantize "${PT2E_QUANTIZE}"

  test-static-llama-qnn-linux:
    name: test-static-llama-qnn-linux
    uses: pytorch/test-infra/.github/workflows/linux_job_v2.yml@main
    permissions:
      id-token: write
      contents: read
    strategy:
      fail-fast: false
    with:
      runner: linux.2xlarge
      docker-image: executorch-ubuntu-22.04-qnn-sdk
      submodules: 'true'
      ref: ${{ github.event_name == 'pull_request' && github.event.pull_request.head.sha || github.sha }}
      timeout: 180
      script: |
        # The generic Linux job chooses to use base env, not the one setup by the image
        CONDA_ENV=$(conda env list --json | jq -r ".envs | .[-1]")
        conda activate "${CONDA_ENV}"

        BUILD_TOOL="cmake"

        PYTHON_EXECUTABLE=python bash .ci/scripts/setup-qnn-deps.sh
        PYTHON_EXECUTABLE=python bash .ci/scripts/build-qnn-sdk.sh

        # Setup executorch
        PYTHON_EXECUTABLE=python bash .ci/scripts/setup-linux.sh --build-tool "${BUILD_TOOL}"

        # Setup install_requirements for llama
        PYTHON_EXECUTABLE=python bash examples/models/llama/install_requirements.sh

        # Test static llama weight sharing and accuracy
        PYTHON_EXECUTABLE=python bash .ci/scripts/test_qnn_static_llama.sh

  test-qnn-models-linux:
    name: test-qnn-models-linux
    uses: pytorch/test-infra/.github/workflows/linux_job_v2.yml@main
    permissions:
      id-token: write
      contents: read
    strategy:
      fail-fast: false
    with:
      runner: linux.2xlarge
      docker-image: executorch-ubuntu-22.04-qnn-sdk
      submodules: 'true'
      ref: ${{ github.event_name == 'pull_request' && github.event.pull_request.head.sha || github.sha }}
      timeout: 180
      script: |
        # The generic Linux job chooses to use base env, not the one setup by the image
        CONDA_ENV=$(conda env list --json | jq -r ".envs | .[-1]")
        conda activate "${CONDA_ENV}"

        # placeholder for running test_qnn_delegate.py, can use matrix such that we can trigger different jobs, refers to test-llama-runner-qnn-linux
        # reminder: make sure each job runs fast

  test-phi-3-mini-runner-linux:
    name: test-phi-3-mini-runner-linux
    uses: pytorch/test-infra/.github/workflows/linux_job_v2.yml@main
    permissions:
      id-token: write
      contents: read
    strategy:
      fail-fast: false
    with:
      runner: linux.24xlarge
      docker-image: executorch-ubuntu-22.04-clang12
      submodules: 'true'
      ref: ${{ github.event_name == 'pull_request' && github.event.pull_request.head.sha || github.sha }}
      timeout: 90
      script: |
        # The generic Linux job chooses to use base env, not the one setup by the image
        CONDA_ENV=$(conda env list --json | jq -r ".envs | .[-1]")
        conda activate "${CONDA_ENV}"

        PYTHON_EXECUTABLE=python bash .ci/scripts/setup-linux.sh --build-tool "cmake"

        # install phi-3-mini requirements
        bash examples/models/phi-3-mini/install_requirements.sh

        # run e2e (export, tokenizer and runner)
        PYTHON_EXECUTABLE=python bash .ci/scripts/test_phi_3_mini.sh

  test-eval_llama-wikitext-linux:
    name: test-eval_llama-wikitext-linux
    uses: pytorch/test-infra/.github/workflows/linux_job_v2.yml@main
    permissions:
      id-token: write
      contents: read
    strategy:
      fail-fast: false
    with:
      runner: linux.24xlarge
      docker-image: executorch-ubuntu-22.04-clang12
      submodules: 'true'
      ref: ${{ github.event_name == 'pull_request' && github.event.pull_request.head.sha || github.sha }}
      timeout: 90
      script: |
        # The generic Linux job chooses to use base env, not the one setup by the image
        CONDA_ENV=$(conda env list --json | jq -r ".envs | .[-1]")
        conda activate "${CONDA_ENV}"

        PYTHON_EXECUTABLE=python bash .ci/scripts/setup-linux.sh --build-tool "cmake"

        # install llama requirements
        bash examples/models/llama/install_requirements.sh

        # run eval_llama wikitext task
        PYTHON_EXECUTABLE=python bash .ci/scripts/test_eval_llama_wikitext.sh

  test-eval_llama-mmlu-linux:
    name: test-eval_llama-mmlu-linux
    uses: pytorch/test-infra/.github/workflows/linux_job_v2.yml@main
    permissions:
      id-token: write
      contents: read
    strategy:
      fail-fast: false
    with:
      runner: linux.24xlarge
      docker-image: executorch-ubuntu-22.04-clang12
      submodules: 'true'
      ref: ${{ github.event_name == 'pull_request' && github.event.pull_request.head.sha || github.sha }}
      timeout: 90
      script: |
        # The generic Linux job chooses to use base env, not the one setup by the image
        CONDA_ENV=$(conda env list --json | jq -r ".envs | .[-1]")
        conda activate "${CONDA_ENV}"

        PYTHON_EXECUTABLE=python bash .ci/scripts/setup-linux.sh --build-tool "cmake"

        # install llama requirements
        bash examples/models/llama/install_requirements.sh

        # run eval_llama mmlu task
        PYTHON_EXECUTABLE=python bash .ci/scripts/test_eval_llama_mmlu.sh

  test-llama_runner_eager-linux:
    name: test-llama_runner_eager-linux
    uses: pytorch/test-infra/.github/workflows/linux_job_v2.yml@main
    permissions:
      id-token: write
      contents: read
    strategy:
      fail-fast: false
    with:
      runner: linux.24xlarge
      docker-image: executorch-ubuntu-22.04-clang12
      submodules: 'true'
      ref: ${{ github.event_name == 'pull_request' && github.event.pull_request.head.sha || github.sha }}
      timeout: 90
      script: |
        # The generic Linux job chooses to use base env, not the one setup by the image
        CONDA_ENV=$(conda env list --json | jq -r ".envs | .[-1]")
        conda activate "${CONDA_ENV}"

        PYTHON_EXECUTABLE=python bash .ci/scripts/setup-linux.sh --build-tool "cmake"

        # install llama requirements
        bash examples/models/llama/install_requirements.sh

        # run llama runner in eager mode
        PYTHON_EXECUTABLE=python bash .ci/scripts/test_llama_runner_eager.sh

  test-mediatek-models-linux:
    name: test-mediatek-models-linux
    uses: pytorch/test-infra/.github/workflows/linux_job_v2.yml@main
    permissions:
      id-token: write
      contents: read
    strategy:
      fail-fast: false
    with:
      runner: linux.24xlarge
      docker-image: executorch-ubuntu-22.04-mediatek-sdk
      submodules: 'true'
      ref: ${{ github.event_name == 'pull_request' && github.event.pull_request.head.sha || github.sha }}
      timeout: 90
      script: |
        # The generic Linux job chooses to use base env, not the one setup by the image
        CONDA_ENV=$(conda env list --json | jq -r ".envs | .[-1]")
        conda activate "${CONDA_ENV}"

        # placeholder for mediatek to add more tests<|MERGE_RESOLUTION|>--- conflicted
+++ resolved
@@ -56,34 +56,6 @@
         # Build and test ExecuTorch with the add model on portable backend.
         PYTHON_EXECUTABLE=python bash .ci/scripts/test_model.sh "add" "${BUILD_TOOL}" "portable"
 
-<<<<<<< HEAD
-  test-pip-install-editable-mode-linux:
-    name: test-pip-install-editable-mode-linux
-    uses: pytorch/test-infra/.github/workflows/linux_job_v2.yml@main
-    permissions:
-      id-token: write
-      contents: read
-    strategy:
-      fail-fast: false
-    with:
-      runner: linux.2xlarge
-      docker-image: executorch-ubuntu-22.04-clang12
-      submodules: 'true'
-      ref: ${{ github.event_name == 'pull_request' && github.event.pull_request.head.sha || github.sha }}
-      timeout: 90
-      script: |
-        # The generic Linux job chooses to use base env, not the one setup by the image
-        CONDA_ENV=$(conda env list --json | jq -r ".envs | .[-1]")
-        conda activate "${CONDA_ENV}"
-        # Debug
-        which pip
-        PYTHON_EXECUTABLE=python bash ./install_executorch.sh --editable --pybind xnnpack --use-pt-pinned-commit
-        # Try to import extension library
-        python -c "from executorch.extension.llm.custom_ops import custom_ops"
-        python -c "from executorch.data.bin import flatc"
-
-=======
->>>>>>> 51681d5f
   test-models-linux:
     name: test-models-linux
     uses: pytorch/test-infra/.github/workflows/linux_job_v2.yml@main
@@ -399,6 +371,17 @@
       build-tool: cmake
       docker-image: executorch-ubuntu-22.04-clang12
 
+  unittest-editable:
+    uses: ./.github/workflows/_unittest.yml
+    permissions:
+      id-token: write
+      contents: read
+    with:
+      build-mode: Debug
+      build-tool: cmake
+      editable: true
+      docker-image: executorch-ubuntu-22.04-clang12
+
   unittest-buck:
     uses: ./.github/workflows/_unittest.yml
     permissions:
