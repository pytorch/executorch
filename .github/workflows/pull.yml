name: pull

on:
  pull_request:
  push:
    branches:
      - main
      - release/*
  workflow_dispatch:

concurrency:
  group: ${{ github.workflow }}-${{ github.event.pull_request.number || github.sha }}-${{ github.event_name == 'workflow_dispatch' }}-${{ github.event_name == 'schedule' }}
  cancel-in-progress: true

jobs:
  gather-models:
    runs-on: ubuntu-22.04
    outputs:
      models: ${{ steps.gather-models.outputs.models }}
    steps:
      - uses: actions/checkout@v3
        with:
          submodules: 'false'
      - uses: actions/setup-python@v4
        with:
          python-version: '3.10'
      - name: Extract the list of models to test
        id: gather-models
        run: |
          set -eux

          PYTHONPATH="${PWD}" python .ci/scripts/gather_test_models.py --event "${GITHUB_EVENT_NAME}"

  test-setup-linux-gcc:
    name: test-setup-linux-gcc
    uses: pytorch/test-infra/.github/workflows/linux_job_v2.yml@main
    permissions:
      id-token: write
      contents: read
    strategy:
      fail-fast: false
    with:
      runner: linux.2xlarge
      docker-image: executorch-ubuntu-22.04-gcc9
      submodules: 'true'
      ref: ${{ github.event_name == 'pull_request' && github.event.pull_request.head.sha || github.sha }}
      timeout: 90
      script: |
        # The generic Linux job chooses to use base env, not the one setup by the image
        CONDA_ENV=$(conda env list --json | jq -r ".envs | .[-1]")
        conda activate "${CONDA_ENV}"

        BUILD_TOOL="cmake"

        PYTHON_EXECUTABLE=python bash .ci/scripts/setup-linux.sh --build-tool "${BUILD_TOOL}"
        # Build and test ExecuTorch with the add model on portable backend.
        PYTHON_EXECUTABLE=python bash .ci/scripts/test_model.sh "add" "${BUILD_TOOL}" "portable"

<<<<<<< HEAD
=======
  test-pip-install-editable-mode-linux:
    name: test-pip-install-editable-mode-linux
    uses: pytorch/test-infra/.github/workflows/linux_job_v2.yml@main
    permissions:
      id-token: write
      contents: read
    strategy:
      fail-fast: false
    with:
      runner: linux.2xlarge
      docker-image: executorch-ubuntu-22.04-clang12
      submodules: 'true'
      ref: ${{ github.event_name == 'pull_request' && github.event.pull_request.head.sha || github.sha }}
      timeout: 90
      script: |
        # The generic Linux job chooses to use base env, not the one setup by the image
        CONDA_ENV=$(conda env list --json | jq -r ".envs | .[-1]")
        conda activate "${CONDA_ENV}"
        # Debug
        which pip
        PYTHON_EXECUTABLE=python bash ./install_executorch.sh --editable --pybind xnnpack --use-pt-pinned-commit
        # Try to import extension library
        python -c "from executorch.extension.llm.custom_ops import custom_ops"

>>>>>>> c5f2ea45
  test-models-linux:
    name: test-models-linux
    uses: pytorch/test-infra/.github/workflows/linux_job_v2.yml@main
    permissions:
      id-token: write
      contents: read
    needs: gather-models
    strategy:
      matrix: ${{ fromJSON(needs.gather-models.outputs.models) }}
      fail-fast: false
    with:
      runner: ${{ matrix.runner }}
      docker-image: executorch-ubuntu-22.04-clang12
      submodules: 'true'
      ref: ${{ github.event_name == 'pull_request' && github.event.pull_request.head.sha || github.sha }}
      timeout: ${{ matrix.timeout }}
      script: |
        # The generic Linux job chooses to use base env, not the one setup by the image
        CONDA_ENV=$(conda env list --json | jq -r ".envs | .[-1]")
        conda activate "${CONDA_ENV}"

        MODEL_NAME=${{ matrix.model }}
        BUILD_TOOL=${{ matrix.build-tool }}
        BACKEND=${{ matrix.backend }}
        DEMO_BACKEND_DELEGATION=${{ matrix.demo_backend_delegation }}

        PYTHON_EXECUTABLE=python bash .ci/scripts/setup-linux.sh --build-tool "${BUILD_TOOL}"
        # Build and test ExecuTorch
        PYTHON_EXECUTABLE=python bash .ci/scripts/test_model.sh "${MODEL_NAME}" "${BUILD_TOOL}" "${BACKEND}" "${DEMO_BACKEND_DELEGATION}"

  test-llama-runner-linux:
    name: test-llama-runner-linux
    uses: pytorch/test-infra/.github/workflows/linux_job_v2.yml@main
    permissions:
      id-token: write
      contents: read
    strategy:
      matrix:
        dtype: [fp32]
        mode: [portable, xnnpack+custom, xnnpack+custom+qe,xnnpack+custom+quantize_kv,xnnpack+quantize_kv]
        include:
          - dtype: bf16
            mode: portable
          - dtype: bf16
            mode: custom
      fail-fast: false
    with:
      runner: linux.2xlarge
      docker-image: executorch-ubuntu-22.04-clang12
      submodules: 'true'
      ref: ${{ github.event_name == 'pull_request' && github.event.pull_request.head.sha || github.sha }}
      timeout: 900
      upload-artifact: android-models
      upload-artifact-to-s3: true
      script: |
        # The generic Linux job chooses to use base env, not the one setup by the image
        CONDA_ENV=$(conda env list --json | jq -r ".envs | .[-1]")
        conda activate "${CONDA_ENV}"

        DTYPE=${{ matrix.dtype }}
        BUILD_TOOL="cmake"
        MODE=${{ matrix.mode }}
        ARTIFACTS_DIR_NAME="artifacts-to-be-uploaded/${DTYPE}-${MODE}"
        ARTIFACTS_DIR_NAME="${ARTIFACTS_DIR_NAME/+/-}"

        # Setup executorch
        PYTHON_EXECUTABLE=python bash .ci/scripts/setup-linux.sh --build-tool "${BUILD_TOOL}"
        # Install requirements for export_llama
        PYTHON_EXECUTABLE=python bash examples/models/llama/install_requirements.sh
        # Test llama2
        PYTHON_EXECUTABLE=python bash .ci/scripts/test_llama.sh -model stories110M -build_tool "${BUILD_TOOL}" -dtype "${DTYPE}" -mode "${MODE}" -upload "${ARTIFACTS_DIR_NAME}"

  test-llama-runner-linux-android:
    name: test-llama-runner-linux-android
    uses: pytorch/test-infra/.github/workflows/linux_job_v2.yml@main
    permissions:
      id-token: write
      contents: read
    strategy:
      fail-fast: false
    with:
      runner: linux.2xlarge
      docker-image: executorch-ubuntu-22.04-clang12-android
      submodules: 'true'
      ref: ${{ github.event_name == 'pull_request' && github.event.pull_request.head.sha || github.sha }}
      timeout: 90
      script: |
        # The generic Linux job chooses to use base env, not the one setup by the image
        CONDA_ENV=$(conda env list --json | jq -r ".envs | .[-1]")
        conda activate "${CONDA_ENV}"

        source .ci/scripts/utils.sh
        install_executorch "--use-pt-pinned-commit"
        BUILD_TOOL="cmake"
        PYTHON_EXECUTABLE=python \
        bash .ci/scripts/build_llama_android.sh  "${BUILD_TOOL}"

  test-custom-ops-linux:
    name: test-custom-ops-linux
    uses: pytorch/test-infra/.github/workflows/linux_job_v2.yml@main
    permissions:
      id-token: write
      contents: read
    strategy:
      fail-fast: false
    with:
      runner: linux.2xlarge
      docker-image: executorch-ubuntu-22.04-clang12
      submodules: 'true'
      ref: ${{ github.event_name == 'pull_request' && github.event.pull_request.head.sha || github.sha }}
      timeout: 90
      script: |
        # The generic Linux job chooses to use base env, not the one setup by the image
        CONDA_ENV=$(conda env list --json | jq -r ".envs | .[-1]")
        conda activate "${CONDA_ENV}"

        BUILD_TOOL="cmake"
        PYTHON_EXECUTABLE=python bash .ci/scripts/setup-linux.sh --build-tool "${BUILD_TOOL}"
        # Test custom ops
        PYTHON_EXECUTABLE=python bash examples/portable/custom_ops/test_custom_ops.sh "${BUILD_TOOL}"

  test-selective-build-linux:
    name: test-selective-build-linux
    uses: pytorch/test-infra/.github/workflows/linux_job_v2.yml@main
    permissions:
      id-token: write
      contents: read
    strategy:
      fail-fast: false
    with:
      runner: linux.2xlarge
      docker-image: executorch-ubuntu-22.04-clang12
      submodules: 'true'
      ref: ${{ github.event_name == 'pull_request' && github.event.pull_request.head.sha || github.sha }}
      timeout: 90
      script: |
        # The generic Linux job chooses to use base env, not the one setup by the image
        CONDA_ENV=$(conda env list --json | jq -r ".envs | .[-1]")
        conda activate "${CONDA_ENV}"

        BUILD_TOOL="cmake"
        PYTHON_EXECUTABLE=python bash .ci/scripts/setup-linux.sh --build-tool "${BUILD_TOOL}"
        # Test selective build
        PYTHON_EXECUTABLE=python bash examples/selective_build/test_selective_build.sh "${BUILD_TOOL}"

  test-llava-runner-linux:
    name: test-llava-runner-linux
    uses: pytorch/test-infra/.github/workflows/linux_job_v2.yml@main
    permissions:
      id-token: write
      contents: read
    strategy:
      fail-fast: false
    with:
      runner: linux.24xlarge
      docker-image: executorch-ubuntu-22.04-clang12
      submodules: 'true'
      ref: ${{ github.event_name == 'pull_request' && github.event.pull_request.head.sha || github.sha }}
      timeout: 90
      script: |
        # The generic Linux job chooses to use base env, not the one setup by the image
        CONDA_ENV=$(conda env list --json | jq -r ".envs | .[-1]")
        conda activate "${CONDA_ENV}"

        PYTHON_EXECUTABLE=python bash .ci/scripts/setup-linux.sh --build-tool "cmake"

        # install Llava requirements
        bash examples/models/llama/install_requirements.sh
        bash examples/models/llava/install_requirements.sh

        # run python unittest
        python -m unittest examples.models.llava.test.test_llava

        # run e2e (export, tokenizer and runner)
        PYTHON_EXECUTABLE=python bash .ci/scripts/test_llava.sh

  test-quantized-aot-lib-linux:
    name: test-quantized-aot-lib-linux
    uses: pytorch/test-infra/.github/workflows/linux_job_v2.yml@main
    permissions:
      id-token: write
      contents: read
    strategy:
      fail-fast: false
    with:
      runner: linux.2xlarge
      docker-image: executorch-ubuntu-22.04-clang12
      submodules: 'true'
      ref: ${{ github.event_name == 'pull_request' && github.event.pull_request.head.sha || github.sha }}
      timeout: 90
      script: |
        # The generic Linux job chooses to use base env, not the one setup by the image
        CONDA_ENV=$(conda env list --json | jq -r ".envs | .[-1]")
        conda activate "${CONDA_ENV}"

        BUILD_TOOL="cmake"
        PYTHON_EXECUTABLE=python bash .ci/scripts/setup-linux.sh --build-tool "${BUILD_TOOL}"
        PYTHON_EXECUTABLE=python bash examples/xnnpack/quantization/test_quantize.sh "${BUILD_TOOL}" mv2

  test-pybind-build-linux:
    name: test-pybind-build-linux
    uses: pytorch/test-infra/.github/workflows/linux_job_v2.yml@main
    permissions:
      id-token: write
      contents: read
    strategy:
      fail-fast: false
    with:
      runner: linux.2xlarge
      docker-image: executorch-ubuntu-22.04-clang12
      submodules: 'true'
      ref: ${{ github.event_name == 'pull_request' && github.event.pull_request.head.sha || github.sha }}
      timeout: 90
      script: |
        # The generic Linux job chooses to use base env, not the one setup by the image
        CONDA_ENV=$(conda env list --json | jq -r ".envs | .[-1]")
        conda activate "${CONDA_ENV}"

        # build module for executorch.extension.pybindings.portable_lib
        BUILD_TOOL="cmake"
        PYTHON_EXECUTABLE=python \
        EXECUTORCH_BUILD_XNNPACK=ON \
        EXECUTORCH_BUILD_PYBIND=ON \
        bash .ci/scripts/setup-linux.sh --build-tool "${BUILD_TOOL}"

        # see if we can import the module successfully
        python -c "from executorch.extension.pybindings import portable_lib; print('success!')"

  test-binary-size-linux-gcc:
    name: test-binary-size-linux-gcc
    uses: pytorch/test-infra/.github/workflows/linux_job_v2.yml@main
    permissions:
      id-token: write
      contents: read
    strategy:
      fail-fast: false
    with:
      runner: linux.2xlarge
      docker-image: executorch-ubuntu-22.04-gcc9
      submodules: 'true'
      ref: ${{ github.event_name == 'pull_request' && github.event.pull_request.head.sha || github.sha }}
      timeout: 90
      script: |
        # The generic Linux job chooses to use base env, not the one setup by the image
        CONDA_ENV=$(conda env list --json | jq -r ".envs | .[-1]")
        conda activate "${CONDA_ENV}"

        # build module for executorch.extension.pybindings.portable_lib
        bash test/build_size_test.sh
        strip cmake-out/test/size_test
        output=$(ls -la cmake-out/test/size_test)
        arr=($output)
        size=${arr[4]}
        # threshold=48120 on devserver with gcc11.4
        # todo(lfq): update once binary size is below 50kb.
        threshold="51504"
        if [[ "$size" -le "$threshold" ]]; then
          echo "Success $size <= $threshold"
        else
          echo "Fail $size > $threshold"
          exit 1
        fi

  test-binary-size-linux:
    name: test-binary-size-linux
    uses: pytorch/test-infra/.github/workflows/linux_job_v2.yml@main
    permissions:
      id-token: write
      contents: read
    strategy:
      fail-fast: false
    with:
      runner: linux.2xlarge
      docker-image: executorch-ubuntu-22.04-clang12
      submodules: 'true'
      ref: ${{ github.event_name == 'pull_request' && github.event.pull_request.head.sha || github.sha }}
      timeout: 90
      script: |
        # The generic Linux job chooses to use base env, not the one setup by the image
        CONDA_ENV=$(conda env list --json | jq -r ".envs | .[-1]")
        conda activate "${CONDA_ENV}"

        # build module for executorch.extension.pybindings.portable_lib
        bash test/build_size_test.sh
        strip cmake-out/test/size_test
        output=$(ls -la cmake-out/test/size_test)
        arr=($output)
        size=${arr[4]}
        # threshold=48120 on devserver with gcc11.4
        # todo(lfq): update once binary size is below 50kb.
        threshold="51784"
        if [[ "$size" -le "$threshold" ]]; then
          echo "Success $size <= $threshold"
        else
          echo "Fail $size > $threshold"
          exit 1
        fi

  android:
    uses: ./.github/workflows/_android.yml
    permissions:
      id-token: write
      contents: read
    needs: test-llama-runner-linux

  unittest:
    uses: ./.github/workflows/_unittest.yml
    permissions:
      id-token: write
      contents: read
    with:
      build-mode: Debug
      build-tool: cmake
      docker-image: executorch-ubuntu-22.04-clang12

  unittest-editable:
    uses: ./.github/workflows/_unittest.yml
    permissions:
      id-token: write
      contents: read
    with:
      build-mode: Debug
      build-tool: cmake
      editable: true
      docker-image: executorch-ubuntu-22.04-clang12

  unittest-buck:
    uses: ./.github/workflows/_unittest.yml
    permissions:
      id-token: write
      contents: read
    with:
      build-mode: Debug
      build-tool: buck2
      docker-image: executorch-ubuntu-22.04-clang12

  unittest-arm:
    uses: pytorch/test-infra/.github/workflows/linux_job_v2.yml@main
    permissions:
      id-token: write
      contents: read
    with:
      runner: linux.2xlarge
      docker-image: executorch-ubuntu-22.04-arm-sdk
      submodules: 'true'
      ref: ${{ github.event_name == 'pull_request' && github.event.pull_request.head.sha || github.sha }}
      timeout: 90
      script: |
        set -eux

        # The generic Linux job chooses to use base env, not the one setup by the image
        CONDA_ENV=$(conda env list --json | jq -r ".envs | .[-1]")
        conda activate "${CONDA_ENV}"

        BUILD_TOOL="cmake"

        # Setup MacOS dependencies as there is no Docker support on MacOS atm
        PYTHON_EXECUTABLE=python \
        EXECUTORCH_BUILD_PYBIND=ON \
        EXECUTORCH_BUILD_ARM_BAREMETAL=ON \
        .ci/scripts/setup-linux.sh --build-tool "${BUILD_TOOL}"

        # Install Arm dependencies
        .ci/scripts/setup-arm-baremetal-tools.sh

        # Run pytest without simulator
        backends/arm/test/test_arm_baremetal.sh test_pytest

  test-llama-runner-qnn-linux:
    name: test-llama-runner-qnn-linux
    uses: pytorch/test-infra/.github/workflows/linux_job_v2.yml@main
    permissions:
      id-token: write
      contents: read
    strategy:
      matrix:
        dtype: [fp32]
        pt2e_quantize: [qnn_16a16w, qnn_8a8w]
        mode: [qnn]
      fail-fast: false
    with:
      runner: linux.2xlarge
      docker-image: executorch-ubuntu-22.04-qnn-sdk
      submodules: 'true'
      ref: ${{ github.event_name == 'pull_request' && github.event.pull_request.head.sha || github.sha }}
      timeout: 900
      script: |
        # The generic Linux job chooses to use base env, not the one setup by the image
        CONDA_ENV=$(conda env list --json | jq -r ".envs | .[-1]")
        conda activate "${CONDA_ENV}"

        DTYPE=${{ matrix.dtype }}
        BUILD_TOOL="cmake"
        MODE=${{ matrix.mode }}
        PT2E_QUANTIZE=${{ matrix.pt2e_quantize }}

        PYTHON_EXECUTABLE=python bash .ci/scripts/setup-qnn-deps.sh
        PYTHON_EXECUTABLE=python bash .ci/scripts/build-qnn-sdk.sh

        # Setup executorch
        PYTHON_EXECUTABLE=python bash .ci/scripts/setup-linux.sh --build-tool "${BUILD_TOOL}"
        # Install requirements for export_llama
        PYTHON_EXECUTABLE=python bash examples/models/llama/install_requirements.sh
        # Test llama2
        PYTHON_EXECUTABLE=python bash .ci/scripts/test_llama.sh -model stories110M -build_tool "${BUILD_TOOL}" -mode "${MODE}" -dtype "${DTYPE}" -pt2e_quantize "${PT2E_QUANTIZE}"

  test-static-llama-qnn-linux:
    name: test-static-llama-qnn-linux
    uses: pytorch/test-infra/.github/workflows/linux_job_v2.yml@main
    permissions:
      id-token: write
      contents: read
    strategy:
      fail-fast: false
    with:
      runner: linux.2xlarge
      docker-image: executorch-ubuntu-22.04-qnn-sdk
      submodules: 'true'
      ref: ${{ github.event_name == 'pull_request' && github.event.pull_request.head.sha || github.sha }}
      timeout: 180
      script: |
        # The generic Linux job chooses to use base env, not the one setup by the image
        CONDA_ENV=$(conda env list --json | jq -r ".envs | .[-1]")
        conda activate "${CONDA_ENV}"

        BUILD_TOOL="cmake"

        PYTHON_EXECUTABLE=python bash .ci/scripts/setup-qnn-deps.sh
        PYTHON_EXECUTABLE=python bash .ci/scripts/build-qnn-sdk.sh

        # Setup executorch
        PYTHON_EXECUTABLE=python bash .ci/scripts/setup-linux.sh --build-tool "${BUILD_TOOL}"

        # Setup install_requirements for llama
        PYTHON_EXECUTABLE=python bash examples/models/llama/install_requirements.sh

        # Test static llama weight sharing and accuracy
        PYTHON_EXECUTABLE=python bash .ci/scripts/test_qnn_static_llama.sh

  test-qnn-models-linux:
    name: test-qnn-models-linux
    uses: pytorch/test-infra/.github/workflows/linux_job_v2.yml@main
    permissions:
      id-token: write
      contents: read
    strategy:
      fail-fast: false
    with:
      runner: linux.2xlarge
      docker-image: executorch-ubuntu-22.04-qnn-sdk
      submodules: 'true'
      ref: ${{ github.event_name == 'pull_request' && github.event.pull_request.head.sha || github.sha }}
      timeout: 180
      script: |
        # The generic Linux job chooses to use base env, not the one setup by the image
        CONDA_ENV=$(conda env list --json | jq -r ".envs | .[-1]")
        conda activate "${CONDA_ENV}"

        # placeholder for running test_qnn_delegate.py, can use matrix such that we can trigger different jobs, refers to test-llama-runner-qnn-linux
        # reminder: make sure each job runs fast

  test-phi-3-mini-runner-linux:
    name: test-phi-3-mini-runner-linux
    uses: pytorch/test-infra/.github/workflows/linux_job_v2.yml@main
    permissions:
      id-token: write
      contents: read
    strategy:
      fail-fast: false
    with:
      runner: linux.24xlarge
      docker-image: executorch-ubuntu-22.04-clang12
      submodules: 'true'
      ref: ${{ github.event_name == 'pull_request' && github.event.pull_request.head.sha || github.sha }}
      timeout: 90
      script: |
        # The generic Linux job chooses to use base env, not the one setup by the image
        CONDA_ENV=$(conda env list --json | jq -r ".envs | .[-1]")
        conda activate "${CONDA_ENV}"

        PYTHON_EXECUTABLE=python bash .ci/scripts/setup-linux.sh --build-tool "cmake"

        # install phi-3-mini requirements
        bash examples/models/phi-3-mini/install_requirements.sh

        # run e2e (export, tokenizer and runner)
        PYTHON_EXECUTABLE=python bash .ci/scripts/test_phi_3_mini.sh

  test-eval_llama-wikitext-linux:
    name: test-eval_llama-wikitext-linux
    uses: pytorch/test-infra/.github/workflows/linux_job_v2.yml@main
    permissions:
      id-token: write
      contents: read
    strategy:
      fail-fast: false
    with:
      runner: linux.24xlarge
      docker-image: executorch-ubuntu-22.04-clang12
      submodules: 'true'
      ref: ${{ github.event_name == 'pull_request' && github.event.pull_request.head.sha || github.sha }}
      timeout: 90
      script: |
        # The generic Linux job chooses to use base env, not the one setup by the image
        CONDA_ENV=$(conda env list --json | jq -r ".envs | .[-1]")
        conda activate "${CONDA_ENV}"

        PYTHON_EXECUTABLE=python bash .ci/scripts/setup-linux.sh --build-tool "cmake"

        # install llama requirements
        bash examples/models/llama/install_requirements.sh

        # run eval_llama wikitext task
        PYTHON_EXECUTABLE=python bash .ci/scripts/test_eval_llama_wikitext.sh

  test-eval_llama-mmlu-linux:
    name: test-eval_llama-mmlu-linux
    uses: pytorch/test-infra/.github/workflows/linux_job_v2.yml@main
    permissions:
      id-token: write
      contents: read
    strategy:
      fail-fast: false
    with:
      runner: linux.24xlarge
      docker-image: executorch-ubuntu-22.04-clang12
      submodules: 'true'
      ref: ${{ github.event_name == 'pull_request' && github.event.pull_request.head.sha || github.sha }}
      timeout: 90
      script: |
        # The generic Linux job chooses to use base env, not the one setup by the image
        CONDA_ENV=$(conda env list --json | jq -r ".envs | .[-1]")
        conda activate "${CONDA_ENV}"

        PYTHON_EXECUTABLE=python bash .ci/scripts/setup-linux.sh --build-tool "cmake"

        # install llama requirements
        bash examples/models/llama/install_requirements.sh

        # run eval_llama mmlu task
        PYTHON_EXECUTABLE=python bash .ci/scripts/test_eval_llama_mmlu.sh

  test-llama_runner_eager-linux:
    name: test-llama_runner_eager-linux
    uses: pytorch/test-infra/.github/workflows/linux_job_v2.yml@main
    permissions:
      id-token: write
      contents: read
    strategy:
      fail-fast: false
    with:
      runner: linux.24xlarge
      docker-image: executorch-ubuntu-22.04-clang12
      submodules: 'true'
      ref: ${{ github.event_name == 'pull_request' && github.event.pull_request.head.sha || github.sha }}
      timeout: 90
      script: |
        # The generic Linux job chooses to use base env, not the one setup by the image
        CONDA_ENV=$(conda env list --json | jq -r ".envs | .[-1]")
        conda activate "${CONDA_ENV}"

        PYTHON_EXECUTABLE=python bash .ci/scripts/setup-linux.sh --build-tool "cmake"

        # install llama requirements
        bash examples/models/llama/install_requirements.sh

        # run llama runner in eager mode
        PYTHON_EXECUTABLE=python bash .ci/scripts/test_llama_runner_eager.sh

  test-mediatek-models-linux:
    name: test-mediatek-models-linux
    uses: pytorch/test-infra/.github/workflows/linux_job_v2.yml@main
    permissions:
      id-token: write
      contents: read
    strategy:
      fail-fast: false
    with:
      runner: linux.24xlarge
      docker-image: executorch-ubuntu-22.04-mediatek-sdk
      submodules: 'true'
      ref: ${{ github.event_name == 'pull_request' && github.event.pull_request.head.sha || github.sha }}
      timeout: 90
      script: |
        # The generic Linux job chooses to use base env, not the one setup by the image
        CONDA_ENV=$(conda env list --json | jq -r ".envs | .[-1]")
        conda activate "${CONDA_ENV}"

        # placeholder for mediatek to add more tests<|MERGE_RESOLUTION|>--- conflicted
+++ resolved
@@ -56,8 +56,6 @@
         # Build and test ExecuTorch with the add model on portable backend.
         PYTHON_EXECUTABLE=python bash .ci/scripts/test_model.sh "add" "${BUILD_TOOL}" "portable"
 
-<<<<<<< HEAD
-=======
   test-pip-install-editable-mode-linux:
     name: test-pip-install-editable-mode-linux
     uses: pytorch/test-infra/.github/workflows/linux_job_v2.yml@main
@@ -82,7 +80,6 @@
         # Try to import extension library
         python -c "from executorch.extension.llm.custom_ops import custom_ops"
 
->>>>>>> c5f2ea45
   test-models-linux:
     name: test-models-linux
     uses: pytorch/test-infra/.github/workflows/linux_job_v2.yml@main
