name: trunk

on:
  push:
    branches:
      - main
      - release/*
    tags:
      - ciflow/trunk/*
  pull_request:
    paths:
      - .ci/docker/ci_commit_pins/pytorch.txt
      - .ci/scripts/**
  workflow_dispatch:

concurrency:
  group: ${{ github.workflow }}-${{ github.event.pull_request.number || github.sha }}-${{ github.event_name == 'workflow_dispatch' }}-${{ github.event_name == 'schedule' }}
  cancel-in-progress: true

jobs:
  test-models-macos-cpu:
    name: test-models-macos-cpu
    uses: pytorch/test-infra/.github/workflows/macos_job.yml@main
    strategy:
      matrix:
        # Mac runners are expensive and limited, and non reliable.
        # Do some basic testing for macos jobs, and rely mostly on
        # test-models-linux-aarch64 job instead.
        model: [emformer_join, ic4, llama2, mobilebert, mv3, resnet50, vit, w2l]
        backend: [xnnpack-quantization-delegation]
        include:
          - model: efficient_sam
            backend: portable
          - model: llama
            backend: portable
          - model: llama3_2_vision_encoder
            backend: portable
          - model: mv3
            backend: portable
      fail-fast: false
    with:
      runner: macos-m1-stable
      python-version: '3.11'
      submodules: 'recursive'
      ref: ${{ github.event_name == 'pull_request' && github.event.pull_request.head.sha || github.sha }}
      timeout: 90
      script: |
        MODEL_NAME=${{ matrix.model }}
        BUILD_TOOL=cmake
        BACKEND=${{ matrix.backend }}

        bash .ci/scripts/setup-conda.sh
        # Setup MacOS dependencies as there is no Docker support on MacOS atm
        PYTHON_EXECUTABLE=python ${CONDA_RUN} bash .ci/scripts/setup-macos.sh --build-tool "${BUILD_TOOL}"
        # Build and test executorch
        PYTHON_EXECUTABLE=python ${CONDA_RUN} bash .ci/scripts/test_model.sh "${MODEL_NAME}" "${BUILD_TOOL}" "${BACKEND}"

#  test-models-arm-zephyr:
#    name: test-models-arm-zephyr
#    uses: pytorch/test-infra/.github/workflows/linux_job.yml@main
#    strategy:
#      matrix:
#        model: [add, softmax, mv2]
#      fail-fast: false
#    with:
#      runner: linux.2xlarge
#      docker-image: ci-image:executorch-ubuntu-22.04-zephyr-sdk
#      submodules: 'recursive'
#      ref: ${{ github.event_name == 'pull_request' && github.event.pull_request.head.sha || github.sha }}
#      timeout: 120
#      script: |
#        MODEL_NAME=${{ matrix.model }}
#        CONDA_ENV=$(conda env list --json | jq -r ".envs | .[-1]")
#        conda activate "${CONDA_ENV}"
#        if [[ ${{ matrix.model}} == "add" ]]; then
#          SIM_LIMIT_SEC=60
#        elif [[ ${{ matrix.model}} == "softmax" ]]; then
#          SIM_LIMIT_SEC=60
#        elif [[ ${{ matrix.model}} == "mv2" ]]; then
#          SIM_LIMIT_SEC=5000
#        else
#          echo "Failed unsupported model selection ${{ matrix.model }}"
#          exit 1
#        fi
#
#        source .ci/scripts/utils.sh
#        source .ci/scripts/zephyr-utils.sh
#        mkdir -p zephyr_scratch/
#        cd zephyr_scratch
#        export ZEPHYR_PROJ_ROOT=$(realpath $(pwd))
#        export ARM_FVP_TUTORIALS_ROOT=$ZEPHYR_PROJ_ROOT/zephyr/samples/modules/executorch/arm-fvp-tutorials
#
#        # TODO @Bujji: Should see if this can be moved into the docker image itself
#        download_arm_zephyr_sdk
#        ./zephyr-sdk-0.17.2/setup.sh -c -t arm-zephyr-eabi
#        cd $ZEPHYR_PROJ_ROOT
#        setup_zephyr_et_module
#
#        # Run setup scripts for Arm FVP and Arm AOT Compilation
#        cd $ZEPHYR_PROJ_ROOT/modules/lib/executorch
#        install_executorch
#        .ci/scripts/setup-arm-baremetal-tools.sh --target-toolchain zephyr
#        source examples/arm/ethos-u-scratch/setup_path.sh
#        source $ZEPHYR_PROJ_ROOT/zephyr/zephyr-env.sh
#
#        # Get the model as PTE
#        python -m examples.arm.aot_arm_compiler \
#            --model_name="${MODEL_NAME}" \
#            --output="${MODEL_NAME}.pte"
#
#        # Generate the C-style header
#        cd $ARM_FVP_TUTORIALS_ROOT
#        python build_model.py \
#            --executorch-root $ZEPHYR_PROJ_ROOT/modules/lib/executorch \
#            --pte-file $ZEPHYR_PROJ_ROOT/modules/lib/executorch/${MODEL_NAME}.pte \
#            --output-path $ARM_FVP_TUTORIALS_ROOT/models/${MODEL_NAME}/src/
#
#        cd $ARM_FVP_TUTORIALS_ROOT/models/${MODEL_NAME}/
#
#        # Build the zephyr elf
#        west build -p always -b mps3/corstone300/fvp -- \
#            -DET_PTE_FILE_PATH_FOR_SELECTIVE_BUILD=$ZEPHYR_PROJ_ROOT/modules/lib/executorch/${MODEL_NAME}.pte
#
#        # Run the simulation
#        FVP_Corstone_SSE-300_Ethos-U55 -a build/zephyr/zephyr.elf \
#            -C mps3_board.visualisation.disable-visualisation=1 \
#            -C mps3_board.telnetterminal0.start_telnet=0 \
#            -C mps3_board.uart0.out_file='sim.out'  \
#            -C cpu0.CFGITCMSZ=15 \
#            -C cpu0.CFGDTCMSZ=15 \
#            --simlimit ${SIM_LIMIT_SEC}
#
#        # Disable exit on error
#        set +e
#        # Report failure if any of the ouptut verification checks fail
#        grep -qF "ERROR" sim.out
#        exit_status=$? #store 0 if found (failure), 1 if not (success)
#        if [[ "$exit_status" -eq "0" ]]; then
#            cat sim.out
#            set -e
#            exit 1
#        fi
#
#        # Report fail if simulation does not complete successfully
#        grep -qF "SUCCESS: Program complete, exiting." sim.out
#        exit_status=$? #store 0 if found (success), 1 if not (failure)
#        if [[ "$exit_status" -eq "1" ]]; then
#            cat sim.out
#            set -e
#            exit 1
#        fi
#        # Re-enable exit on error
#        set -e

  test-models-linux-aarch64:
    name: test-models-linux-aarch64
    uses: pytorch/test-infra/.github/workflows/linux_job_v2.yml@main
    permissions:
      id-token: write
      contents: read
    strategy:
      matrix:
        model: [linear, add, add_mul, ic3, ic4, mv2, mv3, resnet18, resnet50, vit, w2l, mobilebert, emformer_join, emformer_transcribe]
        backend: [portable, xnnpack-quantization-delegation]
        runner: [linux.arm64.2xlarge]
        include:
          - model: lstm
            backend: portable
            runner: linux.arm64.2xlarge
          - model: mul
            backend: portable
            runner: linux.arm64.2xlarge
          - model: softmax
            backend: portable
            runner: linux.arm64.2xlarge
          - model: phi_4_mini
            backend: portable
            runner: linux.arm64.m7g.4xlarge
          - model: qwen2_5_1_5b
            backend: portable
            runner: linux.arm64.2xlarge
          - model: llama3_2_vision_encoder
            backend: portable
            runner: linux.arm64.2xlarge
      fail-fast: false
    with:
      runner: ${{ matrix.runner }}
      docker-image: ci-image:executorch-ubuntu-22.04-gcc11-aarch64
      submodules: 'recursive'
      ref: ${{ github.event_name == 'pull_request' && github.event.pull_request.head.sha || github.sha }}
      timeout: 90
      script: |
        # The generic Linux job chooses to use base env, not the one setup by the image
        CONDA_ENV=$(conda env list --json | jq -r ".envs | .[-1]")
        conda activate "${CONDA_ENV}"

        MODEL_NAME=${{ matrix.model }}
        BUILD_TOOL="cmake"
        BACKEND=${{ matrix.backend }}

        PYTHON_EXECUTABLE=python bash .ci/scripts/setup-linux.sh --build-tool "${BUILD_TOOL}"
        # Build and test ExecuTorch
        PYTHON_EXECUTABLE=python bash .ci/scripts/test_model.sh "${MODEL_NAME}" "${BUILD_TOOL}" "${BACKEND}"

  test-custom-ops-macos:
    name: test-custom-ops-macos
    uses: pytorch/test-infra/.github/workflows/macos_job.yml@main
    strategy:
      matrix:
        include:
          - build-tool: cmake
      fail-fast: false
    with:
      runner: macos-m1-stable
      python-version: '3.11'
      submodules: 'recursive'
      ref: ${{ github.event_name == 'pull_request' && github.event.pull_request.head.sha || github.sha }}
      script: |
        BUILD_TOOL=${{ matrix.build-tool }}

        bash .ci/scripts/setup-conda.sh
        # Setup MacOS dependencies as there is no Docker support on MacOS atm
        PYTHON_EXECUTABLE=python ${CONDA_RUN} bash .ci/scripts/setup-macos.sh --build-tool "${BUILD_TOOL}"
        # Build and test custom ops
        PYTHON_EXECUTABLE=python ${CONDA_RUN} bash examples/portable/custom_ops/test_custom_ops.sh "${BUILD_TOOL}"

  test-selective-build-macos:
    name: test-selective-build-macos
    uses: pytorch/test-infra/.github/workflows/macos_job.yml@main
    strategy:
      matrix:
        include:
          - build-tool: cmake
      fail-fast: false
    with:
      runner: macos-m1-stable
      python-version: '3.11'
      submodules: 'recursive'
      ref: ${{ github.event_name == 'pull_request' && github.event.pull_request.head.sha || github.sha }}
      script: |
        BUILD_TOOL=${{ matrix.build-tool }}

        bash .ci/scripts/setup-conda.sh
        # Setup MacOS dependencies as there is no Docker support on MacOS atm
        PYTHON_EXECUTABLE=python ${CONDA_RUN} bash .ci/scripts/setup-macos.sh --build-tool "${BUILD_TOOL}"
        # Build and test selective build
        PYTHON_EXECUTABLE=python ${CONDA_RUN} bash examples/selective_build/test_selective_build.sh "${BUILD_TOOL}"

  test-demo-backend-delegation:
    name: test-demo-backend-delegation
    uses: pytorch/test-infra/.github/workflows/linux_job_v2.yml@main
    permissions:
      id-token: write
      contents: read
    strategy:
      matrix:
        include:
          - build-tool: buck2
          - build-tool: cmake
      fail-fast: false
    with:
      runner: linux.2xlarge
      docker-image: ci-image:executorch-ubuntu-22.04-clang12
      submodules: 'recursive'
      ref: ${{ github.event_name == 'pull_request' && github.event.pull_request.head.sha || github.sha }}
      script: |
        # The generic Linux job chooses to use base env, not the one setup by the image
        CONDA_ENV=$(conda env list --json | jq -r ".envs | .[-1]")
        conda activate "${CONDA_ENV}"

        BUILD_TOOL=${{ matrix.build-tool }}
        PYTHON_EXECUTABLE=python bash .ci/scripts/setup-linux.sh --build-tool "${BUILD_TOOL}"
        # Test selective build
        PYTHON_EXECUTABLE=python bash examples/portable/scripts/test_demo_backend_delegation.sh "${BUILD_TOOL}"

  test-arm-backend:
    name: test-arm-backend
    uses: pytorch/test-infra/.github/workflows/linux_job_v2.yml@main
    permissions:
      id-token: write
      contents: read
    strategy:
      matrix:
        include:
          - test_arm_baremetal: test_pytest_ops_ethosu_fvp
          - test_arm_baremetal: test_pytest_models_ethosu_fvp
          - test_arm_baremetal: test_run_ethosu_fvp
          - test_arm_baremetal: test_models_tosa
          - test_arm_baremetal: test_models_ethos-u55
          - test_arm_baremetal: test_models_ethos-u85
          - test_arm_baremetal: test_smaller_stories_llama
      fail-fast: false
    with:
      runner: linux.2xlarge.memory
      docker-image: ci-image:executorch-ubuntu-22.04-arm-sdk
      submodules: 'recursive'
      ref: ${{ github.event_name == 'pull_request' && github.event.pull_request.head.sha || github.sha }}
      timeout: 120
      script: |
        # The generic Linux job chooses to use base env, not the one setup by the image
        CONDA_ENV=$(conda env list --json | jq -r ".envs | .[-1]")
        conda activate "${CONDA_ENV}"

        source .ci/scripts/utils.sh
        install_executorch "--use-pt-pinned-commit"

        .ci/scripts/setup-arm-baremetal-tools.sh

        # Increase number of files user can monitor to bypass buck failures.
        # Hopefully this is high enough for this setup.
        sudo sysctl fs.inotify.max_user_watches=1048576 # 1024 * 1024

        ARM_TEST=${{ matrix.test_arm_baremetal }}

        # Test test_arm_baremetal.sh with test
        backends/arm/test/test_arm_baremetal.sh "${ARM_TEST}"

  test-arm-cortex-m-size-test:
    name: test-arm-cortex-m-size-test
    uses: pytorch/test-infra/.github/workflows/linux_job_v2.yml@main
    permissions:
      id-token: write
      contents: read
    strategy:
      matrix:
        os: [bare_metal, zephyr-preset]
      fail-fast: false
    with:
      runner: linux.2xlarge
      docker-image: ci-image:executorch-ubuntu-22.04-arm-sdk
      submodules: 'recursive'
      ref: ${{ github.event_name == 'pull_request' && github.event.pull_request.head.sha || github.sha }}
      timeout: 90
      script: |
        # The generic Linux job chooses to use base env, not the one setup by the image
        CONDA_ENV=$(conda env list --json | jq -r ".envs | .[-1]")
        conda activate "${CONDA_ENV}"

        cxx_flags="-fno-exceptions -fno-rtti -Wall -Werror -Wno-int-in-bool-context -DET_HAVE_PREAD=0"
        setup_script_args=""
        if [[ ${{ matrix.os}} == "bare_metal" ]]; then
          toolchain_prefix=arm-none-eabi-
<<<<<<< HEAD
          threshold="109000"
=======
          threshold="110592" # 108 KiB
>>>>>>> 815ae923
          toolchain_cmake=examples/arm/ethos-u-setup/arm-none-eabi-gcc.cmake
        elif [[ ${{ matrix.os}} == "zephyr-preset" ]]; then
          setup_script_args="--target-toolchain zephyr"
          toolchain_prefix=arm-zephyr-eabi-
<<<<<<< HEAD
          threshold="135000"
=======
          threshold="135168" # 132 KiB
>>>>>>> 815ae923
          toolchain_cmake=examples/zephyr/x86_64-linux-arm-zephyr-eabi-gcc.cmake
        else
          echo "Fail unsupport OS selection ${{ matrix.os }}"
          exit 1
        fi

        source .ci/scripts/utils.sh
        install_executorch "--use-pt-pinned-commit"
        .ci/scripts/setup-arm-baremetal-tools.sh ${setup_script_args}
        source examples/arm/ethos-u-scratch/setup_path.sh

        # User toolchain
        ${toolchain_prefix}c++ --version

        # Setup cmake target to desired toolchain
        toolchain_cmake=$(realpath ${toolchain_cmake})

        # Build and run size test
        if [[ ${{ matrix.os}} == "bare_metal" ]]; then
          bash test/build_size_test.sh "-DCMAKE_TOOLCHAIN_FILE=${toolchain_cmake} -DEXECUTORCH_BUILD_ARM_BAREMETAL=ON"
        elif [[ ${{ matrix.os}} == "zephyr-preset" ]]; then
          CXXFLAGS=${cxx_flags} cmake --preset zephyr -DCMAKE_BUILD_TYPE=Release -DEXECUTORCH_OPTIMIZE_SIZE=ON -DEXECUTORCH_BUILD_EXTENSION_DATA_LOADER=ON -DCMAKE_INSTALL_PREFIX=cmake-out -Bcmake-out .
          cmake --build cmake-out -j9 --target install --config Release
          CXXFLAGS=${cxx_flags}  cmake -DCMAKE_TOOLCHAIN_FILE=${toolchain_cmake} -DCMAKE_BUILD_TYPE=Release -DCMAKE_INSTALL_PREFIX=cmake-out -Bcmake-out/test test
          cmake --build cmake-out/test -j9 --config Release
        else
          echo "Fail unsupport OS selection ${{ matrix.os }}"
          exit 1
        fi

        elf="cmake-out/test/size_test"

        # Dump basic info
        ls -al ${elf}
        ${toolchain_prefix}size ${elf}

        # Dump symbol
        python .github/scripts/run_nm.py -e ${elf}
        python .github/scripts/run_nm.py -e ${elf} -f "executorch" -p "${toolchain_prefix}"
        python .github/scripts/run_nm.py -e ${elf} -f "executorch_text" -p "${toolchain_prefix}"

        # Add basic guard - TODO: refine this!
        ${toolchain_prefix}strip ${elf}
        output=$(ls -la ${elf})
        arr=($output)
        size=${arr[4]}
        echo "size: $size, threshold: $threshold"
        if [[ "$size" -le "$threshold" ]]; then
          echo "Success $size <= $threshold"
        else
          echo "Fail $size > $threshold"
          exit 1
        fi

  test-arm-ootb-linux:
    name: test-arm-ootb-linux
    uses: pytorch/test-infra/.github/workflows/linux_job_v2.yml@main
    permissions:
      id-token: write
      contents: read
    with:
      runner: linux.2xlarge
      docker-image: ci-image:executorch-ubuntu-22.04-arm-sdk
      submodules: 'recursive'
      ref: ${{ github.event_name == 'pull_request' && github.event.pull_request.head.sha || github.sha }}
      timeout: 90
      script: |
        # The generic Linux job chooses to use base env, not the one setup by the image
        CONDA_ENV=$(conda env list --json | jq -r ".envs | .[-1]")
        conda activate "${CONDA_ENV}"

        # Follow the steps required before running the notebooks
        # Try to mirror these as closely as possible
        source .ci/scripts/utils.sh
        install_executorch "--use-pt-pinned-commit"

        .ci/scripts/setup-arm-baremetal-tools.sh
        source examples/arm/ethos-u-scratch/setup_path.sh

        # Install requirements for converting notebooks
        pip install notebook

        # Run OOTB tests
        backends/arm/test/test_arm_ootb.sh

  test-coreml-delegate:
    name: test-coreml-delegate
    uses: pytorch/test-infra/.github/workflows/macos_job.yml@main
    with:
      runner: macos-14-xlarge
      python-version: '3.11'
      submodules: 'recursive'
      ref: ${{ github.event_name == 'pull_request' && github.event.pull_request.head.sha || github.sha }}
      timeout: 90
      script: |
        BUILD_TOOL=cmake

        bash .ci/scripts/setup-conda.sh
        # Setup MacOS dependencies as there is no Docker support on MacOS atm
        GITHUB_RUNNER=1 PYTHON_EXECUTABLE=python ${CONDA_RUN} bash .ci/scripts/setup-macos.sh --build-tool "${BUILD_TOOL}"
        # Build and test coreml delegate
        PYTHON_EXECUTABLE=python ${CONDA_RUN} bash backends/apple/coreml/scripts/build_all.sh

  test-static-llama-ane:
    name: test-static-llama-ane
    uses: pytorch/test-infra/.github/workflows/macos_job.yml@main
    with:
      runner: macos-m1-stable
      python-version: '3.11'
      submodules: 'recursive'
      ref: ${{ github.event_name == 'pull_request' && github.event.pull_request.head.sha || github.sha }}
      script: |
        set -eux
        bash .ci/scripts/setup-conda.sh
        eval "$(conda shell.bash hook)"

        # Install requirements
        ${CONDA_RUN} sh install_requirements.sh
        ${CONDA_RUN} sh backends/apple/coreml/scripts/install_requirements.sh
        ${CONDA_RUN} python install_executorch.py
        ${CONDA_RUN} sh examples/models/llama/install_requirements.sh

        # Test ANE llama
        ${CONDA_RUN} sh .ci/scripts/test_ane_static_llama.sh

  test-llama-torchao-lowbit:
    name: test-llama-torchao-lowbit
    uses: pytorch/test-infra/.github/workflows/macos_job.yml@main
    with:
      runner: macos-m1-stable
      python-version: '3.11'
      submodules: 'recursive'
      ref: ${{ github.event_name == 'pull_request' && github.event.pull_request.head.sha || github.sha }}
      script: |
        set -eux
        bash .ci/scripts/setup-conda.sh
        eval "$(conda shell.bash hook)"

        # Install requirements
        ${CONDA_RUN} EXECUTORCH_BUILD_KERNELS_TORCHAO=1 python install_executorch.py
        ${CONDA_RUN} sh examples/models/llama/install_requirements.sh

        # Run test
        ${CONDA_RUN} sh .ci/scripts/test_llama_torchao_lowbit.sh

  test-llama-runner-linux:
    # Test Both linux x86 and linux aarch64
    name: test-llama-runner-linux
    uses: pytorch/test-infra/.github/workflows/linux_job_v2.yml@main
    permissions:
      id-token: write
      contents: read
    strategy:
      matrix:
        dtype: [fp32]
        mode: [portable, xnnpack+custom]
        runner: [linux.2xlarge, linux.arm64.2xlarge]
        docker-image: [executorch-ubuntu-22.04-clang12, executorch-ubuntu-22.04-gcc11-aarch64]
        include:
          - dtype: bf16
            mode: portable
            runner: linux.2xlarge
            docker-image: executorch-ubuntu-22.04-clang12
          - dtype: bf16
            mode: portable
            runner: linux.arm64.2xlarge
            docker-image: executorch-ubuntu-22.04-gcc11-aarch64
          - dtype: bf16
            mode: custom
            runner: linux.arm64.2xlarge
            docker-image: executorch-ubuntu-22.04-gcc11-aarch64
        # Excluding specific runner + docker image combinations that don't make sense:
        #   - Excluding the ARM64 gcc image on the x86 runner (linux.2xlarge)
        #   - Excluding the x86 clang image on the ARM64 runner (linux.arm64.2xlarge)
        exclude:
          - runner: linux.2xlarge
            docker-image: executorch-ubuntu-22.04-gcc11-aarch64
          - runner: linux.arm64.2xlarge
            docker-image: executorch-ubuntu-22.04-clang12
      fail-fast: false
    with:
      runner: ${{ matrix.runner }}
      docker-image: ci-image:${{ matrix.docker-image }}
      submodules: 'recursive'
      ref: ${{ github.event_name == 'pull_request' && github.event.pull_request.head.sha || github.sha }}
      timeout: 900
      script: |
        # The generic Linux job chooses to use base env, not the one setup by the image
        CONDA_ENV=$(conda env list --json | jq -r ".envs | .[-1]")
        conda activate "${CONDA_ENV}"

        DTYPE=${{ matrix.dtype }}
        BUILD_TOOL="cmake"
        MODE=${{ matrix.mode }}
        ARTIFACTS_DIR_NAME="artifacts-to-be-uploaded/${DTYPE}-${MODE}"
        ARTIFACTS_DIR_NAME="${ARTIFACTS_DIR_NAME/+/-}"

        # Setup executorch
        PYTHON_EXECUTABLE=python bash .ci/scripts/setup-linux.sh --build-tool "${BUILD_TOOL}"
        # Install requirements for export_llama
        PYTHON_EXECUTABLE=python bash examples/models/llama/install_requirements.sh
        # Test llama2
        PYTHON_EXECUTABLE=python bash .ci/scripts/test_llama.sh -model stories110M -build_tool "${BUILD_TOOL}" -dtype "${DTYPE}" -mode "${MODE}" -upload "${ARTIFACTS_DIR_NAME}"

  test-llama-runner-macos:
    name: test-llama-runner-mac
    uses: pytorch/test-infra/.github/workflows/macos_job.yml@main
    strategy:
      matrix:
        dtype: [fp32]
        mode: [mps, coreml, xnnpack+custom+quantize_kv]
      fail-fast: false
    with:
      runner: macos-m1-stable
      python-version: '3.11'
      submodules: 'recursive'
      ref: ${{ github.event_name == 'pull_request' && github.event.pull_request.head.sha || github.sha }}
      timeout: 900
      script: |

        DTYPE=${{ matrix.dtype }}
        MODE=${{ matrix.mode }}

        bash .ci/scripts/setup-conda.sh

        # Setup executorch
        PYTHON_EXECUTABLE=python ${CONDA_RUN} bash .ci/scripts/setup-macos.sh --build-tool cmake

        if [[ "${MODE}" == "coreml" ]]; then
          # Install coreml delegate
          PYTHON_EXECUTABLE=python ${CONDA_RUN} bash backends/apple/coreml/scripts/install_requirements.sh
          echo "Finishing installing coreml."
        fi

        # Install requirements for export_llama
        PYTHON_EXECUTABLE=python ${CONDA_RUN} bash examples/models/llama/install_requirements.sh
        # Test llama2
        PYTHON_EXECUTABLE=python ${CONDA_RUN} bash .ci/scripts/test_llama.sh -model stories110M -build_tool cmake -dtype "${DTYPE}" -mode "${MODE}"

  test-torchao-huggingface-checkpoints:
    name: test-torchao-huggingface-checkpoints
    uses: pytorch/test-infra/.github/workflows/linux_job_v2.yml@main
    permissions:
      id-token: write
      contents: read
    strategy:
      matrix:
        model: [qwen3_4b, phi_4_mini]
        runner: [linux.2xlarge]
        docker-image: [executorch-ubuntu-22.04-clang12]
        backend: [xnnpack]
        include:
          - model: qwen3_4b
            runner: linux.arm64.2xlarge
            docker-image: executorch-ubuntu-22.04-gcc11-aarch64
            backend: torchao
          - model: phi_4_mini
            runner: linux.arm64.2xlarge
            docker-image: executorch-ubuntu-22.04-gcc11-aarch64
            backend: torchao
      fail-fast: false
    with:
      runner: ${{ matrix.runner }}
      docker-image: ci-image:${{ matrix.docker-image }}
      submodules: 'recursive'
      ref: ${{ github.event_name == 'pull_request' && github.event.pull_request.head.sha || github.sha }}
      timeout: 900
      script: |
        # The generic Linux job chooses to use base env, not the one setup by the image
        CONDA_ENV=$(conda env list --json | jq -r ".envs | .[-1]")
        conda activate "${CONDA_ENV}"

        PYTHON_EXECUTABLE=python bash .ci/scripts/setup-linux.sh --build-tool cmake

        if [[ "${{ matrix.backend }}" == "torchao" ]]; then
          BUILD_TORCHAO_EXPERIMENTAL=1 TORCHAO_BUILD_CPU_AARCH64=1 TORCHAO_BUILD_KLEIDIAI=1 TORCHAO_ENABLE_ARM_NEON_DOT=1 TORCHAO_PARALLEL_BACKEND=OPENMP pip install third-party/ao
        fi

        pip install -U "huggingface_hub[cli]"

        bash .ci/scripts/test_torchao_huggingface_checkpoints.sh ${{ matrix.model }} ${{ matrix.model != 'phi_4_mini' && '--test_with_runner' || '' }}  ${{ matrix.backend == 'torchao' && '--use_torchao_kernels' || '' }}

  test-multimodal-macos:
    if: ${{ !github.event.pull_request.head.repo.fork }}
    name: test-multimodal-macos
    uses: pytorch/test-infra/.github/workflows/macos_job.yml@main
    permissions:
      id-token: write
      contents: read
    secrets: inherit
    strategy:
      fail-fast: false
      matrix:
        model: ["gemma3-4b"] # llava gives segfault so not covering.
    with:
      secrets-env: EXECUTORCH_HF_TOKEN
      runner: macos-15-xlarge
      python-version: '3.11'
      submodules: 'recursive'
      ref: ${{ github.event_name == 'pull_request' && github.event.pull_request.head.sha || github.sha }}
      timeout: 90
      script: |
        echo "::group::Set up ExecuTorch"
        bash .ci/scripts/setup-conda.sh
        eval "$(conda shell.bash hook)"

        # Install requirements
        ${CONDA_RUN} python install_executorch.py
        echo "::endgroup::"

        echo "::group::Set up Huggingface"
        ${CONDA_RUN} pip install -U "huggingface_hub[cli]" accelerate
        ${CONDA_RUN} huggingface-cli login --token $SECRET_EXECUTORCH_HF_TOKEN
        OPTIMUM_ET_VERSION=$(cat .ci/docker/ci_commit_pins/optimum-executorch.txt)
        ${CONDA_RUN} pip install git+https://github.com/huggingface/optimum-executorch.git@${OPTIMUM_ET_VERSION}
        ${CONDA_RUN} pip list
        echo "::endgroup::"

        echo "::group::Test ${{ matrix.model }}"
        ${CONDA_RUN} python .ci/scripts/test_huggingface_optimum_model.py --model ${{ matrix.model }} --quantize --recipe xnnpack
        echo "::endgroup::"

  test-qnn-model:
    name: test-qnn-model
    uses: pytorch/test-infra/.github/workflows/linux_job_v2.yml@main
    permissions:
      id-token: write
      contents: read
    strategy:
      matrix:
        dtype: [fp32]
        model: [dl3, mv3, mv2, ic4, ic3, vit, mb, w2l, conv_former]
      fail-fast: false
    with:
      runner: linux.2xlarge
      docker-image: ci-image:executorch-ubuntu-22.04-qnn-sdk
      submodules: 'recursive'
      ref: ${{ github.event_name == 'pull_request' && github.event.pull_request.head.sha || github.sha }}
      timeout: 900
      script: |
        # The generic Linux job chooses to use base env, not the one setup by the image
        CONDA_ENV=$(conda env list --json | jq -r ".envs | .[-1]")
        conda activate "${CONDA_ENV}"
        PYTHON_EXECUTABLE=python bash .ci/scripts/setup-linux.sh --build-tool cmake
        PYTHON_EXECUTABLE=python bash .ci/scripts/setup-qnn-deps.sh
        PYTHON_EXECUTABLE=python bash .ci/scripts/build-qnn-sdk.sh
        PYTHON_EXECUTABLE=python bash .ci/scripts/test_model.sh ${{ matrix.model }} "cmake" "qnn"

  test-qnn-optimum-model:
    name: test-qnn-optimum-model
    uses: pytorch/test-infra/.github/workflows/linux_job_v2.yml@main
    permissions:
      id-token: write
      contents: read
    strategy:
      matrix:
        dtype: [fp32]
        model: [cvt, dit, efficientnet, focalnet, mobilevit_v1, mobilevit_v2, pvt, swin, albert, bert, distilbert, roberta] # eurobert requires transfomer >= 4.48.0, skip for now
      fail-fast: false
    with:
      runner: linux.2xlarge
      docker-image: ci-image:executorch-ubuntu-22.04-qnn-sdk
      submodules: 'recursive'
      ref: ${{ github.event_name == 'pull_request' && github.event.pull_request.head.sha || github.sha }}
      timeout: 900
      script: |
        # The generic Linux job chooses to use base env, not the one setup by the image
        CONDA_ENV=$(conda env list --json | jq -r ".envs | .[-1]")
        conda activate "${CONDA_ENV}"
        PYTHON_EXECUTABLE=python bash .ci/scripts/setup-linux.sh --build-tool cmake
        PYTHON_EXECUTABLE=python bash .ci/scripts/setup-qnn-deps.sh
        PYTHON_EXECUTABLE=python bash .ci/scripts/build-qnn-sdk.sh
        PYTHON_EXECUTABLE=python bash .ci/scripts/test_model.sh ${{ matrix.model }} "cmake" "qnn"

  test-models-macos-coreml:
    name: test-models-macos-coreml
    uses: pytorch/test-infra/.github/workflows/macos_job.yml@main
    strategy:
      matrix:
        model: [dl3, edsr, efficient_sam, emformer_join, emformer_transcribe, ic3, ic4, mobilebert, mv2, mv3, resnet50, vit, w2l]
      fail-fast: false
    with:
      runner: macos-m1-stable
      python-version: '3.11'
      submodules: 'recursive'
      ref: ${{ github.event_name == 'pull_request' && github.event.pull_request.head.sha || github.sha }}
      timeout: 90
      script: |
        MODEL_NAME=${{ matrix.model }}
        BUILD_TOOL=cmake
        BACKEND="coreml-pybind"


        # Set model specific overrides
        if [[ "${MODEL_NAME}" == "mobilebert" ]]; then
          # See https://github.com/pytorch/executorch/issues/12907
          # mobilebert has nan output on FP16, and high MSE on fp32, so we disable runtime test now
          BACKEND="coreml"
        fi

        if [[ "${MODEL_NAME}" == "efficient_sam" ]]; then
          # See https://github.com/pytorch/executorch/issues/12906
          # efficient_sam fails to run on CoreML
          BACKEND="coreml"
        fi

        bash .ci/scripts/setup-conda.sh

        # Setup MacOS dependencies as there is no Docker support on MacOS atm
        PYTHON_EXECUTABLE=python ${CONDA_RUN} bash .ci/scripts/setup-macos.sh --build-tool "${BUILD_TOOL}"
        PYTHON_EXECUTABLE=python ${CONDA_RUN} bash backends/apple/coreml/scripts/install_requirements.sh
        echo "Finishing installing coreml."

        PYTHON_EXECUTABLE=python ${CONDA_RUN} bash .ci/scripts/test_model.sh "${MODEL_NAME}" "${BUILD_TOOL}" "${BACKEND}"

  test-models-macos-mps:
    name: test-models-macos-mps
    uses: pytorch/test-infra/.github/workflows/macos_job.yml@main
    strategy:
      fail-fast: false
    with:
      runner: macos-m1-stable
      python-version: '3.11'
      submodules: 'recursive'
      ref: ${{ github.event_name == 'pull_request' && github.event.pull_request.head.sha || github.sha }}
      timeout: 90
      script: |
        BUILD_TOOL=cmake
        bash .ci/scripts/setup-conda.sh

        # Setup MacOS dependencies as there is no Docker support on MacOS atm
        PYTHON_EXECUTABLE=python ${CONDA_RUN} bash .ci/scripts/setup-macos.sh --build-tool "${BUILD_TOOL}"

        # Build and test mps model
        for MODEL_NAME in mv3 ic4 resnet50 edsr mobilebert w2l; do
          echo "::group::Exporting mps model: $MODEL_NAME"
          PYTHON_EXECUTABLE=python ${CONDA_RUN} bash .ci/scripts/test_model.sh "${MODEL_NAME}" "${BUILD_TOOL}" "mps"
          echo "::endgroup::"
        done

  test-huggingface-transformers-xnnpack:
    # NB: Don't run this on fork PRs because they won't have access to the secret and would fail anyway
    if: ${{ !github.event.pull_request.head.repo.fork }}
    name: test-huggingface-transformers-xnnpack
    uses: pytorch/test-infra/.github/workflows/linux_job_v2.yml@main
    permissions:
      id-token: write
      contents: read
    secrets: inherit
    strategy:
      matrix:
        config: [
          # XNNPack.
          llama3.2-1b|xnnpack|--quantize,
          qwen3-0.6b|xnnpack|--quantize,
          qwen3-1.7b|xnnpack|--quantize,
          gemma3-1b|xnnpack|--quantize,
          phi4-mini|xnnpack|--quantize,
          smollm2-135m|xnnpack|--quantize,
          smollm3-3b|xnnpack|--quantize
        ]
      fail-fast: false
    with:
      secrets-env: EXECUTORCH_HF_TOKEN
      runner: linux.2xlarge.memory
      docker-image: ci-image:executorch-ubuntu-22.04-clang12
      submodules: 'recursive'
      ref: ${{ github.event_name == 'pull_request' && github.event.pull_request.head.sha || github.sha }}
      timeout: 90
      upload-artifact: profiling-artifacts-${{ strategy.job-index }}
      script: |
        set -eux
        IFS='|' read -r MODEL RECIPE QUANTIZE <<< "${{ matrix.config }}"
        echo "Model: $MODEL"
        echo "Recipe: $RECIPE"
        echo "Quantize: $QUANTIZE"

        # The generic Linux job chooses to use base env, not the one setup by the image
        CONDA_ENV=$(conda env list --json | jq -r ".envs | .[-1]")
        conda activate "${CONDA_ENV}"

        echo "::group::Setup ExecuTorch"
        PYTHON_EXECUTABLE=python bash .ci/scripts/setup-linux.sh --build-tool "cmake"
        echo "::endgroup::"

        echo "::group::Setup Huggingface"
        pip install -U "huggingface_hub[cli]" accelerate
        huggingface-cli login --token $SECRET_EXECUTORCH_HF_TOKEN
        OPTIMUM_ET_VERSION=$(cat .ci/docker/ci_commit_pins/optimum-executorch.txt)
        pip install git+https://github.com/huggingface/optimum-executorch.git@${OPTIMUM_ET_VERSION}
        echo "::endgroup::"

        echo "::group::Test MODEL: $MODEL RECIPE: $RECIPE QUANTIZE: $QUANTIZE"
        export OUTPUT_DIR="$(pwd)/${MODEL}_${RECIPE}_${QUANTIZE}"
        python .ci/scripts/test_huggingface_optimum_model.py --model "$MODEL" --recipe "$RECIPE" $QUANTIZE --model_dir "$OUTPUT_DIR"
        echo "::endgroup::"

        # Build executor_runner with ETdump enabled
        PYTHON_EXECUTABLE=python cmake -DPYTHON_EXECUTABLE=python \
          -DCMAKE_INSTALL_PREFIX=cmake-out \
          -DEXECUTORCH_ENABLE_LOGGING=1 \
          -DCMAKE_BUILD_TYPE=Release \
          -DEXECUTORCH_BUILD_EXTENSION_DATA_LOADER=ON \
          -DEXECUTORCH_BUILD_EXTENSION_FLAT_TENSOR=ON \
          -DEXECUTORCH_BUILD_EXTENSION_MODULE=ON \
          -DEXECUTORCH_BUILD_EXTENSION_TENSOR=ON \
          -DEXECUTORCH_BUILD_XNNPACK=ON \
          -DEXECUTORCH_BUILD_KERNELS_QUANTIZED=ON \
          -DEXECUTORCH_BUILD_KERNELS_OPTIMIZED=ON \
          -DEXECUTORCH_BUILD_KERNELS_LLM=ON \
          -DEXECUTORCH_BUILD_DEVTOOLS=ON \
          -DEXECUTORCH_ENABLE_EVENT_TRACER=ON \
          -Bcmake-out .
        cmake --build cmake-out -j16 --target install --config Release

        echo "::group::Generate artifacts for performance profiling"
        ./cmake-out/executor_runner \
          --model_path ${OUTPUT_DIR}/model.pte \
          --etdump_path ${OUTPUT_DIR}/etdump.etdp

        export TSV_PATH=artifacts-to-be-uploaded/${MODEL}_op_prof.tsv
        mkdir -p $(dirname "$TSV_PATH")
        python3 -m devtools.inspector.inspector_cli \
          --etdump_path ${OUTPUT_DIR}/etdump.etdp \
          --tsv_path ${TSV_PATH}
        echo "::endgroup::"

  test-huggingface-transformers-macos:
    # NB: Don't run this on fork PRs because they won't have access to the secret and would fail anyway
    if: ${{ !github.event.pull_request.head.repo.fork }}
    name: test-huggingface-transformers-macos
    uses: pytorch/test-infra/.github/workflows/macos_job.yml@main
    permissions:
      id-token: write
      contents: read
    secrets: inherit
    # Models below selected based on https://huggingface.co/models?pipeline_tag=text-generation&num_parameters=min:0,max:3B&sort=trending.
    strategy:
      matrix:
        config: [
          # # XNNPack. (Skipping for now due to intermittent segmentation faults, see https://github.com/huggingface/optimum-executorch/issues/122.)
          # llama3.2-1b|xnnpack|--quantize,
          # qwen3-0.6b|xnnpack|--quantize,
          # qwen3-1.7b|xnnpack|--quantize,
          # gemma3-1b|xnnpack|--quantize,
          # phi4-mini|xnnpack|--quantize,
          # smollm2-135m|xnnpack|--quantize,
          # smollm3-3b|xnnpack|--quantize,
          # qwen3-1.7b|xnnpack|--quantize,
          # CoreML.
          llama3.2-1b|coreml_fp32_gpu|--quantize,
          qwen3-0.6b|coreml_fp32_gpu|--quantize,
          smollm2-135m|coreml_fp32_gpu|--quantize,
          olmo-1b|coreml_fp32_gpu|--quantize,
          bert|coreml_fp32_gpu|--quantize,
          distilbert|coreml_fp32_gpu|--quantize
        ]
      fail-fast: false
    with:
      secrets-env: EXECUTORCH_HF_TOKEN
      runner: macos-15-xlarge
      python-version: '3.11'
      submodules: 'recursive'
      ref: ${{ github.event_name == 'pull_request' && github.event.pull_request.head.sha || github.sha }}
      timeout: 90
      script: |
        set -eux
        IFS='|' read -r MODEL RECIPE QUANTIZE <<< "${{ matrix.config }}"
        echo "Model: $MODEL"
        echo "Recipe: $RECIPE"
        echo "Quantize: $QUANTIZE"

        echo "::group::Set up ExecuTorch"
        bash .ci/scripts/setup-conda.sh
        eval "$(conda shell.bash hook)"

        # Install requirements
        ${CONDA_RUN} python install_executorch.py
        echo "::endgroup::"

        echo "::group::Set up Huggingface"
        ${CONDA_RUN} pip install -U "huggingface_hub[cli]" accelerate
        ${CONDA_RUN} huggingface-cli login --token $SECRET_EXECUTORCH_HF_TOKEN
        OPTIMUM_ET_VERSION=$(cat .ci/docker/ci_commit_pins/optimum-executorch.txt)
        ${CONDA_RUN} pip install git+https://github.com/huggingface/optimum-executorch.git@${OPTIMUM_ET_VERSION}
        ${CONDA_RUN} pip list
        echo "::endgroup::"

        # Run test
        ${CONDA_RUN} python .ci/scripts/test_huggingface_optimum_model.py --model ${MODEL} --recipe ${RECIPE} ${QUANTIZE}

  test-llama-runner-qnn-linux:
    name: test-llama-runner-qnn-linux
    uses: pytorch/test-infra/.github/workflows/linux_job_v2.yml@main
    permissions:
      id-token: write
      contents: read
    strategy:
      matrix:
        dtype: [fp32]
        pt2e_quantize: [qnn_16a16w, qnn_8a8w]
        mode: [qnn]
      fail-fast: false
    with:
      runner: linux.2xlarge
      docker-image: ci-image:executorch-ubuntu-22.04-qnn-sdk
      submodules: 'recursive'
      ref: ${{ github.event_name == 'pull_request' && github.event.pull_request.head.sha || github.sha }}
      timeout: 900
      script: |
        # The generic Linux job chooses to use base env, not the one setup by the image
        CONDA_ENV=$(conda env list --json | jq -r ".envs | .[-1]")
        conda activate "${CONDA_ENV}"

        BUILD_TOOL="cmake"
        DTYPE=${{ matrix.dtype }}
        MODE=${{ matrix.mode }}
        PT2E_QUANTIZE=${{ matrix.pt2e_quantize }}

        ./install_requirements.sh --use-pt-pinned-commit
        PYTHON_EXECUTABLE=python bash .ci/scripts/setup-qnn-deps.sh
        PYTHON_EXECUTABLE=python bash .ci/scripts/build-qnn-sdk.sh

        # Setup executorch
        PYTHON_EXECUTABLE=python bash .ci/scripts/setup-linux.sh --build-tool "${BUILD_TOOL}"
        # Install requirements for export_llama
        PYTHON_EXECUTABLE=python bash examples/models/llama/install_requirements.sh
        # Test llama2
        PYTHON_EXECUTABLE=python bash .ci/scripts/test_llama.sh -model stories110M -build_tool "${BUILD_TOOL}" -mode "${MODE}" -dtype "${DTYPE}" -pt2e_quantize "${PT2E_QUANTIZE}"

  # this is for filtering out the qnn changes such that qnn jobs only triggered when the specific files are changed
  changes:
    runs-on: ubuntu-latest
    outputs:
      qnn: ${{ steps.filter.outputs.qnn }}
    steps:
      - uses: actions/checkout@v4
      - uses: dorny/paths-filter@v3
        id: filter
        with:
          filters: |
            qnn:
              - 'backends/qualcomm/**'
              - 'examples/qualcomm/**'
              - 'examples/models/llama/**'

  test-static-llama-qnn-eval-linux:
    needs: changes # has dependency on changes jobs defined above
    if: needs.changes.outputs.qnn == 'true'
    name: test-static-llama-qnn-eval-linux
    uses: pytorch/test-infra/.github/workflows/linux_job_v2.yml@main
    permissions:
      id-token: write
      contents: read
    strategy:
      fail-fast: false
      matrix:
        config:
          - name: "baseline"
            flags: ""
            threshold: 62.0
    with:
      runner: linux.2xlarge
      docker-image: ci-image:executorch-ubuntu-22.04-qnn-sdk
      submodules: 'recursive'
      ref: ${{ github.event_name == 'pull_request' && github.event.pull_request.head.sha || github.sha }}
      timeout: 180
      script: |
        # The generic Linux job chooses to use base env, not the one setup by the image
        CONDA_ENV=$(conda env list --json | jq -r ".envs | .[-1]")
        conda activate "${CONDA_ENV}"
        BUILD_TOOL="cmake"
        PYTHON_EXECUTABLE=python bash .ci/scripts/setup-qnn-deps.sh
        PYTHON_EXECUTABLE=python bash .ci/scripts/build-qnn-sdk.sh
        # Setup executorch
        PYTHON_EXECUTABLE=python bash .ci/scripts/setup-linux.sh --build-tool "${BUILD_TOOL}"
        # Setup install_requirements for llama
        PYTHON_EXECUTABLE=python bash examples/models/llama/install_requirements.sh

        echo ">>> Running config: ${{ matrix.config.name }}"
        PYTHON_EXECUTABLE=python bash .ci/scripts/test_qnn_static_llama_eval.sh \
          --flags "${{ matrix.config.flags }}" \
          --threshold "${{ matrix.config.threshold }}"

  unittest-release:
    uses: ./.github/workflows/_unittest.yml
    permissions:
      id-token: write
      contents: read
    with:
      build-mode: Release
      build-tool: cmake
      docker-image: ci-image:executorch-ubuntu-22.04-clang12

  test-mcu-models:
    name: test-mcu-models
    uses: pytorch/test-infra/.github/workflows/linux_job_v2.yml@main
    strategy:
      matrix:
        include:
          - build-tool: cmake
      fail-fast: false
    permissions:
      id-token: write
      contents: read
    with:
      runner: linux.2xlarge
      docker-image: ci-image:executorch-ubuntu-22.04-arm-sdk
      submodules: 'recursive'
      ref: ${{ github.event_name == 'pull_request' && github.event.pull_request.head.sha || github.sha }}
      timeout: 90
      script: |
        BUILD_TOOL=${{ matrix.build-tool }}

        # The generic Linux job chooses to use base env, not the one setup by the image
        CONDA_ENV=$(conda env list --json | jq -r ".envs | .[-1]")
        conda activate "${CONDA_ENV}"

        # Try to mirror these as closely as possible
        source .ci/scripts/utils.sh
        install_executorch "--use-pt-pinned-commit"

        .ci/scripts/setup-arm-baremetal-tools.sh
        source examples/arm/ethos-u-scratch/setup_path.sh

        # Run selective Build
        chmod +x examples/selective_build/test_selective_build.sh
        examples/selective_build/test_selective_build.sh "${BUILD_TOOL}"

        # Run MCU models
        chmod +x examples/arm/run_mcu_models_fvp.sh
        examples/arm/run_mcu_models_fvp.sh --target=cortex-m55

  test-models-windows:
    uses: pytorch/test-infra/.github/workflows/windows_job.yml@main
    strategy:
      fail-fast: false
      matrix:
        model: [mv3, resnet50, vit, mobilebert, emformer_transcribe]
        backend: [portable, xnnpack-q8]
    with:
      submodules: 'recursive'
      ref: ${{ github.event_name == 'pull_request' && github.event.pull_request.head.sha || github.sha }}
      timeout: 60
      script: |
        conda init powershell

        powershell -Command "& {
          Set-PSDebug -Trace 1
          \$ErrorActionPreference = 'Stop'
          \$PSNativeCommandUseErrorActionPreference = \$true

          .ci/scripts/setup-windows.ps1

          .ci/scripts/test_model.ps1 -modelName ${{ matrix.model }} -backend ${{ matrix.backend }}
        }"<|MERGE_RESOLUTION|>--- conflicted
+++ resolved
@@ -340,20 +340,12 @@
         setup_script_args=""
         if [[ ${{ matrix.os}} == "bare_metal" ]]; then
           toolchain_prefix=arm-none-eabi-
-<<<<<<< HEAD
-          threshold="109000"
-=======
           threshold="110592" # 108 KiB
->>>>>>> 815ae923
           toolchain_cmake=examples/arm/ethos-u-setup/arm-none-eabi-gcc.cmake
         elif [[ ${{ matrix.os}} == "zephyr-preset" ]]; then
           setup_script_args="--target-toolchain zephyr"
           toolchain_prefix=arm-zephyr-eabi-
-<<<<<<< HEAD
-          threshold="135000"
-=======
           threshold="135168" # 132 KiB
->>>>>>> 815ae923
           toolchain_cmake=examples/zephyr/x86_64-linux-arm-zephyr-eabi-gcc.cmake
         else
           echo "Fail unsupport OS selection ${{ matrix.os }}"
