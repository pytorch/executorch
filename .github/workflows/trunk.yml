--- conflicted
+++ resolved
@@ -36,8 +36,6 @@
 
           PYTHONPATH="${PWD}" python .ci/scripts/gather_test_models.py --target-os macos --event "${GITHUB_EVENT_NAME}"
 
-<<<<<<< HEAD
-=======
   test-pip-install-editable-mode-macos:
     name: test-pip-install-editable-mode-macos
     uses: pytorch/test-infra/.github/workflows/macos_job.yml@main
@@ -63,7 +61,6 @@
         # Try to import extension library
         python -c "from executorch.extension.llm.custom_ops import custom_ops"
 
->>>>>>> c5f2ea45
   test-models-macos:
     name: test-models-macos
     uses: pytorch/test-infra/.github/workflows/macos_job.yml@main
