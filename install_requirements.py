# Copyright (c) Meta Platforms, Inc. and affiliates.
# All rights reserved.
#
# This source code is licensed under the BSD-style license found in the
# LICENSE file in the root directory of this source tree.


import glob
import os
import platform
import re
import shutil
import subprocess
import sys

# Before doing anything, cd to the directory containing this script.
os.chdir(os.path.dirname(os.path.abspath(__file__)))


def python_is_compatible():
    # Scrape the version range from pyproject.toml, which should be in the current directory.
    version_specifier = None
    with open("pyproject.toml", "r") as file:
        for line in file:
            if line.startswith("requires-python"):
                match = re.search(r'"([^"]*)"', line)
                if match:
                    version_specifier = match.group(1)
                    break

    if not version_specifier:
        print(
            "WARNING: Skipping python version check: version range not found",
            file=sys.stderr,
        )
        return False

    # Install the packaging module if necessary.
    try:
        import packaging
    except ImportError:
        subprocess.run(
            [sys.executable, "-m", "pip", "install", "packaging"], check=True
        )
    # Compare the current python version to the range in version_specifier. Exits
    # with status 1 if the version is not compatible, or with status 0 if the
    # version is compatible or the logic itself fails.
    try:
        import packaging.specifiers
        import packaging.version

        python_version = packaging.version.parse(platform.python_version())
        version_range = packaging.specifiers.SpecifierSet(version_specifier)
        if python_version not in version_range:
            print(
                f'ERROR: ExecuTorch does not support python version {python_version}: must satisfy "{version_specifier}"',
                file=sys.stderr,
            )
            return False
    except Exception as e:
        print(f"WARNING: Skipping python version check: {e}", file=sys.stderr)
    return True


if not python_is_compatible():
    sys.exit(1)

# Parse options.
EXECUTORCH_BUILD_PYBIND = "OFF"
CMAKE_ARGS = os.getenv("CMAKE_ARGS", "")
CMAKE_BUILD_ARGS = os.getenv("CMAKE_BUILD_ARGS", "")
USE_PYTORCH_NIGHTLY = True

for arg in sys.argv[1:]:
    if arg == "--pybind":
        EXECUTORCH_BUILD_PYBIND = "ON"
    elif arg in ["coreml", "mps", "xnnpack"]:
        if EXECUTORCH_BUILD_PYBIND == "ON":
            arg_upper = arg.upper()
            CMAKE_ARGS += f" -DEXECUTORCH_BUILD_{arg_upper}=ON"
        else:
            print(f"Error: {arg} must follow --pybind")
            sys.exit(1)
    elif arg == "--clean":
        print("Cleaning build artifacts...")
        print("Cleaning pip-out/...")
        shutil.rmtree("pip-out/", ignore_errors=True)
        dirs = glob.glob("cmake-out*/") + glob.glob("cmake-android-out/")
        for d in dirs:
            print(f"Cleaning {d}...")
            shutil.rmtree(d, ignore_errors=True)
        print("Done cleaning build artifacts.")
        sys.exit(0)
    elif arg == "--use-pt-pinned-commit":
        # This option is used in CI to make sure that PyTorch build from the pinned commit
        # is used instead of nightly. CI jobs wouldn't be able to catch regression from the
        # latest PT commit otherwise
        USE_PYTORCH_NIGHTLY = False
    else:
        print(f"Error: Unknown option {arg}")
        sys.exit(1)

# Use ClangCL on Windows.
# ClangCL is an alias to Clang that configures it to work in an MSVC-compatible
# mode. Using it on Windows to avoid compiler compatibility issues for MSVC.
if os.name == "nt":
    CMAKE_ARGS += " -T ClangCL"

# Since ExecuTorch often uses main-branch features of pytorch, only the nightly
# pip versions will have the required features.
#
# NOTE: If a newly-fetched version of the executorch repo changes the value of
# NIGHTLY_VERSION, you should re-run this script to install the necessary
# package versions.
<<<<<<< HEAD
NIGHTLY_VERSION = "dev20241121"
=======
NIGHTLY_VERSION = "dev20241218"
>>>>>>> 5190106b

# The pip repository that hosts nightly torch packages.
TORCH_NIGHTLY_URL = "https://download.pytorch.org/whl/nightly/cpu"

# pip packages needed by exir.
EXIR_REQUIREMENTS = [
    # Setting USE_PYTORCH_NIGHTLY to false to test the pinned PyTorch commit. Note
    # that we don't need to set any version number there because they have already
    # been installed on CI before this step, so pip won't reinstall them
    f"torch==2.6.0.{NIGHTLY_VERSION}" if USE_PYTORCH_NIGHTLY else "torch",
    (
        f"torchvision==0.22.0.{NIGHTLY_VERSION}"
        if USE_PYTORCH_NIGHTLY
        else "torchvision"
    ),  # For testing.
    "typing-extensions",
]

# pip packages needed to run examples.
# TODO: Make each example publish its own requirements.txt
EXAMPLES_REQUIREMENTS = [
    "timm==1.0.7",
    f"torchaudio==2.6.0.{NIGHTLY_VERSION}" if USE_PYTORCH_NIGHTLY else "torchaudio",
    "torchsr==1.0.4",
    "transformers==4.46.1",
]

# pip packages needed for development.
DEVEL_REQUIREMENTS = [
    "cmake",  # For building binary targets.
    "pip>=23",  # For building the pip package.
    "pyyaml",  # Imported by the kernel codegen tools.
    "setuptools>=63",  # For building the pip package.
    "tomli",  # Imported by extract_sources.py when using python < 3.11.
    "wheel",  # For building the pip package archive.
    "zstd",  # Imported by resolve_buck.py.
]

# Assemble the list of requirements to actually install.
# TODO: Add options for reducing the number of requirements.
REQUIREMENTS_TO_INSTALL = EXIR_REQUIREMENTS + DEVEL_REQUIREMENTS + EXAMPLES_REQUIREMENTS

# Install the requirements. `--extra-index-url` tells pip to look for package
# versions on the provided URL if they aren't available on the default URL.
subprocess.run(
    [
        sys.executable,
        "-m",
        "pip",
        "install",
        *REQUIREMENTS_TO_INSTALL,
        "--extra-index-url",
        TORCH_NIGHTLY_URL,
    ],
    check=True,
)

#
# Install executorch pip package. This also makes `flatc` available on the path.
# The --extra-index-url may be necessary if pyproject.toml has a dependency on a
# pre-release or nightly version of a torch package.
#

# Set environment variables
os.environ["EXECUTORCH_BUILD_PYBIND"] = EXECUTORCH_BUILD_PYBIND
os.environ["CMAKE_ARGS"] = CMAKE_ARGS
os.environ["CMAKE_BUILD_ARGS"] = CMAKE_BUILD_ARGS

# Run the pip install command
subprocess.run(
    [
        sys.executable,
        "-m",
        "pip",
        "install",
        ".",
        "--no-build-isolation",
        "-v",
        "--extra-index-url",
        TORCH_NIGHTLY_URL,
    ],
    check=True,
)<|MERGE_RESOLUTION|>--- conflicted
+++ resolved
@@ -112,11 +112,7 @@
 # NOTE: If a newly-fetched version of the executorch repo changes the value of
 # NIGHTLY_VERSION, you should re-run this script to install the necessary
 # package versions.
-<<<<<<< HEAD
-NIGHTLY_VERSION = "dev20241121"
-=======
 NIGHTLY_VERSION = "dev20241218"
->>>>>>> 5190106b
 
 # The pip repository that hosts nightly torch packages.
 TORCH_NIGHTLY_URL = "https://download.pytorch.org/whl/nightly/cpu"
