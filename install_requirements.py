# Copyright (c) Meta Platforms, Inc. and affiliates.
# Copyright 2024-25 Arm Limited and/or its affiliates.
# All rights reserved.
#
# This source code is licensed under the BSD-style license found in the
# LICENSE file in the root directory of this source tree.


import argparse
import glob
import itertools
import os
import platform
import re
import shutil
import subprocess
import sys

# Before doing anything, cd to the directory containing this script.
os.chdir(os.path.dirname(os.path.abspath(__file__)))


def python_is_compatible():
    # Scrape the version range from pyproject.toml, which should be in the current directory.
    version_specifier = None
    with open("pyproject.toml", "r") as file:
        for line in file:
            if line.startswith("requires-python"):
                match = re.search(r'"([^"]*)"', line)
                if match:
                    version_specifier = match.group(1)
                    break

    if not version_specifier:
        print(
            "WARNING: Skipping python version check: version range not found",
            file=sys.stderr,
        )
        return False

    # Install the packaging module if necessary.
    try:
        import packaging
    except ImportError:
        subprocess.run(
            [sys.executable, "-m", "pip", "install", "packaging"], check=True
        )
    # Compare the current python version to the range in version_specifier. Exits
    # with status 1 if the version is not compatible, or with status 0 if the
    # version is compatible or the logic itself fails.
    try:
        import packaging.specifiers
        import packaging.version

        python_version = packaging.version.parse(platform.python_version())
        version_range = packaging.specifiers.SpecifierSet(version_specifier)
        if python_version not in version_range:
            print(
                f'ERROR: ExecuTorch does not support python version {python_version}: must satisfy "{version_specifier}"',
                file=sys.stderr,
            )
            return False
    except Exception as e:
        print(f"WARNING: Skipping python version check: {e}", file=sys.stderr)
    return True


def clean():
    print("Cleaning build artifacts...")
    print("Cleaning pip-out/...")
    shutil.rmtree("pip-out/", ignore_errors=True)
    dirs = glob.glob("cmake-out*/") + glob.glob("cmake-android-out/")
    for d in dirs:
        print(f"Cleaning {d}...")
        shutil.rmtree(d, ignore_errors=True)
    print("Done cleaning build artifacts.")


VALID_PYBINDS = ["coreml", "mps", "xnnpack"]


# The pip repository that hosts nightly torch packages.
TORCH_NIGHTLY_URL = "https://download.pytorch.org/whl/nightly/cpu"


<<<<<<< HEAD
# Since ExecuTorch often uses main-branch features of pytorch, only the nightly
# pip versions will have the required features.
#
# NOTE: If a newly-fetched version of the executorch repo changes the value of
# NIGHTLY_VERSION, you should re-run this script to install the necessary
# package versions.
NIGHTLY_VERSION = "dev20250104"
=======
    EXECUTORCH_BUILD_PYBIND = ""
    CMAKE_ARGS = os.getenv("CMAKE_ARGS", "")
    CMAKE_BUILD_ARGS = os.getenv("CMAKE_BUILD_ARGS", "")
    USE_PYTORCH_NIGHTLY = True

    parser = argparse.ArgumentParser()
    parser.add_argument(
        "--pybind",
        action="append",
        nargs="+",
        help="one or more of coreml/mps/xnnpack, or off",
    )
    parser.add_argument(
        "--clean",
        action="store_true",
        help="clean build artifacts and pip-out instead of installing",
    )
    parser.add_argument(
        "--use-pt-pinned-commit",
        action="store_true",
        help="build from the pinned PyTorch commit instead of nightly",
    )
    args = parser.parse_args(args)

    if args.clean:
        clean()
        return

    if args.pybind:
        # Flatten list of lists.
        args.pybind = list(itertools.chain(*args.pybind))
        if "off" in args.pybind:
            if len(args.pybind) != 1:
                raise Exception(
                    f"Cannot combine `off` with other pybinds: {args.pybind}"
                )
            EXECUTORCH_BUILD_PYBIND = "OFF"
        else:
            for pybind_arg in args.pybind:
                if pybind_arg not in VALID_PYBINDS:
                    raise Exception(
                        f"Unrecognized pybind argument {pybind_arg}; valid options are: {", ".join(VALID_PYBINDS)}"
                    )
                EXECUTORCH_BUILD_PYBIND = "ON"
                CMAKE_ARGS += f" -DEXECUTORCH_BUILD_{pybind_arg.upper()}=ON"

    if args.use_pt_pinned_commit:
        # This option is used in CI to make sure that PyTorch build from the pinned commit
        # is used instead of nightly. CI jobs wouldn't be able to catch regression from the
        # latest PT commit otherwise
        USE_PYTORCH_NIGHTLY = False

    # If --pybind is not set explicitly for backends (e.g., --pybind xnnpack)
    # or is not turned off explicitly (--pybind off)
    # then install XNNPACK by default.
    if EXECUTORCH_BUILD_PYBIND == "":
        EXECUTORCH_BUILD_PYBIND = "ON"
        CMAKE_ARGS += " -DEXECUTORCH_BUILD_XNNPACK=ON"

    # Use ClangCL on Windows.
    # ClangCL is an alias to Clang that configures it to work in an MSVC-compatible
    # mode. Using it on Windows to avoid compiler compatibility issues for MSVC.
    if os.name == "nt":
        CMAKE_ARGS += " -T ClangCL"

    # Since ExecuTorch often uses main-branch features of pytorch, only the nightly
    # pip versions will have the required features.
    #
    # NOTE: If a newly-fetched version of the executorch repo changes the value of
    # NIGHTLY_VERSION, you should re-run this script to install the necessary
    # package versions.
    NIGHTLY_VERSION = "dev20250104"
>>>>>>> bf753a8d


def install_requirements(use_pytorch_nightly):
    # pip packages needed by exir.
    EXIR_REQUIREMENTS = [
        # Setting use_pytorch_nightly to false to test the pinned PyTorch commit. Note
        # that we don't need to set any version number there because they have already
        # been installed on CI before this step, so pip won't reinstall them
        f"torch==2.6.0.{NIGHTLY_VERSION}" if use_pytorch_nightly else "torch",
        (
            f"torchvision==0.22.0.{NIGHTLY_VERSION}"
            if use_pytorch_nightly
            else "torchvision"
        ),  # For testing.
        "typing-extensions",
    ]

    # pip packages needed to run examples.
    # TODO: Make each example publish its own requirements.txt
    EXAMPLES_REQUIREMENTS = [
        "timm==1.0.7",
        f"torchaudio==2.6.0.{NIGHTLY_VERSION}" if use_pytorch_nightly else "torchaudio",
        "torchsr==1.0.4",
        "transformers==4.47.1",
    ]

    # pip packages needed for development.
    DEVEL_REQUIREMENTS = [
        "cmake",  # For building binary targets.
        "pip>=23",  # For building the pip package.
        "pyyaml",  # Imported by the kernel codegen tools.
        "setuptools>=63",  # For building the pip package.
        "tomli",  # Imported by extract_sources.py when using python < 3.11.
        "wheel",  # For building the pip package archive.
        "zstd",  # Imported by resolve_buck.py.
        "ai-edge-model-explorer>=0.1.16",  # For visualizing ExportedPrograms
    ]

    # Assemble the list of requirements to actually install.
    # TODO: Add options for reducing the number of requirements.
    REQUIREMENTS_TO_INSTALL = (
        EXIR_REQUIREMENTS + DEVEL_REQUIREMENTS + EXAMPLES_REQUIREMENTS
    )

    # Install the requirements. `--extra-index-url` tells pip to look for package
    # versions on the provided URL if they aren't available on the default URL.
    subprocess.run(
        [
            sys.executable,
            "-m",
            "pip",
            "install",
            *REQUIREMENTS_TO_INSTALL,
            "--extra-index-url",
            TORCH_NIGHTLY_URL,
        ],
        check=True,
    )

    LOCAL_REQUIREMENTS = [
        "third-party/ao",  # We need the latest kernels for fast iteration, so not relying on pypi.
    ]

    # Install packages directly from local copy instead of pypi.
    # This is usually not recommended.
    subprocess.run(
        [
            sys.executable,
            "-m",
            "pip",
            "install",
            *LOCAL_REQUIREMENTS,
        ],
        check=True,
    )


def main(args):
    if not python_is_compatible():
        sys.exit(1)

    # Parse options.

    EXECUTORCH_BUILD_PYBIND = ""
    CMAKE_ARGS = os.getenv("CMAKE_ARGS", "")
    CMAKE_BUILD_ARGS = os.getenv("CMAKE_BUILD_ARGS", "")
    use_pytorch_nightly = True

    parser = argparse.ArgumentParser(prog="install_requirements")
    parser.add_argument(
        "--pybind",
        action="append",
        nargs="+",
        help="one or more of coreml/mps/xnnpack, or off",
    )
    parser.add_argument(
        "--clean",
        action="store_true",
        help="clean build artifacts and pip-out instead of installing",
    )
    parser.add_argument(
        "--use-pt-pinned-commit",
        action="store_true",
        help="build from the pinned PyTorch commit instead of nightly",
    )
    args = parser.parse_args(args)
    if args.pybind:
        # Flatten list of lists.
        args.pybind = list(itertools.chain(*args.pybind))
        if "off" in args.pybind:
            if len(args.pybind) != 1:
                raise Exception(
                    f"Cannot combine `off` with other pybinds: {args.pybind}"
                )
            EXECUTORCH_BUILD_PYBIND = "OFF"
        else:
            for pybind_arg in args.pybind:
                if pybind_arg not in VALID_PYBINDS:
                    raise Exception(
                        f"Unrecognized pybind argument {pybind_arg}; valid options are: {', '.join(VALID_PYBINDS)}"
                    )
                EXECUTORCH_BUILD_PYBIND = "ON"
                CMAKE_ARGS += f" -DEXECUTORCH_BUILD_{pybind_arg.upper()}=ON"

    if args.clean:
        clean()
        return

    if args.use_pt_pinned_commit:
        # This option is used in CI to make sure that PyTorch build from the pinned commit
        # is used instead of nightly. CI jobs wouldn't be able to catch regression from the
        # latest PT commit otherwise
        use_pytorch_nightly = False

    install_requirements(use_pytorch_nightly)

    # If --pybind is not set explicitly for backends (e.g., --pybind xnnpack)
    # or is not turned off explicitly (--pybind off)
    # then install XNNPACK by default.
    if EXECUTORCH_BUILD_PYBIND == "":
        EXECUTORCH_BUILD_PYBIND = "ON"
        CMAKE_ARGS += " -DEXECUTORCH_BUILD_XNNPACK=ON"

    # Use ClangCL on Windows.
    # ClangCL is an alias to Clang that configures it to work in an MSVC-compatible
    # mode. Using it on Windows to avoid compiler compatibility issues for MSVC.
    if os.name == "nt":
        CMAKE_ARGS += " -T ClangCL"

    #
    # Install executorch pip package. This also makes `flatc` available on the path.
    # The --extra-index-url may be necessary if pyproject.toml has a dependency on a
    # pre-release or nightly version of a torch package.
    #

    # Set environment variables
    os.environ["EXECUTORCH_BUILD_PYBIND"] = EXECUTORCH_BUILD_PYBIND
    os.environ["CMAKE_ARGS"] = CMAKE_ARGS
    os.environ["CMAKE_BUILD_ARGS"] = CMAKE_BUILD_ARGS

    # Run the pip install command
    subprocess.run(
        [
            sys.executable,
            "-m",
            "pip",
            "install",
            ".",
            "--no-build-isolation",
            "-v",
            "--extra-index-url",
            TORCH_NIGHTLY_URL,
        ],
        check=True,
    )


if __name__ == "__main__":
    main(sys.argv[1:])<|MERGE_RESOLUTION|>--- conflicted
+++ resolved
@@ -83,7 +83,6 @@
 TORCH_NIGHTLY_URL = "https://download.pytorch.org/whl/nightly/cpu"
 
 
-<<<<<<< HEAD
 # Since ExecuTorch often uses main-branch features of pytorch, only the nightly
 # pip versions will have the required features.
 #
@@ -91,80 +90,6 @@
 # NIGHTLY_VERSION, you should re-run this script to install the necessary
 # package versions.
 NIGHTLY_VERSION = "dev20250104"
-=======
-    EXECUTORCH_BUILD_PYBIND = ""
-    CMAKE_ARGS = os.getenv("CMAKE_ARGS", "")
-    CMAKE_BUILD_ARGS = os.getenv("CMAKE_BUILD_ARGS", "")
-    USE_PYTORCH_NIGHTLY = True
-
-    parser = argparse.ArgumentParser()
-    parser.add_argument(
-        "--pybind",
-        action="append",
-        nargs="+",
-        help="one or more of coreml/mps/xnnpack, or off",
-    )
-    parser.add_argument(
-        "--clean",
-        action="store_true",
-        help="clean build artifacts and pip-out instead of installing",
-    )
-    parser.add_argument(
-        "--use-pt-pinned-commit",
-        action="store_true",
-        help="build from the pinned PyTorch commit instead of nightly",
-    )
-    args = parser.parse_args(args)
-
-    if args.clean:
-        clean()
-        return
-
-    if args.pybind:
-        # Flatten list of lists.
-        args.pybind = list(itertools.chain(*args.pybind))
-        if "off" in args.pybind:
-            if len(args.pybind) != 1:
-                raise Exception(
-                    f"Cannot combine `off` with other pybinds: {args.pybind}"
-                )
-            EXECUTORCH_BUILD_PYBIND = "OFF"
-        else:
-            for pybind_arg in args.pybind:
-                if pybind_arg not in VALID_PYBINDS:
-                    raise Exception(
-                        f"Unrecognized pybind argument {pybind_arg}; valid options are: {", ".join(VALID_PYBINDS)}"
-                    )
-                EXECUTORCH_BUILD_PYBIND = "ON"
-                CMAKE_ARGS += f" -DEXECUTORCH_BUILD_{pybind_arg.upper()}=ON"
-
-    if args.use_pt_pinned_commit:
-        # This option is used in CI to make sure that PyTorch build from the pinned commit
-        # is used instead of nightly. CI jobs wouldn't be able to catch regression from the
-        # latest PT commit otherwise
-        USE_PYTORCH_NIGHTLY = False
-
-    # If --pybind is not set explicitly for backends (e.g., --pybind xnnpack)
-    # or is not turned off explicitly (--pybind off)
-    # then install XNNPACK by default.
-    if EXECUTORCH_BUILD_PYBIND == "":
-        EXECUTORCH_BUILD_PYBIND = "ON"
-        CMAKE_ARGS += " -DEXECUTORCH_BUILD_XNNPACK=ON"
-
-    # Use ClangCL on Windows.
-    # ClangCL is an alias to Clang that configures it to work in an MSVC-compatible
-    # mode. Using it on Windows to avoid compiler compatibility issues for MSVC.
-    if os.name == "nt":
-        CMAKE_ARGS += " -T ClangCL"
-
-    # Since ExecuTorch often uses main-branch features of pytorch, only the nightly
-    # pip versions will have the required features.
-    #
-    # NOTE: If a newly-fetched version of the executorch repo changes the value of
-    # NIGHTLY_VERSION, you should re-run this script to install the necessary
-    # package versions.
-    NIGHTLY_VERSION = "dev20250104"
->>>>>>> bf753a8d
 
 
 def install_requirements(use_pytorch_nightly):
@@ -253,7 +178,7 @@
     CMAKE_BUILD_ARGS = os.getenv("CMAKE_BUILD_ARGS", "")
     use_pytorch_nightly = True
 
-    parser = argparse.ArgumentParser(prog="install_requirements")
+    parser = argparse.ArgumentParser()
     parser.add_argument(
         "--pybind",
         action="append",
