--- conflicted
+++ resolved
@@ -53,23 +53,12 @@
   DYNAMIC_UNBOUND = 2,
 }
 
-<<<<<<< HEAD
-// Indicates where a piece of data is stored.
-enum DataLocation : byte {
-  // Stored directly in the flatbuffer.
-  INLINE = 0,
-  // Stored in a segment.
-  SEGMENT = 1,
-  // Stored outside of the flatbuffer.
-  EXTERNAL = 2,
-=======
 // Indicates where a tensor is stored.
 enum TensorDataLocation : byte {
   // Stored in a segment of the PTE file.
   SEGMENT = 0,
   // Stored outside of the PTE file.
   EXTERNAL = 1,
->>>>>>> 32d842be
 }
 
 // Table to put additional information about tensors in that is not applicable
@@ -84,20 +73,12 @@
   // [Optional] The unique name of the tensor. e.g. 'mod.linear.weight'
   fully_qualified_name: string;
 
-<<<<<<< HEAD
-  // [Optional] Specifies where the tensor is stored; either in a segment or external
-  // location. If a constant tensor is stored externally, data_buffer_idx
-  // is not relevant; use extra_tensor_info.fully_qualified_name to match up
-  // the external tensor.
-  location: DataLocation;
-=======
   // [Optional] Specifies where the tensor's data is stored.
   // - SEGMENT (default): Data is stored in a segment.
   // - EXTERNAL: Data is stored outside of the PTE file. fully_qualified_name
   //   must be non-empty, and is used as a key to find the tensor's external
   //   data. Tensor.data_buffer_idx is ignored.
   location: TensorDataLocation;
->>>>>>> 32d842be
 }
 
 table Tensor {
@@ -308,6 +289,14 @@
   items: [Frame];
 }
 
+// Indicates where a piece of data is stored.
+enum DataLocation : byte {
+  // Stored directly in the flatbuffer.
+  INLINE = 0,
+  // Stored in a segment.
+  SEGMENT = 1,
+}
+
 // Indicates where the delegate data is stored
 table BackendDelegateDataReference {
   // Indicates which list to index into:
