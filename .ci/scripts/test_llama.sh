--- conflicted
+++ resolved
@@ -154,10 +154,7 @@
     echo "Installing libexecutorch.a, libextension_module.so, libportable_ops_lib.a"
     rm -rf cmake-out
     retry cmake --preset llm \
-<<<<<<< HEAD
-=======
         -DEXECUTORCH_BUILD_TESTS=ON \
->>>>>>> 815ae923
         -DBUILD_TESTING=OFF \
         -DCMAKE_INSTALL_PREFIX=cmake-out \
         -DCMAKE_BUILD_TYPE="$CMAKE_BUILD_TYPE" \
