--- conflicted
+++ resolved
@@ -24,16 +24,10 @@
 # TODO: expand the covered scope of Buck targets.
 # //runtime/kernel/... is failing because //third-party:torchgen_files's shell script can't find python on PATH.
 # //runtime/test/... requires Python torch, which we don't have in our OSS buck setup.
-<<<<<<< HEAD
-buck2 test \
-      //examples/selective_build:select_all_dtype_selective_lib_portable_lib \
-      $BUILDABLE_OPTIMIZED_OPS //kernels/portable/... \
-      $BUILDABLE_KERNELS_PRIM_OPS_TARGETS //runtime/backend/... //runtime/core/... \
-      //runtime/executor: //runtime/kernel/... //runtime/platform/...
-=======
 for op in "build" "test"; do
-    buck2 $op $BUILDABLE_OPTIMIZED_OPS //kernels/portable/... \
+    buck2 $op $BUILDABLE_OPTIMIZED_OPS \
+          //examples/selective_build:select_all_dtype_selective_lib_portable_lib \
+          //kernels/portable/... \
           $BUILDABLE_KERNELS_PRIM_OPS_TARGETS //runtime/backend/... //runtime/core/... \
           //runtime/executor: //runtime/kernel/... //runtime/platform/...
-done
->>>>>>> c6c36165
+done