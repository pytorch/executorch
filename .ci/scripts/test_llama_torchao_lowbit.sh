#!/bin/bash
# Copyright (c) Qualcomm Innovation Center, Inc.
# All rights reserved
#
# This source code is licensed under the BSD-style license found in the
# LICENSE file in the root directory of this source tree.

set -exu

source "$(dirname "${BASH_SOURCE[0]}")/utils.sh"

export EXECUTORCH_ROOT="$(dirname "${BASH_SOURCE[0]}")/../.."

if [[ -z "${PYTHON_EXECUTABLE:-}" ]]; then
  PYTHON_EXECUTABLE=python3
fi

which "${PYTHON_EXECUTABLE}"

# Update tokenizers submodule
pushd $EXECUTORCH_ROOT/extension/llm/tokenizers
echo "Update tokenizers submodule"
git submodule update --init
popd

# Install ET with CMake
cmake -DPYTHON_EXECUTABLE=python \
    -DCMAKE_INSTALL_PREFIX=cmake-out \
    -DEXECUTORCH_ENABLE_LOGGING=1 \
    -DCMAKE_BUILD_TYPE=Release \
    -DEXECUTORCH_BUILD_EXTENSION_DATA_LOADER=ON \
<<<<<<< HEAD
    -DEXECUTORCH_BUILD_EXTENSION_LLM=ON \
    -DEXECUTORCH_BUILD_EXTENSION_LLM_RUNNER=ON \
    -DEXECUTORCH_BUILD_EXTENSION_MODULE=ON \
=======
>>>>>>> 815ae923
    -DEXECUTORCH_BUILD_EXTENSION_FLAT_TENSOR=ON \
    -DEXECUTORCH_BUILD_EXTENSION_MODULE=ON \
    -DEXECUTORCH_BUILD_EXTENSION_TENSOR=ON \
    -DEXECUTORCH_BUILD_XNNPACK=OFF \
    -DEXECUTORCH_BUILD_KERNELS_QUANTIZED=ON \
    -DEXECUTORCH_BUILD_KERNELS_OPTIMIZED=ON \
    -DEXECUTORCH_BUILD_KERNELS_TORCHAO=ON \
    -DEXECUTORCH_BUILD_EXTENSION_LLM_RUNNER=ON \
    -DEXECUTORCH_BUILD_EXTENSION_LLM=ON \
    -DEXECUTORCH_BUILD_KERNELS_LLM=ON \
    -Bcmake-out .
cmake --build cmake-out -j16 --config Release --target install

# Install llama runner with torchao
cmake -DPYTHON_EXECUTABLE=python \
    -DCMAKE_BUILD_TYPE=Release \
    -Bcmake-out/examples/models/llama \
    examples/models/llama
cmake --build cmake-out/examples/models/llama -j16 --config Release

# Download stories llama110m artifacts
download_stories_model_artifacts

echo "Creating tokenizer.bin"
$PYTHON_EXECUTABLE -m pytorch_tokenizers.tools.llama2c.convert -t tokenizer.model -o tokenizer.bin

# Export model
LLAMA_CHECKPOINT=stories110M.pt
LLAMA_PARAMS=params.json
MODEL_OUT=model.pte
TOKENIZER=tokenizer.bin

# Set low-bit quantization parameters
QLINEAR_BITWIDTH=3 # Can be 1-8
QLINEAR_GROUP_SIZE=128 # Must be multiple of 16
QEMBEDDING_BITWIDTH=4 # Can be 1-8
QEMBEDDING_GROUP_SIZE=32 # Must be multiple of 16

${PYTHON_EXECUTABLE} -m extension.llm.export.export_llm \
    base.checkpoint="${LLAMA_CHECKPOINT:?}" \
    base.params="${LLAMA_PARAMS:?}" \
    model.use_kv_cache=true \
    model.use_sdpa_with_kv_cache=true \
    export.output_name="${MODEL_OUT}" \
    quantization.qmode="torchao:8da${QLINEAR_BITWIDTH}w" \
    quantization.group_size=${QLINEAR_GROUP_SIZE} \
    quantization.embedding_quantize=\"torchao:${QEMBEDDING_BITWIDTH},${QEMBEDDING_GROUP_SIZE}\" \
    model.dtype_override=fp32

# Test run
./cmake-out/examples/models/llama/llama_main --model_path=$MODEL_OUT --tokenizer_path=$TOKENIZER --prompt="Once upon a time,"<|MERGE_RESOLUTION|>--- conflicted
+++ resolved
@@ -29,12 +29,6 @@
     -DEXECUTORCH_ENABLE_LOGGING=1 \
     -DCMAKE_BUILD_TYPE=Release \
     -DEXECUTORCH_BUILD_EXTENSION_DATA_LOADER=ON \
-<<<<<<< HEAD
-    -DEXECUTORCH_BUILD_EXTENSION_LLM=ON \
-    -DEXECUTORCH_BUILD_EXTENSION_LLM_RUNNER=ON \
-    -DEXECUTORCH_BUILD_EXTENSION_MODULE=ON \
-=======
->>>>>>> 815ae923
     -DEXECUTORCH_BUILD_EXTENSION_FLAT_TENSOR=ON \
     -DEXECUTORCH_BUILD_EXTENSION_MODULE=ON \
     -DEXECUTORCH_BUILD_EXTENSION_TENSOR=ON \
