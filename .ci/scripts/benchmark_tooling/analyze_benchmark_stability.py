import argparse
import os

import matplotlib.pyplot as plt
import numpy as np
import pandas as pd
from common import read_excel_with_json_header
from tabulate import tabulate


def print_section_header(title):
    """Print a clearly visible section header to stdout"""
    print("\n\n" + "=" * 100)
    print(f"===== {title} ".ljust(99, "="))
    print("=" * 100 + "\n")


def normalize_name(name):
    """Normalize tab name for better matching"""
    # Convert to lowercase and remove spaces
    return name.lower().replace(" ", "").replace("(private)", "")


def parse_model_device_config(config):
    """Extract model and device from config"""
    model = config.get("model", "")
    backend = config.get("backend", "")
    full_model = f"{model}({backend})" if backend else model
    base_device = config.get("device", "")
    os_version = config.get("arch", "")
    full_device = f"{base_device}({os_version})" if os_version else base_device
    if not base_device:
        return full_model, "unkown", "unknown", ""
    return full_model, full_device, base_device, os_version


def is_matching_dataset(primary_sheet, reference_sheet):
    """
    Check if two datasets match for comparison based on model and device
    Allows different OS versions for the same device
    """
    primary_model = normalize_name(primary_sheet.get("model", ""))
    primary_device = normalize_name(primary_sheet.get("base_device", ""))
    # primary_os = normalize_name(primary_sheet.get("os_version", ""))

    reference_model = normalize_name(reference_sheet.get("model", ""))
    reference_device = normalize_name(reference_sheet.get("base_device", ""))
    # reference_os = normalize_name(reference_sheet.get("os_version", ""))

    if not primary_model:
        print("Warning: Primary sheet {} has no model info, for {primary_model} ")
        return False
    if not reference_model:
        print("Warning: Reference sheet {} has no model info, for {reference_model}")
        return False

    # Model must match exactly
    if primary_model != reference_model:
        return False

    # Device base name must match exactly
    if primary_device != reference_device:
        return False

    return True


def analyze_latency_stability(  # noqa: C901
<<<<<<< HEAD
    primary_file,
    reference_file=None,
    output_dir="stability_analysis_results",
    debug=False,
=======
    target_metric,
    primary_file,
    reference_file=None,
    output_dir="stability_analysis_results",
    verbose_level=0,
>>>>>>> 5335eeb4
):
    print_section_header(f"Analyzing Stability Against Metric '{target_metric}'")
    print(f"Primary dataset: {primary_file}")
    if reference_file:
        print(f"Reference dataset for comparison: {reference_file}")

    # Create output directory if it doesn't exist
    if not os.path.exists(output_dir):
        os.makedirs(output_dir)

    # Load primary datasets
    print_section_header("LOADING PRIMARY DATASETS (Private)")
    primary_datasets = {}
    documents = read_excel_with_json_header(primary_file)

    if debug:
        print(f"[Debug Mode] Printing documents: {documents}")

    for document in documents:
        sheetName = document.get("sheetName", None)
        df = document.get("df", None)
        config = document.get("groupInfo", None)
        print(f"Loading dataset: {sheetName} with config: {config} ")

        if df is None or df.empty:
            print(f"Skipping sheet {sheetName} because it has no df data")
            continue

        if not config or not sheetName:
            print(
                f" Skipping document: Missing required data groupInfo:{config} sheetName:{sheetName}"
            )
            continue

        model, full_device, base_device, os_version = parse_model_device_config(config)

        # Skip sheets without required columns
        required_cols = [target_metric, "metadata_info.timestamp"]
        if not all(col in df.columns for col in required_cols):
            print(f"  Skipping {sheetName}: Missing required columns")
            continue

        # Convert Date to datetime
        df["Date"] = pd.to_datetime(df["metadata_info.timestamp"])

        # Calculate stability metrics along the target column in the dataset
        metrics = calculate_stability_metrics(
            df,
            target_metric,
        )

        primary_datasets[sheetName] = {
            "df": df,
            "metrics": metrics,
            "model": model,
            "full_device": full_device,
            "base_device": base_device,
            "os_version": os_version,
            "sheet_name": sheetName,
        }

    # Load reference datasets if provided
    reference_datasets = {}
    if reference_file:
        print_section_header("LOADING REFERENCE DATASETS (Public)")
        documents = read_excel_with_json_header(reference_file)

        for document in documents:
            sheetName = document.get("sheetName", None)
            df = document.get("df", None)
            config = document.get("groupInfo", None)
            print(f"Loading dataset: {sheetName} with config:{config}")
            if df is None or df.empty:
                print(f"Skipping sheet {sheetName} because it has no df data")
                continue

            if not config or not sheetName:
                print(
                    f" Skipping document: Missing required data groupInfo:{config} sheetName:{sheetName}"
                )
                continue

            model, full_device, base_device, os_version = parse_model_device_config(
                config
            )

            # Skip sheets without required columns
            required_cols = [target_metric, "metadata_info.timestamp"]
            if not all(col in df.columns for col in required_cols):
                print(
                    f"  Skipping reference {sheetName}: Missing required columns{required_cols}"
                )
                continue

            # Convert Date to datetime
            df["Date"] = pd.to_datetime(df["metadata_info.timestamp"])

            # Calculate stability metrics
            metrics = calculate_stability_metrics(
                df,
                target_metric,
            )

            reference_datasets[sheetName] = {
                "df": df,
                "metrics": metrics,
                "model": model,
                "full_device": full_device,
                "sheet_name": sheetName,
                "base_device": base_device,
                "os_version": os_version,
            }

    # Process primary datasets
    if verbose_level > 2:
        print_section_header("ANALYZING PRIMARY DATASETS")
        for sheet, info in primary_datasets.items():
            # Generate dataset report
            generate_dataset_report(
                sheet,
                target_metric,
                info["model"],
                info["full_device"],
                "Primary",
                info["df"],
                info["metrics"],
                output_dir,
            )

            # Generate time series plot
            if len(info["df"]) > 5:  # Only create plot if enough data points
                generate_time_series_plot(sheet, info["df"], output_dir, "Primary")

    # Process reference datasets if provided
    if reference_file and verbose_level > 3:
        print_section_header("ANALYZING REFERENCE DATASETS")
        for sheet, info in reference_datasets.items():
            # Generate dataset report
            generate_dataset_report(
                sheet,
                target_metric,
                info["model"],
                info["full_device"],
                "Reference",
                info["df"],
                info["metrics"],
                output_dir,
            )

            # Generate time series plot
            if len(info["df"]) > 5:  # Only create plot if enough data points
                generate_time_series_plot(sheet, info["df"], output_dir, "Reference")

    # Generate comparison reports for matching datasets
    if reference_file and verbose_level > 1:
        print_section_header("PRIVATE VS PUBLIC STABILITY COMPARISON")
        matches_found = False

        for primary_sheet, primary_info in primary_datasets.items():
            found_match = False

            for ref_sheet, ref_info in reference_datasets.items():
                if is_matching_dataset(primary_info, ref_info):
                    # Found a match
                    print(
                        f"Matched: {primary_sheet} (Private) with {ref_sheet} (Public)"
                    )
                    generate_comparison_report(
                        primary_sheet,
                        ref_sheet,
                        primary_info,
                        ref_info,
                        output_dir,
                    )
                    found_match = True
                    matches_found = True
                    break

            if not found_match:
                print(
                    f"Warning: No matching reference dataset for {primary_sheet} with config:  {primary_info['model']}{primary_info['full_device']} "
                )

        if not matches_found:
            print("No matching datasets found between primary and reference files.")

    if verbose_level > 0:
        # Generate intra-primary summary (comparing across different models/devices)
        print_section_header("INTRA-PRIMARY STABILITY COMPARISON")
        generate_intra_primary_summary(primary_datasets, output_dir)

    # Generate summary report for all datasets
    print_section_header("COMPREHENSIVE STABILITY SUMMARY")
    generate_summary_report(
        primary_datasets, reference_datasets if reference_file else None, output_dir
    )

    print(f"\nAnalysis complete. Results saved to {output_dir}/")
    return primary_datasets, reference_datasets if reference_file else None


def calculate_stability_metrics(  # noqa: C901
    df,
    target_metric,
):
    """Calculate stability metrics for the given dataset"""
    metrics = {}
    # Extract data and ingore NaN values
    raw_latency = df[target_metric].dropna().values

    # Central tendency metrics
    metrics["mean_raw_latency"] = np.mean(raw_latency)
    metrics["median_raw_latency"] = np.median(raw_latency)

    # Dispersion metrics
    metrics["std_raw_latency"] = np.std(raw_latency, ddof=1)
    metrics["cv_raw_latency"] = (
        metrics["std_raw_latency"] / metrics["mean_raw_latency"]
    ) * 100
    metrics["iqr_raw_latency"] = np.percentile(raw_latency, 75) - np.percentile(
        raw_latency, 25
    )

    # Percentile metrics
    for p in [50, 90, 95, 99]:
        metrics[f"p{p}_raw_latency"] = np.percentile(raw_latency, p)

    # Inter-jitter metrics (variability between runs)
    if np.min(raw_latency) > 0:
        metrics["max_min_range_ratio_raw"] = np.max(raw_latency) / np.min(raw_latency)
    else:
        metrics["max_min_range_ratio_raw"] = float("inf")
        print("Warning: Minimum latency value is zero, max/min ratio set to infinity")

    metrics["p99_p50_ratio_raw"] = (
        metrics["p99_raw_latency"] / metrics["p50_raw_latency"]
    )

    # Intra-jitter proxy (if both raw and trimmed latency are available)
    trimmed_metric_col = "trimmean_inference_latency(ms)"
    if (
        target_metric == "avg_inference_latency(ms)"
        and trimmed_metric_col in df.columns
    ):
        trimmed_latency = df[trimmed_metric_col].values
        if trimmed_latency is not None:
            metrics["mean_trimmed_latency"] = np.mean(trimmed_latency)
            metrics["median_trimmed_latency"] = np.median(trimmed_latency)
            metrics["std_trimmed_latency"] = np.std(trimmed_latency, ddof=1)
            metrics["cv_trimmed_latency"] = (
                metrics["std_trimmed_latency"] / metrics["mean_trimmed_latency"]
            ) * 100
            metrics["iqr_trimmed_latency"] = np.percentile(
                trimmed_latency, 75
            ) - np.percentile(trimmed_latency, 25)
            for p in [50, 90, 95, 99]:
                metrics[f"p{p}_trimmed_latency"] = np.percentile(trimmed_latency, p)
            if np.min(trimmed_latency) > 0:
                metrics["max_min_range_ratio_trimmed"] = np.max(
                    trimmed_latency
                ) / np.min(trimmed_latency)
            else:
                metrics["max_min_range_ratio_trimmed"] = float("inf")
                print(
                    "Warning: Minimum trimmed latency value is zero, max/min ratio set to infinity"
                )
            metrics["p99_p50_ratio_trimmed"] = (
                metrics["p99_trimmed_latency"] / metrics["p50_trimmed_latency"]
            )
            trimming_effect = (raw_latency - trimmed_latency) / raw_latency
            metrics["mean_trimming_effect_ratio"] = np.mean(trimming_effect)
            metrics["max_trimming_effect_ratio"] = np.max(trimming_effect)

    # Time-based stability (rolling window of 5 samples)
    if len(df) >= 5:
        df_sorted = df.sort_values("Date")
        rolling_std = df_sorted[target_metric].rolling(window=5).std()
        metrics["mean_rolling_std"] = rolling_std.mean()
        metrics["max_rolling_std"] = rolling_std.max()

    # Stability score calculation (0-100 scale)
    # Weights for different components
    cv_weight = 0.5
    max_min_weight = 0.25
    p99_p50_weight = 0.25

    # Convert metrics to scores (lower is better for all these metrics)
    cv_score = max(
        0, 100 - (metrics["cv_raw_latency"] * 10)
    )  # CV of 10% or more gets 0

    if metrics["max_min_range_ratio_raw"] == float("inf"):
        max_min_score = 0
    else:
        max_min_score = max(
            0, 100 - ((metrics["max_min_range_ratio_raw"] - 1) * 50)
        )  # Ratio of 3.0 or more gets 0

    p99_p50_score = max(
        0, 100 - ((metrics["p99_p50_ratio_raw"] - 1) * 100)
    )  # Ratio of 2.0 or more gets 0

    # Weighted average
    metrics["stability_score"] = (
        cv_weight * cv_score
        + max_min_weight * max_min_score
        + p99_p50_weight * p99_p50_score
    )

    # Stability rating based on score
    if metrics["stability_score"] >= 90:
        metrics["stability_rating"] = "Excellent"
    elif metrics["stability_score"] >= 80:
        metrics["stability_rating"] = "Good"
    elif metrics["stability_score"] >= 60:
        metrics["stability_rating"] = "Moderate"
    else:
        metrics["stability_rating"] = "Poor"

    return metrics


def generate_dataset_report(  # noqa: C901
    sheet_name, target_column, model, device, dataset_type, df, metrics, output_dir
):
    """Generate a detailed report for a single dataset"""
    report_file = f"{output_dir}/{sheet_name}_{dataset_type.lower()}_report.txt"

    # Create a string buffer to hold the report content
    report_content = []

    # Header
    report_content.append(f"Latency Stability Analysis: {sheet_name} ({dataset_type})")
    report_content.append("=" * 80)
    report_content.append(f"Model: {model}")
    report_content.append(f"Device: {device}")
    report_content.append("")

    # Dataset overview
    report_content.append("Dataset Overview:")
    report_content.append(
        f"  - Number of samples: {len(df[target_column].dropna().values)}"
    )
    report_content.append(f"  - Date range: {df['Date'].min()} to {df['Date'].max()}")
    report_content.append("")

    # Central tendency metrics
    report_content.append("Central Tendency Metrics:")
    report_content.append(f"  - Mean latency: {metrics['mean_raw_latency']:.2f} ms")
    report_content.append(
        f"  - Median latency (P50): {metrics['median_raw_latency']:.2f} ms"
    )
    if (
        "mean_trimmed_latency" in metrics
        and metrics["mean_trimmed_latency"] is not None
    ):
        report_content.append(
            f"  - Mean trimmed latency: {metrics['mean_trimmed_latency']:.2f} ms"
        )
        report_content.append(
            f"  - Median trimmed latency: {metrics['median_trimmed_latency']:.2f} ms"
        )
    report_content.append("")

    # Dispersion metrics
    report_content.append("Dispersion Metrics:")
    report_content.append(
        f"  - Standard deviation: {metrics['std_raw_latency']:.2f} ms"
    )
    report_content.append(
        f"  - Coefficient of variation (CV): {metrics['cv_raw_latency']:.2f}%"
    )
    report_content.append(
        f"  - Interquartile range (IQR): {metrics['iqr_raw_latency']:.2f} ms"
    )
    if "std_trimmed_latency" in metrics and metrics["std_trimmed_latency"] is not None:
        report_content.append(
            f"  - Trimmed standard deviation: {metrics['std_trimmed_latency']:.2f} ms"
        )
        report_content.append(
            f"  - Trimmed coefficient of variation: {metrics['cv_trimmed_latency']:.2f}%"
        )
    report_content.append("")

    # Percentile metrics
    report_content.append("Percentile Metrics:")
    report_content.append(f"  - P50 (median): {metrics['p50_raw_latency']:.2f} ms")
    report_content.append(f"  - P90: {metrics['p90_raw_latency']:.2f} ms")
    report_content.append(f"  - P95: {metrics['p95_raw_latency']:.2f} ms")
    report_content.append(f"  - P99: {metrics['p99_raw_latency']:.2f} ms")
    report_content.append("")

    # Jitter metrics
    report_content.append("Inter-Jitter Metrics (variability between runs):")
    if metrics["max_min_range_ratio_raw"] == float("inf"):
        report_content.append("  - Max/Min ratio: Infinity (minimum value is zero)")
    else:
        report_content.append(
            f"  - Max/Min ratio: {metrics['max_min_range_ratio_raw']:.4f}"
        )
    report_content.append(f"  - P99/P50 ratio: {metrics['p99_p50_ratio_raw']:.4f}")
    if "mean_rolling_std" in metrics:
        report_content.append(
            f"  - Mean rolling std (window=5): {metrics['mean_rolling_std']:.2f} ms"
        )
    report_content.append("")

    if (
        "mean_trimming_effect_ratio" in metrics
        and metrics["mean_trimming_effect_ratio"] is not None
    ):
        report_content.append("Intra-Jitter Metrics (variability within runs):")
        report_content.append(
            f"  - Mean trimming effect ratio: {metrics['mean_trimming_effect_ratio']*100:.2f}%"
        )
        report_content.append(
            f"  - Max trimming effect ratio: {metrics['max_trimming_effect_ratio']*100:.2f}%"
        )
        report_content.append("")

    # TPS metrics
    if "mean_tps" in metrics and metrics["mean_tps"] is not None:
        report_content.append("Throughput Metrics:")
        report_content.append(f"  - Mean TPS: {metrics['mean_tps']:.2f}")
        report_content.append(
            f"  - TPS coefficient of variation: {metrics['cv_tps']:.2f}%"
        )
        report_content.append("")

    # Stability assessment
    report_content.append("Stability Assessment:")
    report_content.append(
        f"  - Overall stability score: {metrics['stability_score']:.1f}/100"
    )
    report_content.append(
        f"  - Overall stability rating: {metrics['stability_rating']}"
    )
    report_content.append("")

    # Interpretation
    report_content.append("Interpretation:")

    # Stability rating explanation
    if metrics["stability_rating"] == "Excellent":
        report_content.append(
            f"  The benchmark shows excellent stability (score: {metrics['stability_score']:.1f}/100) with very low"
        )
        report_content.append(
            f"  variation between runs (CV: {metrics['cv_raw_latency']:.2f}%)."
        )
        report_content.append(
            "  This indicates highly consistent performance suitable for latency-sensitive applications."
        )
    elif metrics["stability_rating"] == "Good":
        report_content.append(
            f"  The benchmark shows good stability (score: {metrics['stability_score']:.1f}/100) with low"
        )
        report_content.append(
            f"  variation between runs (CV: {metrics['cv_raw_latency']:.2f}%)."
        )
        report_content.append(
            "  Performance is consistent and predictable for most use cases."
        )
    elif metrics["stability_rating"] == "Moderate":
        report_content.append(
            f"  The benchmark shows moderate stability (score: {metrics['stability_score']:.1f}/100) with noticeable"
        )
        report_content.append(
            f"  variation between runs (CV: {metrics['cv_raw_latency']:.2f}%)."
        )
        report_content.append(
            "  While average performance is acceptable, occasional latency spikes may occur."
        )
    else:
        report_content.append(
            f"  The benchmark shows poor stability (score: {metrics['stability_score']:.1f}/100) with significant"
        )
        report_content.append(
            f"  variation between runs (CV: {metrics['cv_raw_latency']:.2f}%)."
        )
        report_content.append(
            "  Performance is unpredictable and may lead to inconsistent user experience."
        )

    # Additional insights
    if (
        "mean_trimming_effect_ratio" in metrics
        and metrics["mean_trimming_effect_ratio"] is not None
        and metrics["mean_trimming_effect_ratio"] > 0.05
    ):
        report_content.append("")
        report_content.append(
            "  The significant difference between raw and trimmed means suggests"
        )
        report_content.append(
            f"  considerable intra-run jitter ({metrics['mean_trimming_effect_ratio']*100:.1f}%) with occasional outliers within benchmark runs."
        )

    if (
        metrics["max_min_range_ratio_raw"] != float("inf")
        and metrics["max_min_range_ratio_raw"] > 1.2
    ):
        report_content.append("")
        report_content.append(
            f"  The max/min ratio of {metrics['max_min_range_ratio_raw']:.2f} indicates"
        )
        report_content.append(
            "  substantial performance differences between the best and worst runs."
        )

    if metrics["p99_p50_ratio_raw"] > 1.1:
        report_content.append("")
        report_content.append(
            f"  The P99/P50 ratio of {metrics['p99_p50_ratio_raw']:.2f} suggests"
        )
        report_content.append(
            "  occasional latency spikes that could affect tail latency sensitive applications."
        )

    # Join all content with newlines to create the full report
    full_report = "\n".join(report_content)

    # Write to file
    with open(report_file, "w") as f:
        f.write(full_report)

    # Also print to stdout
    print("\n" + full_report + "\n")
    print("=" * 80)


def generate_time_series_plot(dataset_name, df, output_dir, dataset_type):
    """Generate time series plot of latency values"""
    plt.figure(figsize=(12, 6))

    # Sort by date
    df_sorted = df.sort_values("Date")

    # Plot raw latency
    plt.plot(
        df_sorted["Date"],
        df_sorted["avg_inference_latency(ms)"],
        "b-",
        label="Raw Latency",
    )

    # Plot trimmed latency if available
    if "trimmean_inference_latency(ms)" in df_sorted.columns:
        plt.plot(
            df_sorted["Date"],
            df_sorted["trimmean_inference_latency(ms)"],
            "g-",
            label="Trimmed Latency",
        )

    # Add rolling mean
    window = min(5, len(df_sorted))
    if window > 1:
        rolling_mean = (
            df_sorted["avg_inference_latency(ms)"].rolling(window=window).mean()
        )
        plt.plot(
            df_sorted["Date"], rolling_mean, "r--", label=f"{window}-point Rolling Mean"
        )

    plt.title(f"Latency Over Time: {dataset_name} ({dataset_type})")
    plt.xlabel("Date")
    plt.ylabel("Latency (ms)")
    plt.grid(True, linestyle="--", alpha=0.7)
    plt.legend()
    plt.xticks(rotation=45)
    plt.tight_layout()

    # Save the plot
    plt.savefig(f"{output_dir}/{dataset_name}_{dataset_type.lower()}_time_series.png")
    print(
        f"Generated time series plot: {output_dir}/{dataset_name}_{dataset_type.lower()}_time_series.png"
    )
    plt.close()


def generate_comparison_report(  # noqa: C901
    primary_sheet,
    reference_sheet,
    primary_info,
    reference_info,
    output_dir,
):
    """Generate a comparison report between primary and reference datasets"""
    report_file = f"{output_dir}/{primary_sheet}_vs_{reference_sheet}_comparison.txt"

    # Create a string buffer to hold the report content
    report_content = []

    model = (primary_info["model"],)
    primary_device = (primary_info["full_device"],)
    reference_device = reference_info["full_device"]
    primary_metrics = primary_info["metrics"]
    reference_metrics = reference_info["metrics"]

    # Header
    report_content.append("Private vs Public Stability Comparison")
    report_content.append("=" * 80)
    report_content.append(f"Private Dataset: {primary_sheet}")
    report_content.append(f"Public Dataset: {reference_sheet}")
    report_content.append(f"Model: {model}")
    report_content.append(f"Private Device: {primary_device}")
    report_content.append(f"Public Device: {reference_device}")
    report_content.append("")

    # Create comparison table
    report_content.append("Metric Comparison:")

    # Format the metrics table
    headers = [
        "Metric",
        "Private (Primary)",
        "Public (Reference)",
        "Difference",
        "% Change",
    ]
    rows = []

    # Add key metrics to the table
    metrics_to_compare = [
        ("Mean Value", "mean_raw_latency", ""),
        ("Median Value", "median_raw_latency", ""),
        ("Standard Deviation", "std_raw_latency", ""),
        ("CV (%)", "cv_raw_latency", "%"),
        ("IQR", "iqr_raw_latency", ""),
        ("P99", "p99_raw_latency", ""),
        ("Max/Min Ratio", "max_min_range_ratio_raw", ""),
        ("P99/P50 Ratio", "p99_p50_ratio_raw", ""),
        ("Stability Score", "stability_score", ""),
    ]

    for label, key, unit in metrics_to_compare:
        if key in primary_metrics and key in reference_metrics:
            primary_val = primary_metrics[key]
            reference_val = reference_metrics[key]

            # Handle infinity values
            if primary_val == float("inf") or reference_val == float("inf"):
                if primary_val == float("inf") and reference_val == float("inf"):
                    diff = 0
                    pct_change = 0
                elif primary_val == float("inf"):
                    diff = float("inf")
                    pct_change = float("inf")
                else:
                    diff = float("-inf")
                    pct_change = -100
            else:
                diff = primary_val - reference_val
                # Calculate percent change, avoiding division by zero
                if reference_val != 0:
                    pct_change = (diff / reference_val) * 100
                else:
                    pct_change = float("inf")

            # Format values based on the metric
            if key == "stability_score":
                if primary_val == float("inf"):
                    primary_str = "Infinity"
                else:
                    primary_str = f"{primary_val:.1f}/100"

                if reference_val == float("inf"):
                    reference_str = "Infinity"
                else:
                    reference_str = f"{reference_val:.1f}/100"

                if diff == float("inf"):
                    diff_str = "Infinity"
                elif diff == float("-inf"):
                    diff_str = "-Infinity"
                else:
                    diff_str = f"{diff:.1f}"

                if pct_change == float("inf"):
                    pct_str = "Infinity"
                elif pct_change == float("-inf"):
                    pct_str = "-Infinity"
                else:
                    pct_str = f"{pct_change:.1f}%"

                row = [label, primary_str, reference_str, diff_str, pct_str]
            elif unit == "%":
                if primary_val == float("inf"):
                    primary_str = "Infinity%"
                else:
                    primary_str = f"{primary_val:.2f}%"

                if reference_val == float("inf"):
                    reference_str = "Infinity%"
                else:
                    reference_str = f"{reference_val:.2f}%"

                if diff == float("inf"):
                    diff_str = "Infinity%"
                elif diff == float("-inf"):
                    diff_str = "-Infinity%"
                else:
                    diff_str = f"{diff:.2f}%"

                if pct_change == float("inf"):
                    pct_str = "Infinity%"
                elif pct_change == float("-inf"):
                    pct_str = "-Infinity%"
                else:
                    pct_str = f"{pct_change:.1f}%"

                row = [label, primary_str, reference_str, diff_str, pct_str]
            elif unit == "ms":
                if primary_val == float("inf"):
                    primary_str = "Infinity ms"
                else:
                    primary_str = f"{primary_val:.2f} ms"

                if reference_val == float("inf"):
                    reference_str = "Infinity ms"
                else:
                    reference_str = f"{reference_val:.2f} ms"

                if diff == float("inf"):
                    diff_str = "Infinity ms"
                elif diff == float("-inf"):
                    diff_str = "-Infinity ms"
                else:
                    diff_str = f"{diff:.2f} ms"

                if pct_change == float("inf"):
                    pct_str = "Infinity%"
                elif pct_change == float("-inf"):
                    pct_str = "-Infinity%"
                else:
                    pct_str = f"{pct_change:.1f}%"

                row = [label, primary_str, reference_str, diff_str, pct_str]
            else:
                if primary_val == float("inf"):
                    primary_str = "Infinity"
                else:
                    primary_str = f"{primary_val:.4f}"

                if reference_val == float("inf"):
                    reference_str = "Infinity"
                else:
                    reference_str = f"{reference_val:.4f}"

                if diff == float("inf"):
                    diff_str = "Infinity"
                elif diff == float("-inf"):
                    diff_str = "-Infinity"
                else:
                    diff_str = f"{diff:.4f}"

                if pct_change == float("inf"):
                    pct_str = "Infinity%"
                elif pct_change == float("-inf"):
                    pct_str = "-Infinity%"
                else:
                    pct_str = f"{pct_change:.1f}%"

                row = [label, primary_str, reference_str, diff_str, pct_str]

            rows.append(row)

    # Add stability ratings
    rows.append(
        [
            "Stability Rating",
            primary_metrics["stability_rating"],
            reference_metrics["stability_rating"],
            "N/A",
            "N/A",
        ]
    )

    # Format the table
    table = tabulate(rows, headers=headers, tablefmt="grid")
    report_content.append(table)
    report_content.append("")

    # Add interpretation
    report_content.append("Interpretation:")

    # Compare stability scores
    if primary_metrics["stability_score"] > reference_metrics["stability_score"]:
        if reference_metrics["stability_score"] != 0:
            diff_pct = (
                (
                    primary_metrics["stability_score"]
                    - reference_metrics["stability_score"]
                )
                / reference_metrics["stability_score"]
                * 100
            )
            report_content.append(
                f"  Private environment shows better stability with a {diff_pct:.1f}% higher stability score."
            )
        else:
            report_content.append("  Private environment shows better stability.")
        report_content.append(
            f"  (Private: {primary_metrics['stability_score']:.1f}/100 vs Public: {reference_metrics['stability_score']:.1f}/100)"
        )
    elif primary_metrics["stability_score"] < reference_metrics["stability_score"]:
        if primary_metrics["stability_score"] != 0:
            diff_pct = (
                (
                    reference_metrics["stability_score"]
                    - primary_metrics["stability_score"]
                )
                / reference_metrics["stability_score"]
                * 100
            )
            report_content.append(
                f"  Public environment shows better stability with a {diff_pct:.1f}% higher stability score."
            )
        else:
            report_content.append("  Public environment shows better stability.")
        report_content.append(
            f"  (Private: {primary_metrics['stability_score']:.1f}/100 vs Public: {reference_metrics['stability_score']:.1f}/100)"
        )
    else:
        report_content.append("  Both environments show identical stability scores.")

    # Compare CV values
    if primary_metrics["cv_raw_latency"] < reference_metrics["cv_raw_latency"]:
        if reference_metrics["cv_raw_latency"] != 0:
            diff_pct = (
                (
                    reference_metrics["cv_raw_latency"]
                    - primary_metrics["cv_raw_latency"]
                )
                / reference_metrics["cv_raw_latency"]
                * 100
            )
            report_content.append(
                f"  Private environment has {diff_pct:.1f}% lower coefficient of variation, indicating more consistent performance."
            )
        else:
            report_content.append(
                "  Private environment has lower coefficient of variation, indicating more consistent performance."
            )
    elif primary_metrics["cv_raw_latency"] > reference_metrics["cv_raw_latency"]:
        if reference_metrics["cv_raw_latency"] != 0:
            diff_pct = (
                (
                    primary_metrics["cv_raw_latency"]
                    - reference_metrics["cv_raw_latency"]
                )
                / reference_metrics["cv_raw_latency"]
                * 100
            )
            report_content.append(
                f"  Public environment has {diff_pct:.1f}% lower coefficient of variation, indicating more consistent performance."
            )
        else:
            report_content.append(
                "  Public environment has lower coefficient of variation, indicating more consistent performance."
            )

    # Compare latency
    if primary_metrics["mean_raw_latency"] < reference_metrics["mean_raw_latency"]:
        if reference_metrics["mean_raw_latency"] != 0:
            diff_pct = (
                (
                    reference_metrics["mean_raw_latency"]
                    - primary_metrics["mean_raw_latency"]
                )
                / reference_metrics["mean_raw_latency"]
                * 100
            )
            report_content.append(
                f"  Private environment has {diff_pct:.1f}% lower mean latency, indicating better performance."
            )
        else:
            report_content.append(
                "  Private environment has lower mean latency, indicating better performance."
            )
    elif primary_metrics["mean_raw_latency"] > reference_metrics["mean_raw_latency"]:
        if primary_metrics["mean_raw_latency"] != 0:
            diff_pct = (
                (
                    primary_metrics["mean_raw_latency"]
                    - reference_metrics["mean_raw_latency"]
                )
                / reference_metrics["mean_raw_latency"]
                * 100
            )
            report_content.append(
                f"  Public environment has {diff_pct:.1f}% lower mean latency, indicating better performance."
            )
        else:
            report_content.append(
                "  Public environment has lower mean latency, indicating better performance."
            )

    # Note about OS version difference if applicable
    primary_device_base = primary_info.get("base_device", "")
    primary_os = primary_info.get("os_version", "")
    reference_device_base = reference_info.get("base_device", "")
    reference_os = reference_info.get("os_version", "")

    if primary_os != reference_os and primary_os and reference_os:
        report_content.append("")
        report_content.append(
            f"  Note: This comparison is between {primary_device_base} with {primary_os} (Private) and"
        )
        report_content.append(
            f"  {reference_device_base} with {reference_os} (Public). OS version differences may"
        )
        report_content.append("  contribute to observed stability variations.")

    # Recommendation
    report_content.append("")
    report_content.append("Recommendation:")
    if primary_metrics["stability_score"] > reference_metrics["stability_score"]:
        report_content.append(
            "  The private environment provides better stability for this model+device combination."
        )
        report_content.append(
            "  It is recommended for applications where consistent performance is critical."
        )
    elif primary_metrics["stability_score"] < reference_metrics["stability_score"]:
        report_content.append(
            "  The public environment provides better stability for this model+device combination."
        )
        report_content.append(
            "  Consider investigating factors affecting stability in the private environment."
        )
    else:
        report_content.append(
            "  Both environments provide similar stability. Other factors like cost or availability"
        )
        report_content.append("  may be considered for choosing between them.")

    # Join all content with newlines to create the full report
    full_report = "\n".join(report_content)

    # Write to file
    with open(report_file, "w") as f:
        f.write(full_report)

    # Also print to stdout
    print("\n" + full_report + "\n")
    print("=" * 80)


def generate_intra_primary_summary(primary_datasets, output_dir):  # noqa: C901
    """Generate a summary comparing different models and devices within the primary dataset"""
    report_file = f"{output_dir}/intra_primary_stability_summary.txt"

    # Extract relevant data for comparison
    data = []
    for sheet_name, info in primary_datasets.items():
        data.append(
            {
                "Sheet": sheet_name,
                "Model": info["model"],
                "Device": info["full_device"],
                "Mean Value": info["metrics"]["mean_raw_latency"],
                "CV (%)": info["metrics"]["cv_raw_latency"],
                "Stability Score": info["metrics"]["stability_score"],
                "Stability Rating": info["metrics"]["stability_rating"],
                "Max/Min Ratio": info["metrics"]["max_min_range_ratio_raw"],
                "P99/P50 Ratio": info["metrics"]["p99_p50_ratio_raw"],
            }
        )

    # Convert to DataFrame for easier analysis
    df = pd.DataFrame(data)

    # Sort by stability score (descending)
    df = df.sort_values("Stability Score", ascending=False)

    # Create a string buffer to hold the report content
    report_content = []

    # Header
    report_content.append("Intra-Primary Stability Comparison")
    report_content.append("=" * 80)
    report_content.append("")

    # Overall summary table
    report_content.append("Overall Summary:")
    report_content.append(
        tabulate(df, headers="keys", tablefmt="grid", floatfmt=".2f", showindex=False)
    )
    report_content.append("")

    # Best and worst performers
    best_dataset = df.loc[df["Stability Score"].idxmax()]
    worst_dataset = df.loc[df["Stability Score"].idxmin()]

    report_content.append("Best and Worst Performers:")
    report_content.append(
        f"  Best stability: {best_dataset['Sheet']} (Score: {best_dataset['Stability Score']:.1f}/100)"
    )
    report_content.append(
        f"  Worst stability: {worst_dataset['Sheet']} (Score: {worst_dataset['Stability Score']:.1f}/100)"
    )
    report_content.append("")

    # Model-based comparison if multiple models exist
    models = df["Model"].unique()
    if len(models) > 1:
        report_content.append("Model-based Comparison:")
        model_stats = df.groupby("Model").agg(
            {
                "Stability Score": ["mean", "min", "max"],
                "CV (%)": ["mean", "min", "max"],
            }
        )

        # Sort by mean stability score (descending)
        model_stats = model_stats.sort_values(
            ("Stability Score", "mean"), ascending=False
        )

        report_content.append(
            tabulate(model_stats, headers="keys", tablefmt="grid", floatfmt=".2f")
        )

        best_model = model_stats["Stability Score"]["mean"].idxmax()
        report_content.append(
            f"  Most stable model: {best_model} (Avg. Score: {model_stats.loc[best_model, ('Stability Score', 'mean')]:.1f}/100)"
        )
        report_content.append("")

    # Device-based comparison
    # First, extract base device names for grouping
    device_base_map = {}
    for sheet_name, info in primary_datasets.items():
        device_base = info.get("base_device", "")
        device_base_map[sheet_name] = device_base

    # Add base device to DataFrame
    df["Device Base"] = df["Sheet"].map(device_base_map)

    # Group by base device
    device_bases = df["Device Base"].unique()
    if len(device_bases) > 1:
        report_content.append("Device-based Comparison (Grouped by Base Device):")
        device_stats = df.groupby("Device Base").agg(
            {
                "Stability Score": ["mean", "min", "max"],
                "CV (%)": ["mean", "min", "max"],
            }
        )

        # Sort by mean stability score (descending)
        device_stats = device_stats.sort_values(
            ("Stability Score", "mean"), ascending=False
        )

        report_content.append(
            tabulate(device_stats, headers="keys", tablefmt="grid", floatfmt=".2f")
        )

        best_device = device_stats["Stability Score"]["mean"].idxmax()
        report_content.append(
            f"  Most stable device: {best_device} (Avg. Score: {device_stats.loc[best_device, ('Stability Score', 'mean')]:.1f}/100)"
        )
        report_content.append("")

    # OS version comparison if multiple OS versions exist
    os_versions = {}
    for sheet_name, info in primary_datasets.items():
        os_version = info.get("os_version", "")
        if os_version:  # Only include if OS version was extracted
            os_versions[sheet_name] = os_version

    if os_versions and len(set(os_versions.values())) > 1:
        # Add OS version to DataFrame
        df["OS Version"] = df["Sheet"].map(os_versions)

        # Remove rows with no OS version
        df_os = df[df["OS Version"].notna()]

        if len(df_os) > 0:
            report_content.append("OS Version Comparison:")
            os_stats = df_os.groupby("OS Version").agg(
                {
                    "Stability Score": ["mean", "min", "max"],
                    "CV (%)": ["mean", "min", "max"],
                }
            )

            # Sort by mean stability score (descending)
            os_stats = os_stats.sort_values(
                ("Stability Score", "mean"), ascending=False
            )

            report_content.append(
                tabulate(os_stats, headers="keys", tablefmt="grid", floatfmt=".2f")
            )

            best_os = os_stats["Stability Score"]["mean"].idxmax()
            report_content.append(
                f"  Most stable OS version: {best_os} (Avg. Score: {os_stats.loc[best_os, ('Stability Score', 'mean')]:.1f}/100)"
            )
            report_content.append("")

    # Insights and recommendations
    report_content.append("Insights and Recommendations:")

    # Check for patterns in stability
    if len(models) > 1:
        model_cv = df.groupby("Model")["CV (%)"].mean()
        most_stable_model = model_cv.idxmin()
        least_stable_model = model_cv.idxmax()
        report_content.append(
            f"  - {most_stable_model} shows the most consistent performance across devices."
        )
        report_content.append(
            f"  - {least_stable_model} shows more variability and may need further optimization."
        )

    if len(device_bases) > 1:
        device_cv = df.groupby("Device Base")["CV (%)"].mean()
        most_stable_device = device_cv.idxmin()
        least_stable_device = device_cv.idxmax()
        report_content.append(
            f"  - {most_stable_device} provides the most stable environment for model execution."
        )
        report_content.append(
            f"  - {least_stable_device} shows higher variability and may not be ideal for latency-sensitive applications."
        )

    if os_versions and len(set(os_versions.values())) > 1 and len(df_os) > 0:
        os_cv = df_os.groupby("OS Version")["CV (%)"].mean()
        most_stable_os = os_cv.idxmin()
        least_stable_os = os_cv.idxmax()
        report_content.append(
            f"  - {most_stable_os} provides better stability than {least_stable_os} across tested devices."
        )

    # General recommendations
    report_content.append(
        "  - For critical applications requiring consistent performance, prefer:"
    )
    if len(models) > 1:
        report_content.append(f"    * Model: {best_model}")
    else:
        report_content.append(f"    * Model: {df['Model'].iloc[0]}")

    if len(device_bases) > 1:
        report_content.append(f"    * Device: {best_device}")
    else:
        report_content.append(f"    * Device: {df['Device Base'].iloc[0]}")

    if os_versions and len(set(os_versions.values())) > 1 and len(df_os) > 0:
        report_content.append(f"    * OS Version: {best_os}")

    # Join all content with newlines to create the full report
    full_report = "\n".join(report_content)

    # Write to file
    with open(report_file, "w") as f:
        f.write(full_report)

    # Also print to stdout
    print("\n" + full_report + "\n")
    print("=" * 80)


def generate_summary_report(  # noqa: C901
    primary_datasets, reference_datasets, output_dir
):
    """Generate a comprehensive summary report"""
    report_file = f"{output_dir}/comprehensive_stability_summary.txt"

    # Create a string buffer to hold the report content
    report_content = []

    # Header
    report_content.append("Comprehensive Latency Stability Analysis Summary")
    report_content.append("=" * 80)
    report_content.append("")

    # Primary datasets summary
    primary_data = []
    for sheet_name, info in primary_datasets.items():
        model, device_base, os_version = (
            info.get("model", ""),
            info.get("base_device", ""),
            info.get("os_version", ""),
        )
        device_display = (
            f"{device_base}({os_version})" if os_version else info["device"]
        )

        primary_data.append(
            {
                "Dataset": sheet_name,
                "Model": model,
                "Device": device_display,
                "Mean Value": info["metrics"]["mean_raw_latency"],
                "CV (%)": info["metrics"]["cv_raw_latency"],
                "Stability Score": info["metrics"]["stability_score"],
                "Stability Rating": info["metrics"]["stability_rating"],
            }
        )

    primary_df = pd.DataFrame(primary_data).sort_values(
        "Stability Score", ascending=False
    )

    report_content.append("Primary (Private) Datasets Summary:")
    report_content.append(
        tabulate(
            primary_df, headers="keys", tablefmt="grid", floatfmt=".2f", showindex=False
        )
    )
    report_content.append("")

    # Reference datasets summary if available
    if reference_datasets:
        reference_data = []
        for sheet_name, info in reference_datasets.items():
            model, device_base, os_version = (
                info.get("model", ""),
                info.get("base_device", ""),
                info.get("os_version", ""),
            )
            device_display = (
                f"{device_base}({os_version})" if os_version else info["device"]
            )

            reference_data.append(
                {
                    "Dataset": sheet_name,
                    "Model": model,
                    "Device": device_display,
                    "Mean Value": info["metrics"]["mean_raw_latency"],
                    "CV (%)": info["metrics"]["cv_raw_latency"],
                    "Stability Score": info["metrics"]["stability_score"],
                    "Stability Rating": info["metrics"]["stability_rating"],
                }
            )

        reference_df = pd.DataFrame(reference_data).sort_values(
            "Stability Score", ascending=False
        )

        report_content.append("Reference (Public) Datasets Summary:")
        report_content.append(
            tabulate(
                reference_df,
                headers="keys",
                tablefmt="grid",
                floatfmt=".2f",
                showindex=False,
            )
        )
        report_content.append("")

        # Comparison summary for matching datasets
        comparison_data = []
        for _, primary_info in primary_datasets.items():
            for _, ref_info in reference_datasets.items():
                if is_matching_dataset(primary_info, ref_info):
                    primary_metrics = primary_info["metrics"]
                    reference_metrics = ref_info["metrics"]

                    # Extract model and device info for display
                    model, primary_device_base, primary_os = (
                        primary_info.get("model", ""),
                        primary_info.get("base_device", ""),
                        primary_info.get("os_version", ""),
                    )
                    reference_device_base, reference_os = ref_info.get(
                        "base_device", ""
                    ), ref_info.get("os_version", "")

                    primary_device_display = (
                        f"{primary_device_base} ({primary_os})"
                        if primary_os
                        else primary_info["full_device"]
                    )
                    reference_device_display = (
                        f"{reference_device_base} ({reference_os})"
                        if reference_os
                        else ref_info["full_device"]
                    )

                    comparison_data.append(
                        {
                            "Dataset": f"{model} on {primary_device_base}",
                            "Private Device": primary_device_display,
                            "Public Device": reference_device_display,
                            "Private Score": primary_metrics["stability_score"],
                            "Public Score": reference_metrics["stability_score"],
                            "Score Diff": primary_metrics["stability_score"]
                            - reference_metrics["stability_score"],
                            "Private CV (%)": primary_metrics["cv_raw_latency"],
                            "Public CV (%)": reference_metrics["cv_raw_latency"],
                            "CV Diff (%)": primary_metrics["cv_raw_latency"]
                            - reference_metrics["cv_raw_latency"],
                        }
                    )
                    break  # Only use the first matching reference dataset

        if comparison_data:
            comparison_df = pd.DataFrame(comparison_data).sort_values(
                "Score Diff", ascending=False
            )

            report_content.append("Private vs Public Comparison:")
            report_content.append(
                tabulate(
                    comparison_df,
                    headers="keys",
                    tablefmt="grid",
                    floatfmt=".2f",
                    showindex=False,
                )
            )
            report_content.append("")

            # Count datasets where private is better
            private_better_count = sum(
                1 for row in comparison_data if row["Score Diff"] > 0
            )
            public_better_count = sum(
                1 for row in comparison_data if row["Score Diff"] < 0
            )
            equal_count = sum(1 for row in comparison_data if row["Score Diff"] == 0)

            report_content.append(
                f"Private environment is more stable in {private_better_count} of {len(comparison_data)} cases."
            )
            report_content.append(
                f"Public environment is more stable in {public_better_count} of {len(comparison_data)} cases."
            )
            if equal_count > 0:
                report_content.append(
                    f"Both environments show equal stability in {equal_count} of {len(comparison_data)} cases."
                )
            report_content.append("")

    # Overall insights and recommendations
    report_content.append("Overall Insights and Recommendations:")

    # Stability distribution in primary datasets
    stability_counts = primary_df["Stability Rating"].value_counts()
    report_content.append("Stability Distribution in Private Datasets:")
    for rating, count in stability_counts.items():
        report_content.append(f"  - {rating}: {count} dataset(s)")
    report_content.append("")

    # Best configurations
    best_primary = primary_df.iloc[0]
    report_content.append("Best Configurations:")
    report_content.append(
        f"  - Most stable configuration: {best_primary['Dataset']} (Score: {best_primary['Stability Score']:.1f}/100)"
    )
    report_content.append(
        f"    Model: {best_primary['Model']}, Device: {best_primary['Device']}"
    )

    # OS version insights if available
    os_versions = {}
    for sheet_name, info in primary_datasets.items():
        os_version = info.get("os_version", "")
        if os_version:
            os_versions[sheet_name] = os_version

    if os_versions and len(set(os_versions.values())) > 1:
        # Add OS version to primary DataFrame
        primary_df["OS Version"] = primary_df["Dataset"].map(
            lambda x: primary_datasets[x].get("os_version", np.nan)
        )

        # Remove rows with no OS version
        df_os = primary_df[primary_df["OS Version"].notna()]

        if len(df_os) > 0:
            os_stats = (
                df_os.groupby("OS Version")["Stability Score"]
                .mean()
                .sort_values(ascending=False)
            )
            best_os = os_stats.index[0]
            report_content.append(
                f"  - Most stable OS version: {best_os} (Avg. Score: {os_stats.iloc[0]:.1f}/100)"
            )

    # General recommendations
    report_content.append("")
    report_content.append("General Recommendations:")
    report_content.append(
        "  1. For datasets with 'Poor' or 'Moderate' stability, investigate potential causes"
    )
    report_content.append(
        "     such as thermal throttling, background processes, or power management settings."
    )
    report_content.append(
        "  2. Consider increasing warm-up iterations for datasets with high CV values."
    )
    report_content.append(
        "  3. For critical applications, prefer models and devices with 'Good' or 'Excellent' stability."
    )
    if reference_datasets and comparison_data:
        if private_better_count > public_better_count:
            report_content.append(
                "  4. Private environments generally provide better stability and should be preferred"
            )
            report_content.append(
                "     for production deployments where consistent performance is critical."
            )
        elif public_better_count > private_better_count:
            report_content.append(
                "  4. Public environments show better stability in most cases. Consider investigating"
            )
            report_content.append(
                "     factors affecting stability in the private environment."
            )

    # Join all content with newlines to create the full report
    full_report = "\n".join(report_content)

    # Write to file
    with open(report_file, "w") as f:
        f.write(full_report)

    # Also print to stdout
    print("\n" + full_report + "\n")
    print("=" * 80)


def main():
    # Set up command line argument parsing
    parser = argparse.ArgumentParser(
        description="Analyze ML model latency stability from benchmark data."
    )
    parser.add_argument(
        "--primary-file",
        help="Path to Excel file containing primary (private) benchmark data",
    )
    parser.add_argument(
        "--reference-file",
        help="Path to Excel file containing reference (public) benchmark data for comparison",
        default=None,
    )
    parser.add_argument(
        "--metric",
        help="Target metric to analyze (default: avg_inference_latency(ms)). Examples: avg_inference_latency(ms), token_per_sec",
        default="avg_inference_latency(ms)",
    )
    parser.add_argument(
        "--output-dir",
        default="stability_analysis_results",
        help="Directory to save analysis results (default: stability_analysis_results)",
    )
<<<<<<< HEAD

    parser.add_argument(
        "--debug",
        action="store_true",
        help="Enable debug mode (default: False)",
    )

=======
    parser.add_argument(
        "--verbose-level",
        type=int,
        default=0,
        choices=range(4),
        help="Verbose level 0-3 (default: 0) to control analysis output detail. Higher values show more detailed results.",
    )
>>>>>>> 5335eeb4
    # Parse arguments
    args = parser.parse_args()

    # Run analysis
    analyze_latency_stability(
<<<<<<< HEAD
        args.primary_file, args.reference_file, args.output_dir, args.debug
=======
        args.metric,
        args.primary_file,
        args.reference_file,
        args.output_dir,
        args.verbose_level,
>>>>>>> 5335eeb4
    )


if __name__ == "__main__":
    main()<|MERGE_RESOLUTION|>--- conflicted
+++ resolved
@@ -66,18 +66,12 @@
 
 
 def analyze_latency_stability(  # noqa: C901
-<<<<<<< HEAD
-    primary_file,
-    reference_file=None,
-    output_dir="stability_analysis_results",
-    debug=False,
-=======
     target_metric,
     primary_file,
     reference_file=None,
     output_dir="stability_analysis_results",
     verbose_level=0,
->>>>>>> 5335eeb4
+    debug=False,
 ):
     print_section_header(f"Analyzing Stability Against Metric '{target_metric}'")
     print(f"Primary dataset: {primary_file}")
@@ -1535,7 +1529,6 @@
         default="stability_analysis_results",
         help="Directory to save analysis results (default: stability_analysis_results)",
     )
-<<<<<<< HEAD
 
     parser.add_argument(
         "--debug",
@@ -1543,7 +1536,6 @@
         help="Enable debug mode (default: False)",
     )
 
-=======
     parser.add_argument(
         "--verbose-level",
         type=int,
@@ -1551,21 +1543,17 @@
         choices=range(4),
         help="Verbose level 0-3 (default: 0) to control analysis output detail. Higher values show more detailed results.",
     )
->>>>>>> 5335eeb4
     # Parse arguments
     args = parser.parse_args()
 
     # Run analysis
     analyze_latency_stability(
-<<<<<<< HEAD
-        args.primary_file, args.reference_file, args.output_dir, args.debug
-=======
         args.metric,
         args.primary_file,
         args.reference_file,
         args.output_dir,
         args.verbose_level,
->>>>>>> 5335eeb4
+        args.debug
     )
 
 
