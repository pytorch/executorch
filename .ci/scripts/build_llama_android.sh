#!/bin/bash
# Copyright (c) Meta Platforms, Inc. and affiliates.
# All rights reserved.
#
# This source code is licensed under the BSD-style license found in the
# LICENSE file in the root directory of this source tree.

set -exu

# shellcheck source=/dev/null
source "$(dirname "${BASH_SOURCE[0]}")/utils.sh"

if [[ -z "${PYTHON_EXECUTABLE:-}" ]]; then
  PYTHON_EXECUTABLE=python3
fi
which "${PYTHON_EXECUTABLE}"
<<<<<<< HEAD
CMAKE_PREFIX_PATH="$(python3 -c 'import torch as _; print(_.__path__[0])')"
=======
>>>>>>> df750880

install_executorch_and_backend_lib() {
  echo "Installing executorch and xnnpack backend"
  clean_executorch_install_folders
  mkdir cmake-android-out
  ANDROID_NDK=/opt/ndk
  BUCK2=buck2
  ANDROID_ABI=arm64-v8a
  cmake -DBUCK2="${BUCK2}" \
    -DCMAKE_TOOLCHAIN_FILE="${ANDROID_NDK}/build/cmake/android.toolchain.cmake" \
    -DANDROID_ABI="${ANDROID_ABI}" \
    -DCMAKE_INSTALL_PREFIX=cmake-android-out \
    -DCMAKE_BUILD_TYPE=Release \
    -DCMAKE_PREFIX_PATH="${CMAKE_PREFIX_PATH}" \
    -DEXECUTORCH_BUILD_EXTENSION_DATA_LOADER=ON \
    -DEXECUTORCH_BUILD_EXTENSION_MODULE=ON \
    -DEXECUTORCH_BUILD_EXTENSION_TENSOR=ON \
    -DEXECUTORCH_BUILD_XNNPACK=ON \
    -DEXECUTORCH_BUILD_KERNELS_OPTIMIZED=ON \
    -DEXECUTORCH_BUILD_KERNELS_QUANTIZED=ON \
    -DEXECUTORCH_BUILD_KERNELS_CUSTOM=ON \
    -DXNNPACK_ENABLE_ARM_BF16=OFF \
    -Bcmake-android-out .

  cmake --build cmake-android-out -j4 --target install --config Release
}

build_llama_runner() {
    echo "Building llama runner for Android..."
    pushd extension/llm/tokenizers
    echo "Updating tokenizers submodule"
    git submodule update --init
    popd
    ANDROID_ABI=arm64-v8a
    cmake -DBUCK2="${BUCK2}" \
    -DCMAKE_TOOLCHAIN_FILE="$ANDROID_NDK"/build/cmake/android.toolchain.cmake  \
    -DANDROID_ABI="${ANDROID_ABI}" \
    -DCMAKE_INSTALL_PREFIX=cmake-android-out \
    -DCMAKE_BUILD_TYPE=Release -DPYTHON_EXECUTABLE=python \
    -DEXECUTORCH_BUILD_XNNPACK=ON \
    -DEXECUTORCH_BUILD_KERNELS_OPTIMIZED=ON \
    -DEXECUTORCH_BUILD_KERNELS_QUANTIZED=ON \
    -DEXECUTORCH_BUILD_KERNELS_CUSTOM=ON \
    -DCMAKE_PREFIX_PATH="${CMAKE_PREFIX_PATH}" \
    -Bcmake-android-out/examples/models/llama examples/models/llama

    cmake --build cmake-android-out/examples/models/llama -j4 --config Release
}
install_executorch_and_backend_lib
build_llama_runner<|MERGE_RESOLUTION|>--- conflicted
+++ resolved
@@ -14,10 +14,6 @@
   PYTHON_EXECUTABLE=python3
 fi
 which "${PYTHON_EXECUTABLE}"
-<<<<<<< HEAD
-CMAKE_PREFIX_PATH="$(python3 -c 'import torch as _; print(_.__path__[0])')"
-=======
->>>>>>> df750880
 
 install_executorch_and_backend_lib() {
   echo "Installing executorch and xnnpack backend"
@@ -31,7 +27,6 @@
     -DANDROID_ABI="${ANDROID_ABI}" \
     -DCMAKE_INSTALL_PREFIX=cmake-android-out \
     -DCMAKE_BUILD_TYPE=Release \
-    -DCMAKE_PREFIX_PATH="${CMAKE_PREFIX_PATH}" \
     -DEXECUTORCH_BUILD_EXTENSION_DATA_LOADER=ON \
     -DEXECUTORCH_BUILD_EXTENSION_MODULE=ON \
     -DEXECUTORCH_BUILD_EXTENSION_TENSOR=ON \
@@ -61,7 +56,6 @@
     -DEXECUTORCH_BUILD_KERNELS_OPTIMIZED=ON \
     -DEXECUTORCH_BUILD_KERNELS_QUANTIZED=ON \
     -DEXECUTORCH_BUILD_KERNELS_CUSTOM=ON \
-    -DCMAKE_PREFIX_PATH="${CMAKE_PREFIX_PATH}" \
     -Bcmake-android-out/examples/models/llama examples/models/llama
 
     cmake --build cmake-android-out/examples/models/llama -j4 --config Release
