#!/bin/bash

# Exit immediately if a command exits with a non-zero status.
set -e

# Define the directory where CMakeLists.txt is located
EXECUTORCH_ROOT=$(realpath "$(dirname "$0")/../..")
echo EXECUTORCH_ROOT=${EXECUTORCH_ROOT}

# Check if buck2 exists
BUCK_PATH=${BUCK2:-buck2}
if [ -z "$BUCK2" ]; then
    echo "Info: BUCK2 environment variable is not set." >&2
fi

# Check if the ANDROID_NDK environment variable is set
if [ -z "$ANDROID_NDK" ]; then
    echo "Error: ANDROID_NDK environment variable is not set." >&2
    exit 1
fi

# Check if the NEURON_BUFFER_ALLOCATOR_LIB environment variable is set
if [ -z "$NEURON_BUFFER_ALLOCATOR_LIB" ]; then
    echo "Error: NEURON_BUFFER_ALLOCATOR_LIB environment variable is not set." >&2
    exit 1
fi

main() {
    # Set build directory
    local build_dir="cmake-android-out"

    # Create and enter the build directory
    cd "$EXECUTORCH_ROOT"
    rm -rf "${build_dir}"

    # Configure the project with CMake
    # Note: Add any additional configuration options you need here
    cmake -DCMAKE_INSTALL_PREFIX="${build_dir}" \
          -DBUCK2="$BUCK_PATH" \
          -DCMAKE_TOOLCHAIN_FILE="$ANDROID_NDK/build/cmake/android.toolchain.cmake" \
          -DANDROID_ABI=arm64-v8a \
<<<<<<< HEAD
          -DANDROID_NATIVE_API_LEVEL=26 \
=======
          -DANDROID_PLATFORM=android-26 \
          -DANDROID_NATIVE_API_LEVEL=23 \
>>>>>>> b2c02fe4
          -DEXECUTORCH_BUILD_NEURON=ON \
          -DNEURON_BUFFER_ALLOCATOR_LIB="$NEURON_BUFFER_ALLOCATOR_LIB" \
          -B"${build_dir}"


    # Build the project
    cmake --build "${build_dir}" --target install --config Release -j5

    ## Build example
    local example_dir=examples/mediatek
    local example_build_dir="${build_dir}/${example_dir}"
    local cmake_prefix_path="${PWD}/${build_dir}/lib/cmake/ExecuTorch;${PWD}/${build_dir}/third-party/gflags;"
    rm -rf "${example_build_dir}"

    ## MTK original
    cmake -DCMAKE_PREFIX_PATH="${cmake_prefix_path}" \
          -DCMAKE_TOOLCHAIN_FILE="$ANDROID_NDK/build/cmake/android.toolchain.cmake" \
          -DANDROID_ABI=arm64-v8a \
<<<<<<< HEAD
          -DANDROID_NATIVE_API_LEVEL=26 \
=======
          -DANDROID_PLATFORM=android-26 \
>>>>>>> b2c02fe4
          -DCMAKE_FIND_ROOT_PATH_MODE_PACKAGE=BOTH \
          -DNEURON_BUFFER_ALLOCATOR_LIB="$NEURON_BUFFER_ALLOCATOR_LIB" \
          -B"${example_build_dir}" \
          $EXECUTORCH_ROOT/$example_dir

    cmake --build "${example_build_dir}" -j5

    # Switch back to the original directory
    cd - > /dev/null

    # Print a success message
    echo "Build successfully completed."
}

main "$@"<|MERGE_RESOLUTION|>--- conflicted
+++ resolved
@@ -39,12 +39,8 @@
           -DBUCK2="$BUCK_PATH" \
           -DCMAKE_TOOLCHAIN_FILE="$ANDROID_NDK/build/cmake/android.toolchain.cmake" \
           -DANDROID_ABI=arm64-v8a \
-<<<<<<< HEAD
           -DANDROID_NATIVE_API_LEVEL=26 \
-=======
           -DANDROID_PLATFORM=android-26 \
-          -DANDROID_NATIVE_API_LEVEL=23 \
->>>>>>> b2c02fe4
           -DEXECUTORCH_BUILD_NEURON=ON \
           -DNEURON_BUFFER_ALLOCATOR_LIB="$NEURON_BUFFER_ALLOCATOR_LIB" \
           -B"${build_dir}"
@@ -63,11 +59,8 @@
     cmake -DCMAKE_PREFIX_PATH="${cmake_prefix_path}" \
           -DCMAKE_TOOLCHAIN_FILE="$ANDROID_NDK/build/cmake/android.toolchain.cmake" \
           -DANDROID_ABI=arm64-v8a \
-<<<<<<< HEAD
           -DANDROID_NATIVE_API_LEVEL=26 \
-=======
           -DANDROID_PLATFORM=android-26 \
->>>>>>> b2c02fe4
           -DCMAKE_FIND_ROOT_PATH_MODE_PACKAGE=BOTH \
           -DNEURON_BUFFER_ALLOCATOR_LIB="$NEURON_BUFFER_ALLOCATOR_LIB" \
           -B"${example_build_dir}" \
