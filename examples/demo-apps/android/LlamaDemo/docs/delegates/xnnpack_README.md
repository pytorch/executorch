--- conflicted
+++ resolved
@@ -1,10 +1,6 @@
 # Building ExecuTorch Android Demo App for Llama running XNNPack
 
-<<<<<<< HEAD
-**[UPDATE - 09/25]** We have added support for running [Llama 3.2 models](#for-llama-3.2-1b-and-3b-models) on the XNNPack backend. We currently support inference on their original data type (BFloat16). We have also added instructions to run [Llama Guard 1B models](#for-llama-guard-1b-models) on-device.
-=======
 **[UPDATE - 09/25]** We have added support for running [Llama 3.2 models](#for-llama-32-1b-and-3b-models) on the XNNPack backend. We currently support inference on their original data type (BFloat16). We have also added instructions to run [Llama Guard 1B models](#for-llama-guard-1b-models) on-device.
->>>>>>> 25a1be82
 
 This tutorial covers the end to end workflow for building an android demo app using CPU on device via XNNPack framework.
 More specifically, it covers:
@@ -82,7 +78,7 @@
 ### For Llama Guard 1B models
 To safeguard your application, you can use our Llama Guard models for prompt classification or response classification as mentioned [here](https://www.llama.com/docs/model-cards-and-prompt-formats/llama-guard-3/).
 * Llama Guard 3-1B is a fine-tuned Llama-3.2-1B pretrained model for content safety classification. It is aligned to safeguard against the [MLCommons standardized hazards taxonomy](https://arxiv.org/abs/2404.12241).
-* You can download the latest Llama Guard 1B INT4 model, which is already exported for Executorch, using instructions from [here](https://github.com/meta-llama/PurpleLlama/tree/main/Llama-Guard3). This model is pruned and quantized to 4-bit weights using 8da4w mode and reduced the size to <450MB to optimize deployment on edge devices.
+* You can download the latest Llama Guard 1B INT4 model, which is already exported for ExecuTorch, using instructions from [here](https://github.com/meta-llama/PurpleLlama/tree/main/Llama-Guard3). This model is pruned and quantized to 4-bit weights using 8da4w mode and reduced the size to <450MB to optimize deployment on edge devices.
 * You can use the same tokenizer from Llama 3.2.
 * To try this model, choose Model Type as LLAMA_GUARD_3 in the demo app below and try prompt classification for a given user prompt.
 * We prepared this model using the following command
