# Building ExecuTorch Android Demo App for Llama/Llava running XNNPACK

<<<<<<< HEAD
**[UPDATE - 09/25]** We have added support for running [Llama 3.2 models](#for-llama-32-1b-and-3b-models) on the XNNPACK backend. We currently support inference on their original data type (BFloat16). We have also added instructions to run [Llama Guard 1B models](#for-llama-guard-1b-models) on-device.

This tutorial covers the end to end workflow for building an android demo app using CPU on device via XNNPACK framework.
=======
**[UPDATE - 09/25]** We have added support for running [Llama 3.2 models](#for-llama-32-1b-and-3b-models) on the XNNPack backend. We currently support inference on their original data type (BFloat16). We have also added instructions to run [Llama Guard 1B models](#for-llama-guard-1b-models) on-device.

This tutorial covers the end to end workflow for building an android demo app using CPU on device via XNNPack framework.
>>>>>>> e18bf6f3
More specifically, it covers:
1. Export and quantization of Llama and Llava models against the XNNPACK backend.
2. Building and linking libraries that are required to inference on-device for Android platform.
3. Building the Android demo app itself.

Phone verified: OnePlus 12. Samsung S23 (Llama only), Samsung S24+ (Llama only), Pixel 8 Pro (Llama only)


## Known Issues
* With prompts like “What is the maxwell equation” the runner+jni is unable to handle odd unicodes.

## Prerequisites
* Install [Java 17 JDK](https://www.oracle.com/java/technologies/javase/jdk17-archive-downloads.html).
* Install the [Android SDK API Level 34](https://developer.android.com/about/versions/14/setup-sdk) and [Android NDK 25.0.8775105](https://developer.android.com/studio/projects/install-ndk).
* If you have Android Studio set up, you can install them with
  * Android Studio Settings -> Language & Frameworks -> Android SDK -> SDK Platforms -> Check the row with API Level 34.
  * Android Studio Settings -> Language & Frameworks -> Android SDK -> SDK Tools -> Check NDK (Side by side) row.
* Alternatively, you can follow [this guide](https://github.com/pytorch/executorch/blob/856e085b9344c8b0bf220a97976140a5b76356aa/examples/demo-apps/android/LlamaDemo/SDK.md) to set up Java/SDK/NDK with CLI.
Supported Host OS: CentOS, macOS Sonoma on Apple Silicon.


Note: This demo app and tutorial has only been validated with arm64-v8a [ABI](https://developer.android.com/ndk/guides/abis), with NDK 25.0.8775105.



## Setup ExecuTorch
In this section, we will need to set up the ExecuTorch repo first with Conda environment management. Make sure you have Conda available in your system (or follow the instructions to install it [here](https://anaconda.org/anaconda/conda)). The commands below are running on Linux (CentOS).

Create a Conda environment
```
conda create -yn executorch python=3.10.0
conda activate executorch
```

Checkout ExecuTorch repo and sync submodules
```
git clone https://github.com/pytorch/executorch.git
cd executorch
git submodule sync
git submodule update --init
```
Install dependencies
```
./install_requirements.sh
```

Optional: Use the --pybind flag to install with pybindings.
```
./install_requirements.sh --pybind xnnpack
```


## Prepare Models
In this demo app, we support text-only inference with up-to-date Llama models and image reasoning inference with LLaVA 1.5.

### For Llama 3.2 1B and 3B models
<<<<<<< HEAD
We have supported BFloat16 as a data type on the XNNPACK backend for Llama 3.2 1B/3B models.
* You can request and download model weights for Llama through Meta official [website](https://llama.meta.com/).
* For chat use-cases, download the instruct models instead of pretrained.
* Run `examples/models/llama2/install_requirements.sh` to install dependencies.
=======
We have supported BFloat16 as a data type on the XNNPack backend for Llama 3.2 1B/3B models.
* You can request and download model weights for Llama through Meta official [website](https://llama.meta.com/).
* For chat use-cases, download the instruct models instead of pretrained.
* Run “examples/models/llama2/install_requirements.sh” to install dependencies.
>>>>>>> e18bf6f3
* The 1B model in BFloat16 format can run on mobile devices with 8GB RAM. The 3B model will require 12GB+ RAM.
* Export Llama model and generate .pte file as below:

```
python -m examples.models.llama2.export_llama --checkpoint <checkpoint.pth> --params <params.json> -kv -X -d bf16 --metadata '{"get_bos_id":128000, "get_eos_ids":[128009, 128001]}' --output_name="llama3_2.pte"
```

<<<<<<< HEAD
* Rename tokenizer for Llama 3.2 with command: `mv tokenizer.model tokenizer.bin`. We are updating the demo app to support tokenizer in original format directly.
=======
* Convert tokenizer for Llama 3.2 - Rename 'tokenizer.model' to 'tokenizer.bin'.
>>>>>>> e18bf6f3

For more detail using Llama 3.2 lightweight models including prompt template, please go to our official [website](https://www.llama.com/docs/model-cards-and-prompt-formats/llama3_2#-llama-3.2-lightweight-models-(1b/3b)-).


### For Llama Guard 1B models
To safeguard your application, you can use our Llama Guard models for prompt classification or response classification as mentioned [here](https://www.llama.com/docs/model-cards-and-prompt-formats/llama-guard-3/).
* Llama Guard 3-1B is a fine-tuned Llama-3.2-1B pretrained model for content safety classification. It is aligned to safeguard against the [MLCommons standardized hazards taxonomy](https://arxiv.org/abs/2404.12241).
* You can download the latest Llama Guard 1B INT4 model, which is already exported for ExecuTorch, using instructions from [here](https://github.com/meta-llama/PurpleLlama/tree/main/Llama-Guard3). This model is pruned and quantized to 4-bit weights using 8da4w mode and reduced the size to <450MB to optimize deployment on edge devices.
* You can use the same tokenizer from Llama 3.2.
* To try this model, choose Model Type as LLAMA_GUARD_3 in the demo app below and try prompt classification for a given user prompt.
* We prepared this model using the following command

```
python -m examples.models.llama2.export_llama --checkpoint <pruned llama guard 1b checkpoint.pth> --params <params.json> -d fp32 -kv --use_sdpa_with_kv_cache --quantization_mode 8da4w --group_size 256 --xnnpack --max_seq_length 8193 --embedding-quantize 4,32 --metadata '{"get_bos_id":128000, "get_eos_ids":[128009, 128001]}' --output_prune_map <llama_guard pruned layers map.json> --output_name="llama_guard_3_1b_pruned_xnnpack.pte"
```


### For Llama 3.1 and Llama 2 models
<<<<<<< HEAD
* You can download original model weights for Llama through Meta official [website](https://llama.meta.com/).
=======
* You can download original model weights for Llama through Meta official [website](https://llama.meta.com/), or via Huggingface ([Llama 3.1 8B Instruction](https://huggingface.co/meta-llama/Meta-Llama-3.1-8B-Instruct))
>>>>>>> e18bf6f3
* For Llama 2 models, Edit params.json file. Replace "vocab_size": -1 with "vocab_size": 32000. This is a short-term workaround
* Run `examples/models/llama2/install_requirements.sh` to install dependencies.
* The Llama 3.1 and Llama 2 models (8B and 7B) can run on devices with 12GB+ RAM.
* Export Llama model and generate .pte file

```
python -m examples.models.llama2.export_llama --checkpoint <checkpoint.pth> --params <params.json> -kv --use_sdpa_with_kv_cache -X -qmode 8da4w --group_size 128 -d fp32 --metadata '{"get_bos_id":128000, "get_eos_ids":[128009, 128001]}' --output_name="llama.pte"
```

You may wonder what the ‘--metadata’ flag is doing. This flag helps export the model with proper special tokens added that the runner can detect EOS tokens easily.

* Convert tokenizer for Llama 2
```
python -m extension.llm.tokenizer.tokenizer -t tokenizer.model -o tokenizer.bin
```
* Rename tokenizer for Llama 3.1 with command: `mv tokenizer.model tokenizer.bin`. We are updating the demo app to support tokenizer in original format directly.


### For LLaVA model
* For the Llava 1.5 model, you can get it from Huggingface [here](https://huggingface.co/llava-hf/llava-1.5-7b-hf).
* Run `examples/models/llava/install_requirements.sh` to install dependencies.
* Run the following command to generate llava.pte, tokenizer.bin and an image tensor (serialized in TorchScript) image.pt.

```
python -m executorch.examples.models.llava.export_llava --pte-name llava.pte --with-artifacts
```
* You can find more information [here](https://github.com/pytorch/executorch/tree/main/examples/models/llava).


## Pushing Model and Tokenizer
Once you have the model and tokenizer ready, you can push them to the device before we start building the Android demo app.
```
adb shell mkdir -p /data/local/tmp/llama
adb push llama.pte /data/local/tmp/llama
adb push tokenizer.bin /data/local/tmp/llama
```

## Build AAR Library
1. Open a terminal window and navigate to the root directory of the executorch
2. Set the following environment variables:
```
export ANDROID_NDK=<path_to_android_ndk>
export ANDROID_ABI=arm64-v8a
```
*Note: <path_to_android_ndk> is the root for the NDK, which is usually under ~/Library/Android/sdk/ndk/XX.Y.ZZZZZ for macOS, and contains NOTICE and README.md. We use <path_to_android_ndk>/build/cmake/android.toolchain.cmake for CMake to cross-compile.*
3. Build the Android Java extension code:
```
pushd extension/android
./gradlew build
popd
```
4. Run the following command set up the required JNI library:
```
pushd examples/demo-apps/android/LlamaDemo
./gradlew :app:setup
popd
```
Alternative you can also just run the shell script directly as in the root directory:
```
sh examples/demo-apps/android/LlamaDemo/setup.sh
```

This is running the shell script which configures the required core ExecuTorch, Llama2/3, and Android libraries, builds them, and copies them to jniLibs.

**Output**: The executorch-llama.aar file will be generated in a newly created folder in the example/demo-apps/android/LlamaDemo/app/libs directory. This is the path that the Android app expects it to be in.

**Note**: If you are building the Android app mentioned in the next section on a separate machine (i.e. MacOS but building and exporting on Linux), make sure you copy the aar file generated from setup script to “examples/demo-apps/android/LlamaDemo/app/libs” before building the Android app.

### Alternative: Use prebuilt AAR library
1. Open a terminal window and navigate to the root directory of the executorch.
2. Run the following command to download the prebuilt library
```
bash examples/demo-apps/android/LlamaDemo/download_prebuilt_lib.sh
```
The prebuilt AAR library contains the Java library and the JNI binding for NativePeer.java and ExecuTorch native library, including core ExecuTorch runtime libraries, XNNPACK backend, Portable kernels, Optimized kernels, and Quantized kernels. It comes with two ABI variants, arm64-v8a and x86_64.
If you need to use other dependencies (like tokenizer), please build from the local machine option.

## Run the Android Demo App
### Alternative 1: Android Studio (Recommended)
1. Open Android Studio and select “Open an existing Android Studio project” to open examples/demo-apps/android/LlamaDemo.
2. Run the app (^R). This builds and launches the app on the phone.

### Alternative 2: Command line
Without Android Studio UI, we can run gradle directly to build the app. We need to set up the Android SDK path and invoke gradle.
```
export ANDROID_HOME=<path_to_android_sdk_home>
pushd examples/demo-apps/android/LlamaDemo
./gradlew :app:installDebug
popd
```
If the app successfully run on your device, you should see something like below:

<p align="center">
<img src="https://raw.githubusercontent.com/pytorch/executorch/refs/heads/main/docs/source/_static/img/opening_the_app_details.png" style="width:800px">
</p>

## Reporting Issues
If you encountered any bugs or issues following this tutorial please file a bug/issue here on [Github](https://github.com/pytorch/executorch/issues/new).<|MERGE_RESOLUTION|>--- conflicted
+++ resolved
@@ -1,14 +1,9 @@
 # Building ExecuTorch Android Demo App for Llama/Llava running XNNPACK
 
-<<<<<<< HEAD
 **[UPDATE - 09/25]** We have added support for running [Llama 3.2 models](#for-llama-32-1b-and-3b-models) on the XNNPACK backend. We currently support inference on their original data type (BFloat16). We have also added instructions to run [Llama Guard 1B models](#for-llama-guard-1b-models) on-device.
 
 This tutorial covers the end to end workflow for building an android demo app using CPU on device via XNNPACK framework.
-=======
-**[UPDATE - 09/25]** We have added support for running [Llama 3.2 models](#for-llama-32-1b-and-3b-models) on the XNNPack backend. We currently support inference on their original data type (BFloat16). We have also added instructions to run [Llama Guard 1B models](#for-llama-guard-1b-models) on-device.
 
-This tutorial covers the end to end workflow for building an android demo app using CPU on device via XNNPack framework.
->>>>>>> e18bf6f3
 More specifically, it covers:
 1. Export and quantization of Llama and Llava models against the XNNPACK backend.
 2. Building and linking libraries that are required to inference on-device for Android platform.
@@ -65,17 +60,10 @@
 In this demo app, we support text-only inference with up-to-date Llama models and image reasoning inference with LLaVA 1.5.
 
 ### For Llama 3.2 1B and 3B models
-<<<<<<< HEAD
 We have supported BFloat16 as a data type on the XNNPACK backend for Llama 3.2 1B/3B models.
 * You can request and download model weights for Llama through Meta official [website](https://llama.meta.com/).
 * For chat use-cases, download the instruct models instead of pretrained.
 * Run `examples/models/llama2/install_requirements.sh` to install dependencies.
-=======
-We have supported BFloat16 as a data type on the XNNPack backend for Llama 3.2 1B/3B models.
-* You can request and download model weights for Llama through Meta official [website](https://llama.meta.com/).
-* For chat use-cases, download the instruct models instead of pretrained.
-* Run “examples/models/llama2/install_requirements.sh” to install dependencies.
->>>>>>> e18bf6f3
 * The 1B model in BFloat16 format can run on mobile devices with 8GB RAM. The 3B model will require 12GB+ RAM.
 * Export Llama model and generate .pte file as below:
 
@@ -83,11 +71,7 @@
 python -m examples.models.llama2.export_llama --checkpoint <checkpoint.pth> --params <params.json> -kv -X -d bf16 --metadata '{"get_bos_id":128000, "get_eos_ids":[128009, 128001]}' --output_name="llama3_2.pte"
 ```
 
-<<<<<<< HEAD
 * Rename tokenizer for Llama 3.2 with command: `mv tokenizer.model tokenizer.bin`. We are updating the demo app to support tokenizer in original format directly.
-=======
-* Convert tokenizer for Llama 3.2 - Rename 'tokenizer.model' to 'tokenizer.bin'.
->>>>>>> e18bf6f3
 
 For more detail using Llama 3.2 lightweight models including prompt template, please go to our official [website](https://www.llama.com/docs/model-cards-and-prompt-formats/llama3_2#-llama-3.2-lightweight-models-(1b/3b)-).
 
@@ -106,11 +90,7 @@
 
 
 ### For Llama 3.1 and Llama 2 models
-<<<<<<< HEAD
 * You can download original model weights for Llama through Meta official [website](https://llama.meta.com/).
-=======
-* You can download original model weights for Llama through Meta official [website](https://llama.meta.com/), or via Huggingface ([Llama 3.1 8B Instruction](https://huggingface.co/meta-llama/Meta-Llama-3.1-8B-Instruct))
->>>>>>> e18bf6f3
 * For Llama 2 models, Edit params.json file. Replace "vocab_size": -1 with "vocab_size": 32000. This is a short-term workaround
 * Run `examples/models/llama2/install_requirements.sh` to install dependencies.
 * The Llama 3.1 and Llama 2 models (8B and 7B) can run on devices with 12GB+ RAM.
