/*
 * Copyright (c) Meta Platforms, Inc. and affiliates.
 * All rights reserved.
 *
 * This source code is licensed under the BSD-style license found in the
 * LICENSE file in the root directory of this source tree.
 */

package com.example.executorchllamademo;

import android.Manifest;
import android.app.ActivityManager;
import android.app.AlertDialog;
import android.content.ContentResolver;
import android.content.ContentValues;
import android.content.Intent;
import android.content.pm.PackageManager;
import android.net.Uri;
import android.os.Build;
import android.os.Bundle;
import android.os.Handler;
import android.os.Looper;
import android.os.Process;
import android.provider.MediaStore;
import android.system.ErrnoException;
import android.system.Os;
import android.util.Log;
import android.view.View;
import android.view.inputmethod.InputMethodManager;
import android.widget.EditText;
import android.widget.ImageButton;
import android.widget.ImageView;
import android.widget.LinearLayout;
import android.widget.ListView;
import android.widget.TextView;
import android.widget.Toast;
import androidx.activity.result.ActivityResultLauncher;
import androidx.activity.result.PickVisualMediaRequest;
import androidx.activity.result.contract.ActivityResultContracts;
import androidx.annotation.NonNull;
import androidx.appcompat.app.AppCompatActivity;
import androidx.constraintlayout.widget.ConstraintLayout;
import androidx.core.app.ActivityCompat;
import androidx.core.content.ContextCompat;
import androidx.core.content.res.ResourcesCompat;
import com.google.gson.Gson;
import com.google.gson.reflect.TypeToken;
import java.lang.reflect.Type;
import java.util.ArrayList;
import java.util.List;
import java.util.concurrent.Executor;
import java.util.concurrent.Executors;
import org.json.JSONException;
import org.json.JSONObject;
import org.pytorch.executorch.extension.llm.LlmCallback;
import org.pytorch.executorch.extension.llm.LlmModule;

public class MainActivity extends AppCompatActivity implements Runnable, LlmCallback {
  private EditText mEditTextMessage;
  private ImageButton mThinkModeButton;
  private ImageButton mSendButton;
  private ImageButton mGalleryButton;
  private ImageButton mCameraButton;
  private ListView mMessagesView;
  private MessageAdapter mMessageAdapter;
  private LlmModule mModule = null;
  private Message mResultMessage = null;
  private ImageButton mSettingsButton;
  private TextView mMemoryView;
  private ActivityResultLauncher<PickVisualMediaRequest> mPickGallery;
  private ActivityResultLauncher<Uri> mCameraRoll;
  private List<Uri> mSelectedImageUri;
  private ConstraintLayout mMediaPreviewConstraintLayout;
  private LinearLayout mAddMediaLayout;
  private static final int MAX_NUM_OF_IMAGES = 5;
  private static final int REQUEST_IMAGE_CAPTURE = 1;
  private Uri cameraImageUri;
  private DemoSharedPreferences mDemoSharedPreferences;
  private SettingsFields mCurrentSettingsFields;
  private Handler mMemoryUpdateHandler;
  private Runnable memoryUpdater;
  private boolean mThinkMode = false;
  private int promptID = 0;
  private long startPos = 0;
  private static final int CONVERSATION_HISTORY_MESSAGE_LOOKBACK = 2;
  private Executor executor;

  @Override
  public void onResult(String result) {
    if (result.equals(PromptFormat.getStopToken(mCurrentSettingsFields.getModelType()))) {
      return;
    }
    result = PromptFormat.replaceSpecialToken(mCurrentSettingsFields.getModelType(), result);
    if (result.equals("\n\n") || result.equals("\n")) {
      if (!mResultMessage.getText().isEmpty()) {
        mResultMessage.appendText(result);
        run();
      }
    } else {
      mResultMessage.appendText(result);
      run();
    }
  }

  @Override
  public void onStats(String stats) {
    runOnUiThread(
        () -> {
          if (mResultMessage != null) {
            float tps = 0;
            try {
              JSONObject jsonObject = new JSONObject(stats);
              int numGeneratedTokens = jsonObject.getInt("generated_tokens");
              int inferenceEndMs = jsonObject.getInt("inference_end_ms");
              int promptEvalEndMs = jsonObject.getInt("prompt_eval_end_ms");
              tps = (float) numGeneratedTokens / (inferenceEndMs - promptEvalEndMs) * 1000;
            } catch (JSONException e) {
              Log.e("LLM", "Error parsing JSON: " + e.getMessage());
            }
            mResultMessage.setTokensPerSecond(tps);
            mMessageAdapter.notifyDataSetChanged();
          }
        });
  }

  private void setLocalModel(String modelPath, String tokenizerPath, float temperature) {
    Message modelLoadingMessage = new Message("Loading model...", false, MessageType.SYSTEM, 0);
    ETLogging.getInstance().log("Loading model " + modelPath + " with tokenizer " + tokenizerPath);
    runOnUiThread(
        () -> {
          mSendButton.setEnabled(false);
          mMessageAdapter.add(modelLoadingMessage);
          mMessageAdapter.notifyDataSetChanged();
        });
    if (mModule != null) {
      ETLogging.getInstance().log("Start deallocating existing module instance");
      mModule.resetNative();
      mModule = null;
      ETLogging.getInstance().log("Completed deallocating existing module instance");
    }
    long runStartTime = System.currentTimeMillis();
    mModule =
        new LlmModule(
            ModelUtils.getModelCategory(
                mCurrentSettingsFields.getModelType(), mCurrentSettingsFields.getBackendType()),
            modelPath,
            tokenizerPath,
            temperature);
    int loadResult = mModule.load();
    long loadDuration = System.currentTimeMillis() - runStartTime;
    String modelLoadError = "";
    String modelInfo = "";
    if (loadResult != 0) {
      // TODO: Map the error code to a reason to let the user know why model loading failed
      modelInfo = "*Model could not load (Error Code: " + loadResult + ")*" + "\n";
      loadDuration = 0;
      AlertDialog.Builder builder = new AlertDialog.Builder(this);
      builder.setTitle("Load failed: " + loadResult);
      runOnUiThread(
          () -> {
            AlertDialog alert = builder.create();
            alert.show();
          });
    } else {
      String[] segments = modelPath.split("/");
      String pteName = segments[segments.length - 1];
      segments = tokenizerPath.split("/");
      String tokenizerName = segments[segments.length - 1];
      modelInfo =
          "Successfully loaded model. "
              + pteName
              + " and tokenizer "
              + tokenizerName
              + " in "
              + (float) loadDuration / 1000
              + " sec."
              + " You can send text or image for inference";

      if (mCurrentSettingsFields.getModelType() == ModelType.LLAVA_1_5) {
        ETLogging.getInstance().log("Llava start prefill prompt");
        startPos = mModule.prefillPrompt(PromptFormat.getLlavaPresetPrompt(), 0, 1, 0);
        ETLogging.getInstance().log("Llava completes prefill prompt");
      }
    }

    Message modelLoadedMessage = new Message(modelInfo, false, MessageType.SYSTEM, 0);

    String modelLoggingInfo =
        modelLoadError
            + "Model path: "
            + modelPath
            + "\nTokenizer path: "
            + tokenizerPath
            + "\nBackend: "
            + mCurrentSettingsFields.getBackendType().toString()
            + "\nModelType: "
            + ModelUtils.getModelCategory(
                mCurrentSettingsFields.getModelType(), mCurrentSettingsFields.getBackendType())
            + "\nTemperature: "
            + temperature
            + "\nModel loaded time: "
            + loadDuration
            + " ms";
    ETLogging.getInstance().log("Load complete. " + modelLoggingInfo);

    runOnUiThread(
        () -> {
          mSendButton.setEnabled(true);
          mMessageAdapter.remove(modelLoadingMessage);
          mMessageAdapter.add(modelLoadedMessage);
          mMessageAdapter.notifyDataSetChanged();
        });
  }

  private void loadLocalModelAndParameters(
      String modelFilePath, String tokenizerFilePath, float temperature) {
    Runnable runnable =
        new Runnable() {
          @Override
          public void run() {
            setLocalModel(modelFilePath, tokenizerFilePath, temperature);
          }
        };
    new Thread(runnable).start();
  }

  private void populateExistingMessages(String existingMsgJSON) {
    Gson gson = new Gson();
    Type type = new TypeToken<ArrayList<Message>>() {}.getType();
    ArrayList<Message> savedMessages = gson.fromJson(existingMsgJSON, type);
    for (Message msg : savedMessages) {
      mMessageAdapter.add(msg);
    }
    mMessageAdapter.notifyDataSetChanged();
  }

  private int setPromptID() {

    return mMessageAdapter.getMaxPromptID() + 1;
  }

  @Override
  protected void onCreate(Bundle savedInstanceState) {
    super.onCreate(savedInstanceState);
    setContentView(R.layout.activity_main);

    if (Build.VERSION.SDK_INT >= 21) {
      getWindow().setStatusBarColor(ContextCompat.getColor(this, R.color.status_bar));
      getWindow().setNavigationBarColor(ContextCompat.getColor(this, R.color.nav_bar));
    }

    try {
      Os.setenv("ADSP_LIBRARY_PATH", getApplicationInfo().nativeLibraryDir, true);
      Os.setenv("LD_LIBRARY_PATH", getApplicationInfo().nativeLibraryDir, true);
    } catch (ErrnoException e) {
      finish();
    }

    mThinkModeButton = requireViewById(R.id.thinkModeButton);
    mEditTextMessage = requireViewById(R.id.editTextMessage);
    mSendButton = requireViewById(R.id.sendButton);
    mSendButton.setEnabled(false);
    mMessagesView = requireViewById(R.id.messages_view);
    mMessageAdapter = new MessageAdapter(this, R.layout.sent_message, new ArrayList<Message>());
    mMessagesView.setAdapter(mMessageAdapter);
    mDemoSharedPreferences = new DemoSharedPreferences(this.getApplicationContext());
    String existingMsgJSON = mDemoSharedPreferences.getSavedMessages();
    if (!existingMsgJSON.isEmpty()) {
      populateExistingMessages(existingMsgJSON);
      promptID = setPromptID();
    }
    mSettingsButton = requireViewById(R.id.settings);
    mSettingsButton.setOnClickListener(
        view -> {
          Intent myIntent = new Intent(MainActivity.this, SettingsActivity.class);
          MainActivity.this.startActivity(myIntent);
        });

    mThinkModeButton.setOnClickListener(
        view -> {
          if (mThinkMode) {
            mThinkMode = false;
            mThinkModeButton.setImageDrawable(
                ResourcesCompat.getDrawable(
                    getResources(), R.drawable.baseline_lightbulb_24, null));
          } else {
            mThinkMode = true;
            mThinkModeButton.setImageDrawable(
                ResourcesCompat.getDrawable(getResources(), R.drawable.blue_lightbulb_24, null));
          }
          runOnUiThread(
              () -> {
                String thinkingModeText = mThinkMode ? "on" : "off";
                mMessageAdapter.add(
                    new Message(
                        "Thinking mode is " + thinkingModeText, false, MessageType.SYSTEM, 0));
                mMessageAdapter.notifyDataSetChanged();
              });
        });

    mCurrentSettingsFields = new SettingsFields();
    mMemoryUpdateHandler = new Handler(Looper.getMainLooper());
    onModelRunStopped();
    setupMediaButton();
    setupGalleryPicker();
    setupCameraRoll();
    startMemoryUpdate();
    setupShowLogsButton();
    executor = Executors.newSingleThreadExecutor();
  }

  @Override
  protected void onPause() {
    super.onPause();
    mDemoSharedPreferences.addMessages(mMessageAdapter);
  }

  @Override
  protected void onResume() {
    super.onResume();
    // Check for if settings parameters have changed
    Gson gson = new Gson();
    String settingsFieldsJSON = mDemoSharedPreferences.getSettings();
    if (!settingsFieldsJSON.isEmpty()) {
      SettingsFields updatedSettingsFields =
          gson.fromJson(settingsFieldsJSON, SettingsFields.class);
      if (updatedSettingsFields == null) {
        // Added this check, because gson.fromJson can return null
        askUserToSelectModel();
        return;
      }
      boolean isUpdated = !mCurrentSettingsFields.equals(updatedSettingsFields);
      boolean isLoadModel = updatedSettingsFields.getIsLoadModel();
      setBackendMode(updatedSettingsFields.getBackendType());
      if (isUpdated) {
        if (isLoadModel) {
          // If users change the model file, but not pressing loadModelButton, we won't load the new
          // model
          checkForUpdateAndReloadModel(updatedSettingsFields);
        } else {
          askUserToSelectModel();
        }

        checkForClearChatHistory(updatedSettingsFields);
        // Update current to point to the latest
        mCurrentSettingsFields = new SettingsFields(updatedSettingsFields);
      }
    } else {
      askUserToSelectModel();
    }
  }

  private void setBackendMode(BackendType backendType) {
    if (backendType.equals(BackendType.XNNPACK) || backendType.equals(BackendType.QUALCOMM)) {
      setXNNPACKMode();
    } else if (backendType.equals(BackendType.MEDIATEK)) {
      setMediaTekMode();
    }
  }

  private void setXNNPACKMode() {
    requireViewById(R.id.addMediaButton).setVisibility(View.VISIBLE);
  }

  private void setMediaTekMode() {
    requireViewById(R.id.addMediaButton).setVisibility(View.GONE);
  }

  private void checkForClearChatHistory(SettingsFields updatedSettingsFields) {
    if (updatedSettingsFields.getIsClearChatHistory()) {
      mMessageAdapter.clear();
      mMessageAdapter.notifyDataSetChanged();
      mDemoSharedPreferences.removeExistingMessages();
      // changing to false since chat history has been cleared.
      updatedSettingsFields.saveIsClearChatHistory(false);
      mDemoSharedPreferences.addSettings(updatedSettingsFields);
    }
  }

  private void checkForUpdateAndReloadModel(SettingsFields updatedSettingsFields) {
    // TODO need to add 'load model' in settings and queue loading based on that
    String modelPath = updatedSettingsFields.getModelFilePath();
    String tokenizerPath = updatedSettingsFields.getTokenizerFilePath();
    double temperature = updatedSettingsFields.getTemperature();
    if (!modelPath.isEmpty() && !tokenizerPath.isEmpty()) {
      if (updatedSettingsFields.getIsLoadModel()
          || !modelPath.equals(mCurrentSettingsFields.getModelFilePath())
          || !tokenizerPath.equals(mCurrentSettingsFields.getTokenizerFilePath())
          || temperature != mCurrentSettingsFields.getTemperature()) {
        loadLocalModelAndParameters(
            updatedSettingsFields.getModelFilePath(),
            updatedSettingsFields.getTokenizerFilePath(),
            (float) updatedSettingsFields.getTemperature());
        updatedSettingsFields.saveLoadModelAction(false);
        mDemoSharedPreferences.addSettings(updatedSettingsFields);
      }
    } else {
      askUserToSelectModel();
    }
  }

  private void askUserToSelectModel() {
    String askLoadModel =
        "To get started, select your desired model and tokenizer " + "from the top right corner";
    Message askLoadModelMessage = new Message(askLoadModel, false, MessageType.SYSTEM, 0);
    ETLogging.getInstance().log(askLoadModel);
    runOnUiThread(
        () -> {
          mMessageAdapter.add(askLoadModelMessage);
          mMessageAdapter.notifyDataSetChanged();
        });
  }

  private void setupShowLogsButton() {
    ImageButton showLogsButton = requireViewById(R.id.showLogsButton);
    showLogsButton.setOnClickListener(
        view -> {
          Intent myIntent = new Intent(MainActivity.this, LogsActivity.class);
          MainActivity.this.startActivity(myIntent);
        });
  }

  private void setupMediaButton() {
    mAddMediaLayout = requireViewById(R.id.addMediaLayout);
    mAddMediaLayout.setVisibility(View.GONE); // We hide this initially

    ImageButton addMediaButton = requireViewById(R.id.addMediaButton);
    addMediaButton.setOnClickListener(
        view -> {
          mAddMediaLayout.setVisibility(View.VISIBLE);
        });

    mGalleryButton = requireViewById(R.id.galleryButton);
    mGalleryButton.setOnClickListener(
        view -> {
          // Launch the photo picker and let the user choose only images.
          mPickGallery.launch(
              new PickVisualMediaRequest.Builder()
                  .setMediaType(ActivityResultContracts.PickVisualMedia.ImageOnly.INSTANCE)
                  .build());
        });
    mCameraButton = requireViewById(R.id.cameraButton);
    mCameraButton.setOnClickListener(
        view -> {
          Log.d("CameraRoll", "Check permission");
          if (ContextCompat.checkSelfPermission(MainActivity.this, Manifest.permission.CAMERA)
              != PackageManager.PERMISSION_GRANTED) {
            ActivityCompat.requestPermissions(
                MainActivity.this,
                new String[] {Manifest.permission.CAMERA},
                REQUEST_IMAGE_CAPTURE);
          } else {
            launchCamera();
          }
        });
  }

  private void setupCameraRoll() {
    // Registers a camera roll activity launcher.
    mCameraRoll =
        registerForActivityResult(
            new ActivityResultContracts.TakePicture(),
            result -> {
              if (result && cameraImageUri != null) {
                Log.d("CameraRoll", "Photo saved to uri: " + cameraImageUri);
                mAddMediaLayout.setVisibility(View.GONE);
                List<Uri> uris = new ArrayList<>();
                uris.add(cameraImageUri);
                showMediaPreview(uris);
              } else {
                // Delete the temp image file based on the url since the photo is not successfully
                // taken
                if (cameraImageUri != null) {
                  ContentResolver contentResolver = MainActivity.this.getContentResolver();
                  contentResolver.delete(cameraImageUri, null, null);
                  Log.d("CameraRoll", "No photo taken. Delete temp uri");
                }
              }
            });
    mMediaPreviewConstraintLayout = requireViewById(R.id.mediaPreviewConstraintLayout);
    ImageButton mediaPreviewCloseButton = requireViewById(R.id.mediaPreviewCloseButton);
    mediaPreviewCloseButton.setOnClickListener(
        view -> {
          mMediaPreviewConstraintLayout.setVisibility(View.GONE);
          mSelectedImageUri = null;
        });

    ImageButton addMoreImageButton = requireViewById(R.id.addMoreImageButton);
    addMoreImageButton.setOnClickListener(
        view -> {
          Log.d("addMore", "clicked");
          mMediaPreviewConstraintLayout.setVisibility(View.GONE);
          // Direct user to select type of input
          mCameraButton.callOnClick();
        });
  }

  private String updateMemoryUsage() {
    ActivityManager.MemoryInfo memoryInfo = new ActivityManager.MemoryInfo();
    ActivityManager activityManager = (ActivityManager) getSystemService(ACTIVITY_SERVICE);
    if (activityManager == null) {
      return "---";
    }
    activityManager.getMemoryInfo(memoryInfo);
    long totalMem = memoryInfo.totalMem / (1024 * 1024);
    long availableMem = memoryInfo.availMem / (1024 * 1024);
    long usedMem = totalMem - availableMem;
    return usedMem + "MB";
  }

  private void startMemoryUpdate() {
    mMemoryView = requireViewById(R.id.ram_usage_live);
    memoryUpdater =
        new Runnable() {
          @Override
          public void run() {
            mMemoryView.setText(updateMemoryUsage());
            mMemoryUpdateHandler.postDelayed(this, 1000);
          }
        };
    mMemoryUpdateHandler.post(memoryUpdater);
  }

  @Override
  public void onRequestPermissionsResult(
      int requestCode, @NonNull String[] permissions, @NonNull int[] grantResults) {
    super.onRequestPermissionsResult(requestCode, permissions, grantResults);
    if (requestCode == REQUEST_IMAGE_CAPTURE && grantResults.length != 0) {
      if (grantResults[0] == PackageManager.PERMISSION_GRANTED) {
        launchCamera();
      } else if (grantResults[0] == PackageManager.PERMISSION_DENIED) {
        Log.d("CameraRoll", "Permission denied");
      }
    }
  }

  private void launchCamera() {
    ContentValues values = new ContentValues();
    values.put(MediaStore.Images.Media.TITLE, "New Picture");
    values.put(MediaStore.Images.Media.DESCRIPTION, "From Camera");
    values.put(MediaStore.Images.Media.RELATIVE_PATH, "DCIM/Camera/");
    cameraImageUri =
        MainActivity.this
            .getContentResolver()
            .insert(MediaStore.Images.Media.EXTERNAL_CONTENT_URI, values);
    mCameraRoll.launch(cameraImageUri);
  }

  private void setupGalleryPicker() {
    // Registers a photo picker activity launcher in single-select mode.
    mPickGallery =
        registerForActivityResult(
            new ActivityResultContracts.PickMultipleVisualMedia(MAX_NUM_OF_IMAGES),
            uris -> {
              if (!uris.isEmpty()) {
                Log.d("PhotoPicker", "Selected URIs: " + uris);
                mAddMediaLayout.setVisibility(View.GONE);
                for (Uri uri : uris) {
                  MainActivity.this
                      .getContentResolver()
                      .takePersistableUriPermission(uri, Intent.FLAG_GRANT_READ_URI_PERMISSION);
                }
                showMediaPreview(uris);
              } else {
                Log.d("PhotoPicker", "No media selected");
              }
            });

    mMediaPreviewConstraintLayout = requireViewById(R.id.mediaPreviewConstraintLayout);
    ImageButton mediaPreviewCloseButton = requireViewById(R.id.mediaPreviewCloseButton);
    mediaPreviewCloseButton.setOnClickListener(
        view -> {
          mMediaPreviewConstraintLayout.setVisibility(View.GONE);
          mSelectedImageUri = null;
        });

    ImageButton addMoreImageButton = requireViewById(R.id.addMoreImageButton);
    addMoreImageButton.setOnClickListener(
        view -> {
          Log.d("addMore", "clicked");
          mMediaPreviewConstraintLayout.setVisibility(View.GONE);
          mGalleryButton.callOnClick();
        });
  }

  private List<ETImage> getProcessedImagesForModel(List<Uri> uris) {
    List<ETImage> imageList = new ArrayList<>();
    if (uris != null) {
      uris.forEach(
          (uri) -> {
            imageList.add(new ETImage(this.getContentResolver(), uri));
          });
    }
    return imageList;
  }

  private void showMediaPreview(List<Uri> uris) {
    if (mSelectedImageUri == null) {
      mSelectedImageUri = uris;
    } else {
      mSelectedImageUri.addAll(uris);
    }

    if (mSelectedImageUri.size() > MAX_NUM_OF_IMAGES) {
      mSelectedImageUri = mSelectedImageUri.subList(0, MAX_NUM_OF_IMAGES);
      Toast.makeText(
              this, "Only max " + MAX_NUM_OF_IMAGES + " images are allowed", Toast.LENGTH_SHORT)
          .show();
    }
    Log.d("mSelectedImageUri", mSelectedImageUri.size() + " " + mSelectedImageUri);

    mMediaPreviewConstraintLayout.setVisibility(View.VISIBLE);

    List<ImageView> imageViews = new ArrayList<ImageView>();

    // Pre-populate all the image views that are available from the layout (currently max 5)
    imageViews.add(requireViewById(R.id.mediaPreviewImageView1));
    imageViews.add(requireViewById(R.id.mediaPreviewImageView2));
    imageViews.add(requireViewById(R.id.mediaPreviewImageView3));
    imageViews.add(requireViewById(R.id.mediaPreviewImageView4));
    imageViews.add(requireViewById(R.id.mediaPreviewImageView5));

    // Hide all the image views (reset state)
    for (int i = 0; i < imageViews.size(); i++) {
      imageViews.get(i).setVisibility(View.GONE);
    }

    // Only show/render those that have proper Image URIs
    for (int i = 0; i < mSelectedImageUri.size(); i++) {
      imageViews.get(i).setVisibility(View.VISIBLE);
      imageViews.get(i).setImageURI(mSelectedImageUri.get(i));
    }

    // For LLava, we want to call prefill_image as soon as an image is selected
    // Llava only support 1 image for now
    if (mCurrentSettingsFields.getModelType() == ModelType.LLAVA_1_5) {
      List<ETImage> processedImageList = getProcessedImagesForModel(mSelectedImageUri);
      if (!processedImageList.isEmpty()) {
        mMessageAdapter.add(
            new Message("Llava - Starting image Prefill.", false, MessageType.SYSTEM, 0));
        mMessageAdapter.notifyDataSetChanged();
        Runnable runnable =
            () -> {
              Process.setThreadPriority(Process.THREAD_PRIORITY_MORE_FAVORABLE);
              ETLogging.getInstance().log("Starting runnable prefill image");
              ETImage img = processedImageList.get(0);
              ETLogging.getInstance().log("Llava start prefill image");
              startPos =
                  mModule.prefillImages(
                      img.getInts(),
                      img.getWidth(),
                      img.getHeight(),
                      ModelUtils.VISION_MODEL_IMAGE_CHANNELS,
                      startPos);
            };
        executor.execute(runnable);
      }
    }
  }

  private void addSelectedImagesToChatThread(List<Uri> selectedImageUri) {
    if (selectedImageUri == null) {
      return;
    }
    mMediaPreviewConstraintLayout.setVisibility(View.GONE);
    for (int i = 0; i < selectedImageUri.size(); i++) {
      Uri imageURI = selectedImageUri.get(i);
      Log.d("image uri ", "test " + imageURI.getPath());
      mMessageAdapter.add(new Message(imageURI.toString(), true, MessageType.IMAGE, 0));
    }
    mMessageAdapter.notifyDataSetChanged();
  }

  private String getConversationHistory() {
    String conversationHistory = "";

    ArrayList<Message> conversations =
        mMessageAdapter.getRecentSavedTextMessages(CONVERSATION_HISTORY_MESSAGE_LOOKBACK);
    if (conversations.isEmpty()) {
      return conversationHistory;
    }

    int prevPromptID = conversations.get(0).getPromptID();
    String conversationFormat =
        PromptFormat.getConversationFormat(mCurrentSettingsFields.getModelType());
    String format = conversationFormat;
    for (int i = 0; i < conversations.size(); i++) {
      Message conversation = conversations.get(i);
      int currentPromptID = conversation.getPromptID();
      if (currentPromptID != prevPromptID) {
        conversationHistory = conversationHistory + format;
        format = conversationFormat;
        prevPromptID = currentPromptID;
      }
      if (conversation.getIsSent()) {
        format =
            format
                .replace(PromptFormat.USER_PLACEHOLDER, conversation.getText())
                .replace(PromptFormat.THINKING_MODE_PLACEHOLDER, "");
      } else {
        format = format.replace(PromptFormat.ASSISTANT_PLACEHOLDER, conversation.getText());
      }
    }
    conversationHistory = conversationHistory + format;

    return conversationHistory;
  }

  private String getTotalFormattedPrompt(String conversationHistory, String rawPrompt) {
    if (conversationHistory.isEmpty()) {
      return mCurrentSettingsFields.getFormattedSystemAndUserPrompt(rawPrompt, mThinkMode);
    }

    return mCurrentSettingsFields.getFormattedSystemPrompt()
        + conversationHistory
        + mCurrentSettingsFields.getFormattedUserPrompt(rawPrompt, mThinkMode);
  }

  private void onModelRunStarted() {
    mSendButton.setClickable(false);
    mSendButton.setImageResource(R.drawable.baseline_stop_24);
    mSendButton.setOnClickListener(
        view -> {
          mModule.stop();
        });
  }

  private void onModelRunStopped() {
    mSendButton.setClickable(true);
    mSendButton.setImageResource(R.drawable.baseline_send_24);
    mSendButton.setOnClickListener(
        view -> {
          try {
            InputMethodManager imm = (InputMethodManager) getSystemService(INPUT_METHOD_SERVICE);
            imm.hideSoftInputFromWindow(getCurrentFocus().getWindowToken(), 0);
          } catch (Exception e) {
            ETLogging.getInstance().log("Keyboard dismissal error: " + e.getMessage());
          }
          addSelectedImagesToChatThread(mSelectedImageUri);
          String finalPrompt;
          String rawPrompt = mEditTextMessage.getText().toString();
          if (ModelUtils.getModelCategory(
                  mCurrentSettingsFields.getModelType(), mCurrentSettingsFields.getBackendType())
              == ModelUtils.VISION_MODEL) {
            finalPrompt =
                mCurrentSettingsFields.getFormattedSystemAndUserPrompt(rawPrompt, mThinkMode);
          } else {
            finalPrompt = getTotalFormattedPrompt(getConversationHistory(), rawPrompt);
          }
          // We store raw prompt into message adapter, because we don't want to show the extra
          // tokens from system prompt
          mMessageAdapter.add(new Message(rawPrompt, true, MessageType.TEXT, promptID));
          mMessageAdapter.notifyDataSetChanged();
          mEditTextMessage.setText("");
          mResultMessage = new Message("", false, MessageType.TEXT, promptID);
          mMessageAdapter.add(mResultMessage);
          // Scroll to bottom of the list
          mMessagesView.smoothScrollToPosition(mMessageAdapter.getCount() - 1);
          // After images are added to prompt and chat thread, we clear the imageURI list
          // Note: This has to be done after imageURIs are no longer needed by LlmModule
          mSelectedImageUri = null;
          promptID++;
          Runnable runnable =
              new Runnable() {
                @Override
                public void run() {
                  Process.setThreadPriority(Process.THREAD_PRIORITY_MORE_FAVORABLE);
                  ETLogging.getInstance().log("starting runnable generate()");
                  runOnUiThread(
                      new Runnable() {
                        @Override
                        public void run() {
                          onModelRunStarted();
                        }
                      });
                  long generateStartTime = System.currentTimeMillis();
                  if (ModelUtils.getModelCategory(
                          mCurrentSettingsFields.getModelType(),
                          mCurrentSettingsFields.getBackendType())
                      == ModelUtils.VISION_MODEL) {
                    mModule.generate(
<<<<<<< HEAD
                        finalPrompt,
                        ModelUtils.VISION_MODEL_SEQ_LEN,
                        MainActivity.this,
                        false);
=======
                        finalPrompt, ModelUtils.VISION_MODEL_SEQ_LEN, MainActivity.this, false);
>>>>>>> 47acc878
                  } else if (mCurrentSettingsFields.getModelType() == ModelType.LLAMA_GUARD_3) {
                    String llamaGuardPromptForClassification =
                        PromptFormat.getFormattedLlamaGuardPrompt(rawPrompt);
                    ETLogging.getInstance()
                        .log("Running inference.. prompt=" + llamaGuardPromptForClassification);
                    mModule.generate(
                        llamaGuardPromptForClassification,
                        llamaGuardPromptForClassification.length() + 64,
                        MainActivity.this,
                        false);
                  } else {
                    ETLogging.getInstance().log("Running inference.. prompt=" + finalPrompt);
                    mModule.generate(
                        finalPrompt,
                        (int) (finalPrompt.length() * 0.75) + 64,
                        MainActivity.this,
                        false);
                  }

                  long generateDuration = System.currentTimeMillis() - generateStartTime;
                  mResultMessage.setTotalGenerationTime(generateDuration);
                  runOnUiThread(
                      new Runnable() {
                        @Override
                        public void run() {
                          onModelRunStopped();
                        }
                      });
                  ETLogging.getInstance().log("Inference completed");
                }
              };
          executor.execute(runnable);
        });
    mMessageAdapter.notifyDataSetChanged();
  }

  @Override
  public void run() {
    runOnUiThread(
        new Runnable() {
          @Override
          public void run() {
            mMessageAdapter.notifyDataSetChanged();
          }
        });
  }

  @Override
  public void onBackPressed() {
    super.onBackPressed();
    if (mAddMediaLayout != null && mAddMediaLayout.getVisibility() == View.VISIBLE) {
      mAddMediaLayout.setVisibility(View.GONE);
    } else {
      // Default behavior of back button
      finish();
    }
  }

  @Override
  protected void onDestroy() {
    super.onDestroy();
    mMemoryUpdateHandler.removeCallbacks(memoryUpdater);
    // This is to cover the case where the app is shutdown when user is on MainActivity but
    // never clicked on the logsActivity
    ETLogging.getInstance().saveLogs();
  }
}<|MERGE_RESOLUTION|>--- conflicted
+++ resolved
@@ -779,14 +779,7 @@
                           mCurrentSettingsFields.getBackendType())
                       == ModelUtils.VISION_MODEL) {
                     mModule.generate(
-<<<<<<< HEAD
-                        finalPrompt,
-                        ModelUtils.VISION_MODEL_SEQ_LEN,
-                        MainActivity.this,
-                        false);
-=======
                         finalPrompt, ModelUtils.VISION_MODEL_SEQ_LEN, MainActivity.this, false);
->>>>>>> 47acc878
                   } else if (mCurrentSettingsFields.getModelType() == ModelType.LLAMA_GUARD_3) {
                     String llamaGuardPromptForClassification =
                         PromptFormat.getFormattedLlamaGuardPrompt(rawPrompt);
