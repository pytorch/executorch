# Building Llama iOS Demo for MPS Backend

This tutorial covers the end to end workflow for building an iOS demo app using MPS backend on device.
More specifically, it covers:
1. Export and quantization of Llama models against the MPS backend.
2. Building and linking libraries that are required to inference on-device for iOS platform using MPS.
3. Building the iOS demo app itself.

## Prerequisites
* [Xcode 15](https://developer.apple.com/xcode)
* [iOS 18 SDK](https://developer.apple.com/ios)
* Set up your ExecuTorch repo and environment if you haven’t done so by following the [Setting up ExecuTorch](https://pytorch.org/executorch/stable/getting-started-setup) to set up the repo and dev environment:

## Setup ExecuTorch
In this section, we will need to set up the ExecuTorch repo first with Conda environment management. Make sure you have Conda available in your system (or follow the instructions to install it [here](https://conda.io/projects/conda/en/latest/user-guide/install/index.html)). The commands below are running on Linux (CentOS).

Create a Conda environment

```
conda create -n et_mps python=3.10.0
conda activate et_mps
```

Checkout ExecuTorch repo and sync submodules

```
git clone https://github.com/pytorch/executorch.git
cd executorch
git submodule sync
git submodule update --init
```

Install dependencies

```
./install_requirements.sh
```

## Prepare Models
In this demo app, we support text-only inference with Llama 3.1, Llama 3, and Llama 2 models.

Install the required packages to export the model

```
sh examples/models/llama2/install_requirements.sh
```

Export the model
```
python -m examples.models.llama2.export_llama --checkpoint "${MODEL_DIR}/consolidated.00.pth" --params "${MODEL_DIR}/params.json" -kv --use_sdpa_with_kv_cache --mps -d fp32 --disable_dynamic_shape -qmode 8da4w -G 32
```

## Pushing Model and Tokenizer

### Copy the model to Simulator
* Drag&drop the model and tokenizer files onto the Simulator window and save them somewhere inside the iLLaMA folder.
* Pick the files in the app dialog, type a prompt and click the arrow-up button.

### Copy the model to Device
* Wire-connect the device and open the contents in Finder.
* Navigate to the Files tab and drag & drop the model and tokenizer files onto the iLLaMA folder.
* Wait until the files are copied.

## Configure the XCode Project

### Install CMake
Download and open the macOS .dmg installer at https://cmake.org/download and move the Cmake app to /Applications folder.
Install Cmake command line tools:

```
sudo /Applications/CMake.app/Contents/bin/cmake-gui --install
```


### Swift Package Manager
The prebuilt ExecuTorch runtime, backend, and kernels are available as a Swift PM package.

### Xcode
Open the project in Xcode.In Xcode, go to `File > Add Package Dependencies`. Paste the URL of the ExecuTorch repo into the search bar and select it. Make sure to change the branch name to the desired ExecuTorch version, e.g., “0.3.0”, or just use the “latest” branch name for the latest stable build.

Note: If you're running into any issues related to package dependencies, quit Xcode entirely, delete the whole executorch repo, clean the caches by running the command below in terminal and clone the repo again.

<<<<<<< HEAD
```rm -rf \
=======
```
rm -rf \
>>>>>>> dabf0824
  ~/Library/org.swift.swiftpm \
  ~/Library/Caches/org.swift.swiftpm \
  ~/Library/Caches/com.apple.dt.Xcode \
  ~/Library/Developer/Xcode/DerivedData
```

Link your binary with the ExecuTorch runtime and any backends or kernels used by the exported ML model. It is recommended to link the core runtime to the components that use ExecuTorch directly, and link kernels and backends against the main app target.

Note: To access logs, link against the Debug build of the ExecuTorch runtime, i.e., the executorch_debug framework. For optimal performance, always link against the Release version of the deliverables (those without the _debug suffix), which have all logging overhead removed.

For more details integrating and Running ExecuTorch on Apple Platforms, checkout this [link](https://pytorch.org/executorch/main/apple-runtime.html).

<p align="center">
<img src="../screenshots/ios_demo_app_swift_pm.png" alt="iOS LLaMA App Swift PM" width="600">
</p>

Then select which ExecuTorch framework should link against which target.

<p align="center">
<img src="../screenshots/ios_demo_app_choosing_package.png" alt="iOS LLaMA App Choosing package" width="600">
</p>

Click “Run” to build the app and run in on your iPhone. If the app successfully run on your device, you should see something like below:

<p align="center">
<img src="../screenshots/ios_demo_app_mps.jpg" alt="iOS LLaMA App mps" width="300">
</p>

## Reporting Issues
If you encountered any bugs or issues following this tutorial please file a bug/issue here on [Github](https://github.com/pytorch/executorch/issues/new).<|MERGE_RESOLUTION|>--- conflicted
+++ resolved
@@ -80,12 +80,8 @@
 
 Note: If you're running into any issues related to package dependencies, quit Xcode entirely, delete the whole executorch repo, clean the caches by running the command below in terminal and clone the repo again.
 
-<<<<<<< HEAD
-```rm -rf \
-=======
 ```
 rm -rf \
->>>>>>> dabf0824
   ~/Library/org.swift.swiftpm \
   ~/Library/Caches/org.swift.swiftpm \
   ~/Library/Caches/com.apple.dt.Xcode \
