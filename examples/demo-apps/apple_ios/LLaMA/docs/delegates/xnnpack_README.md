# Building Llama iOS Demo for XNNPACK Backend

<<<<<<< HEAD
**[UPDATE - 09/25]** We have added support for running [Llama 3.2 models](#for-llama-32-1b-and-3b-models) on the XNNPACK backend. We currently support inference on their original data type (BFloat16).

This tutorial covers the end to end workflow for building an iOS demo app using XNNPACK backend on device.
=======
**[UPDATE - 09/25]** We have added support for running [Llama 3.2 models](#for-llama-32-1b-and-3b-models) on the XNNPack backend. We currently support inference on their original data type (BFloat16).

This tutorial covers the end to end workflow for building an iOS demo app using XNNPack backend on device.
>>>>>>> 25a1be82
More specifically, it covers:
1. Export and quantization of Llama models against the XNNPACK backend.
2. Building and linking libraries that are required to inference on-device for iOS platform using XNNPACK.
3. Building the iOS demo app itself.

## Prerequisites
* [Xcode 15](https://developer.apple.com/xcode)
* [iOS 17 SDK](https://developer.apple.com/ios)

## Setup ExecuTorch
In this section, we will need to set up the ExecuTorch repo first with Conda environment management. Make sure you have Conda available in your system (or follow the instructions to install it [here](https://conda.io/projects/conda/en/latest/user-guide/install/index.html)). The commands below are running on Linux (CentOS).

Create a Conda environment

```
conda create -n et_xnnpack python=3.10.0
conda activate et_xnnpack
```

Checkout ExecuTorch repo and sync submodules

```
git clone https://github.com/pytorch/executorch.git
cd executorch
git submodule sync
git submodule update --init
```

Install dependencies

```
./install_requirements.sh
```

## Prepare Models
In this demo app, we support text-only inference with up-to-date Llama models.

Install the required packages to export the model

```
sh examples/models/llama2/install_requirements.sh
```

### For Llama 3.2 1B and 3B models
<<<<<<< HEAD
We have supported BFloat16 as a data type on the XNNPACK backend for Llama 3.2 1B/3B models.
=======
We have supported BFloat16 as a data type on the XNNPack backend for Llama 3.2 1B/3B models.
>>>>>>> 25a1be82
* You can download original model weights for Llama through Meta official [website](https://llama.meta.com/).
* For chat use-cases, download the instruct models instead of pretrained.
* Run “examples/models/llama2/install_requirements.sh” to install dependencies.
* The 1B model in BFloat16 format can run on mobile devices with 8GB RAM (iPhone 15 Pro and later). The 3B model will require 12GB+ RAM and hence will not fit on 8GB RAM phones.
* Export Llama model and generate .pte file as below:

```
python -m examples.models.llama2.export_llama --checkpoint <checkpoint.pth> --params <params.json> -kv -X -d bf16 --metadata '{"get_bos_id":128000, "get_eos_ids":[128009, 128001]}' --output_name="llama3_2.pte"
```

<<<<<<< HEAD
=======
* Convert tokenizer for Llama 3.2 - Rename 'tokenizer.model' to 'tokenizer.bin'.

>>>>>>> 25a1be82
For more detail using Llama 3.2 lightweight models including prompt template, please go to our official [website](https://www.llama.com/docs/model-cards-and-prompt-formats/llama3_2#-llama-3.2-lightweight-models-(1b/3b)-).

### For Llama 3.1 and Llama 2 models

Export the model
```
python -m examples.models.llama2.export_llama --checkpoint <consolidated.00.pth> -p <params.json> -kv --use_sdpa_with_kv_cache -X -qmode 8da4w  --group_size 128 -d fp32 --metadata '{"get_bos_id":128000, "get_eos_ids":[128009, 128001]}' --embedding-quantize 4,32 --output_name="llama3_kv_sdpa_xnn_qe_4_32.pte"
```

### For LLaVA model
* For the Llava 1.5 model, you can get it from Huggingface [here](https://huggingface.co/llava-hf/llava-1.5-7b-hf).
* Run `examples/models/llava/install_requirements.sh` to install dependencies.
* Run the following command to generate llava.pte, tokenizer.bin and an image tensor (serialized in TorchScript) image.pt.

```
python -m executorch.examples.models.llava.export_llava --pte-name llava.pte --with-artifacts
```
* You can find more information [here](https://github.com/pytorch/executorch/tree/main/examples/models/llava).


## Configure the XCode Project

### Install CMake
Download and open the macOS .dmg installer at https://cmake.org/download and move the Cmake app to /Applications folder.
Install Cmake command line tools:

```
sudo /Applications/CMake.app/Contents/bin/cmake-gui --install
```


### Swift Package Manager
The prebuilt ExecuTorch runtime, backend, and kernels are available as a Swift PM package.

### Xcode
Open the project in Xcode.In Xcode, go to `File > Add Package Dependencies`. Paste the URL of the ExecuTorch repo into the search bar and select it. Make sure to change the branch name to the desired ExecuTorch version, e.g., “0.3.0”, or just use the “latest” branch name for the latest stable build.

Note: If you're running into any issues related to package dependencies, quit Xcode entirely, delete the whole executorch repo, clean the caches by running the command below in terminal and clone the repo again.

```
rm -rf \
  ~/Library/org.swift.swiftpm \
  ~/Library/Caches/org.swift.swiftpm \
  ~/Library/Caches/com.apple.dt.Xcode \
  ~/Library/Developer/Xcode/DerivedData
```

Link your binary with the ExecuTorch runtime and any backends or kernels used by the exported ML model. It is recommended to link the core runtime to the components that use ExecuTorch directly, and link kernels and backends against the main app target.

Note: To access logs, link against the Debug build of the ExecuTorch runtime, i.e., the executorch_debug framework. For optimal performance, always link against the Release version of the deliverables (those without the _debug suffix), which have all logging overhead removed.

For more details integrating and Running ExecuTorch on Apple Platforms, checkout this [link](https://pytorch.org/executorch/main/apple-runtime.html).

<p align="center">
<img src="https://raw.githubusercontent.com/pytorch/executorch/refs/heads/main/docs/source/_static/img/ios_demo_app_swift_pm.png" alt="iOS LLaMA App Swift PM" style="width:600px">
</p>

Then select which ExecuTorch framework should link against which target.

<p align="center">
<img src="https://raw.githubusercontent.com/pytorch/executorch/refs/heads/main/docs/source/_static/img/ios_demo_app_choosing_package.png" alt="iOS LLaMA App Choosing package" style="width:600px">
</p>

Click “Run” to build the app and run in on your iPhone.

## Pushing Model and Tokenizer

### Copy the model to Simulator
* Drag&drop the model and tokenizer files onto the Simulator window and save them somewhere inside the iLLaMA folder.
* Pick the files in the app dialog, type a prompt and click the arrow-up button.

### Copy the model to Device
* Wire-connect the device and open the contents in Finder.
* Navigate to the Files tab and drag & drop the model and tokenizer files onto the iLLaMA folder.
* Wait until the files are copied.

Open the iLLaMA app, click the settings button at the top left of the app to select the model and tokenizer files. When the app successfully runs on your device, you should see something like below:

<p align="center">
<img src="https://raw.githubusercontent.com/pytorch/executorch/refs/heads/main/docs/source/_static/img/ios_demo_app.jpg" alt="iOS LLaMA App" style="width:300px">
</p>



For Llava 1.5 models, you can select and image (via image/camera selector button) before typing prompt and send button.

<p align="center">
<img src="https://raw.githubusercontent.com/pytorch/executorch/refs/heads/main/docs/source/_static/img/ios_demo_app_llava.jpg" alt="iOS LLaMA App" style="width:300px">
</p>

## Reporting Issues
If you encountered any bugs or issues following this tutorial please file a bug/issue here on [Github](https://github.com/pytorch/executorch/issues/new).<|MERGE_RESOLUTION|>--- conflicted
+++ resolved
@@ -1,15 +1,8 @@
 # Building Llama iOS Demo for XNNPACK Backend
 
-<<<<<<< HEAD
 **[UPDATE - 09/25]** We have added support for running [Llama 3.2 models](#for-llama-32-1b-and-3b-models) on the XNNPACK backend. We currently support inference on their original data type (BFloat16).
 
-This tutorial covers the end to end workflow for building an iOS demo app using XNNPACK backend on device.
-=======
-**[UPDATE - 09/25]** We have added support for running [Llama 3.2 models](#for-llama-32-1b-and-3b-models) on the XNNPack backend. We currently support inference on their original data type (BFloat16).
-
-This tutorial covers the end to end workflow for building an iOS demo app using XNNPack backend on device.
->>>>>>> 25a1be82
-More specifically, it covers:
+This tutorial covers the end to end workflow for building an iOS demo app using XNNPACK backend on device. More specifically, it covers:
 1. Export and quantization of Llama models against the XNNPACK backend.
 2. Building and linking libraries that are required to inference on-device for iOS platform using XNNPACK.
 3. Building the iOS demo app itself.
@@ -53,11 +46,7 @@
 ```
 
 ### For Llama 3.2 1B and 3B models
-<<<<<<< HEAD
 We have supported BFloat16 as a data type on the XNNPACK backend for Llama 3.2 1B/3B models.
-=======
-We have supported BFloat16 as a data type on the XNNPack backend for Llama 3.2 1B/3B models.
->>>>>>> 25a1be82
 * You can download original model weights for Llama through Meta official [website](https://llama.meta.com/).
 * For chat use-cases, download the instruct models instead of pretrained.
 * Run “examples/models/llama2/install_requirements.sh” to install dependencies.
@@ -68,11 +57,6 @@
 python -m examples.models.llama2.export_llama --checkpoint <checkpoint.pth> --params <params.json> -kv -X -d bf16 --metadata '{"get_bos_id":128000, "get_eos_ids":[128009, 128001]}' --output_name="llama3_2.pte"
 ```
 
-<<<<<<< HEAD
-=======
-* Convert tokenizer for Llama 3.2 - Rename 'tokenizer.model' to 'tokenizer.bin'.
-
->>>>>>> 25a1be82
 For more detail using Llama 3.2 lightweight models including prompt template, please go to our official [website](https://www.llama.com/docs/model-cards-and-prompt-formats/llama3_2#-llama-3.2-lightweight-models-(1b/3b)-).
 
 ### For Llama 3.1 and Llama 2 models
