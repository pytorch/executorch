/*
 * Copyright (c) Meta Platforms, Inc. and affiliates.
 * All rights reserved.
 *
 * This source code is licensed under the BSD-style license found in the
 * LICENSE file in the root directory of this source tree.
 */

import SwiftUI
import UniformTypeIdentifiers

import LLaMARunner

class RunnerHolder: ObservableObject {
  var runner: Runner?
  var llavaRunner: LLaVARunner?
}

extension UIImage {
  func resized(to newSize: CGSize) -> UIImage {
<<<<<<< HEAD
    UIGraphicsImageRenderer(size: newSize).image { _ in
      draw(in: CGRect(origin: .zero, size: newSize))
=======
    let format = UIGraphicsImageRendererFormat.default()
    format.scale = 1
    return UIGraphicsImageRenderer(size: newSize, format: format).image {
      _ in draw(in: CGRect(origin: .zero, size: newSize))
>>>>>>> 6e788c72
    }
  }

  func toRGBArray() -> [UInt8]? {
    guard let cgImage = self.cgImage else { return nil }

    let width = Int(cgImage.width), height = Int(cgImage.height)
    let totalPixels = width * height, bytesPerPixel = 4, bytesPerRow = bytesPerPixel * width
    var rgbValues = [UInt8](repeating: 0, count: totalPixels * 3)
    var pixelData = [UInt8](repeating: 0, count: width * height * bytesPerPixel)

    guard let context = CGContext(
      data: &pixelData, width: width, height: height, bitsPerComponent: 8,
      bytesPerRow: bytesPerRow, space: CGColorSpaceCreateDeviceRGB(),
      bitmapInfo: CGImageAlphaInfo.premultipliedLast.rawValue | CGBitmapInfo.byteOrder32Big.rawValue
    ) else { return nil }

    context.draw(cgImage, in: CGRect(x: 0, y: 0, width: width, height: height))

    for y in 0..<height {
      for x in 0..<width {
        let pixelIndex = (y * width + x) * bytesPerPixel
<<<<<<< HEAD
        let r = UInt8(pixelData[pixelIndex])
        let g = UInt8(pixelData[pixelIndex + 1])
        let b = UInt8(pixelData[pixelIndex + 2])

        let rgbIndex = (y * width + x) * 3
        rgbArray[rgbIndex] = r
        rgbArray[rgbIndex + 1] = g
        rgbArray[rgbIndex + 2] = b
=======
        let rgbIndex = y * width + x
        rgbValues[rgbIndex] = pixelData[pixelIndex]
        rgbValues[rgbIndex + totalPixels] = pixelData[pixelIndex + 1]
        rgbValues[rgbIndex + totalPixels * 2] = pixelData[pixelIndex + 2]
>>>>>>> 6e788c72
      }
    }
    return rgbValues
  }
}

struct ContentView: View {
  @State private var prompt = ""
  @State private var messages: [Message] = []
  @State private var showingLogs = false
  @State private var pickerType: PickerType?
  @State private var isGenerating = false
  @State private var shouldStopGenerating = false
  @State private var shouldStopShowingToken = false
  private let runnerQueue = DispatchQueue(label: "org.pytorch.executorch.llama")
  @StateObject private var runnerHolder = RunnerHolder()
  @StateObject private var resourceManager = ResourceManager()
  @StateObject private var resourceMonitor = ResourceMonitor()
  @StateObject private var logManager = LogManager()

  @State private var isImagePickerPresented = false
  @State private var selectedImage: UIImage?
  @State private var imagePickerSourceType: UIImagePickerController.SourceType = .photoLibrary

  @State private var showingSettings = false

  enum PickerType {
    case model
    case tokenizer
  }

  private var placeholder: String {
    resourceManager.isModelValid ? resourceManager.isTokenizerValid ? "Prompt..." : "Select Tokenizer..." : "Select Model..."
  }

  private var title: String {
    resourceManager.isModelValid ? resourceManager.isTokenizerValid ? resourceManager.modelName : "Select Tokenizer..." : "Select Model..."
  }

  private var modelTitle: String {
    resourceManager.isModelValid ? resourceManager.modelName : "Select Model..."
  }

  private var tokenizerTitle: String {
    resourceManager.isTokenizerValid ? resourceManager.tokenizerName : "Select Tokenizer..."
  }

  private var isInputEnabled: Bool { resourceManager.isModelValid && resourceManager.isTokenizerValid }

  var body: some View {
    NavigationView {
      VStack {
        if showingSettings {
          VStack(spacing: 20) {
            Form {
              Section(header: Text("Model and Tokenizer")
                        .font(.headline)
                        .foregroundColor(.primary)) {
                Button(action: { pickerType = .model }) {
                  Label(resourceManager.modelName == "" ? modelTitle : resourceManager.modelName, systemImage: "doc")
                }
                Button(action: { pickerType = .tokenizer }) {
                  Label(resourceManager.tokenizerName == "" ? tokenizerTitle : resourceManager.tokenizerName, systemImage: "doc")
                }
              }
            }
          }
        }

        MessageListView(messages: $messages)
          .gesture(
            DragGesture().onChanged { value in
              if value.translation.height > 10 {
                UIApplication.shared.sendAction(#selector(UIResponder.resignFirstResponder), to: nil, from: nil, for: nil)
              }
            }
          )
        HStack {
          Button(action: {
            imagePickerSourceType = .photoLibrary
            isImagePickerPresented = true
          }) {
            Image(systemName: "photo.on.rectangle")
              .resizable()
              .scaledToFit()
              .frame(width: 24, height: 24)
          }
          .background(Color.clear)
          .cornerRadius(8)

          Button(action: {
            if UIImagePickerController.isSourceTypeAvailable(.camera) {
              imagePickerSourceType = .camera
              isImagePickerPresented = true
            } else {
              print("Camera not available")
            }
          }) {
            Image(systemName: "camera")
              .resizable()
              .scaledToFit()
              .frame(width: 24, height: 24)
          }
          .background(Color.clear)
          .cornerRadius(8)

          TextField(placeholder, text: $prompt, axis: .vertical)
            .padding(8)
            .background(Color.gray.opacity(0.1))
            .cornerRadius(20)
            .lineLimit(1...10)
            .overlay(
              RoundedRectangle(cornerRadius: 20)
                .stroke(isInputEnabled ? Color.blue : Color.gray, lineWidth: 1)
            )
            .disabled(!isInputEnabled)

          Button(action: isGenerating ? stop : generate) {
            Image(systemName: isGenerating ? "stop.circle" : "arrowshape.up.circle.fill")
              .resizable()
              .aspectRatio(contentMode: .fit)
              .frame(height: 28)
          }
          .disabled(isGenerating ? shouldStopGenerating : (!isInputEnabled || prompt.isEmpty))
        }
        .padding([.leading, .trailing, .bottom], 10)
        .sheet(isPresented: $isImagePickerPresented, onDismiss: addSelectedImageMessage) {
          ImagePicker(selectedImage: $selectedImage, sourceType: imagePickerSourceType)
        }
      }
      .navigationBarTitle(title, displayMode: .inline)
      .navigationBarItems(
        leading:
          Button(action: {
            showingSettings.toggle()
          }) {
            Image(systemName: "gearshape")
              .imageScale(.large)
          },
        trailing:
          HStack {
            Menu {
              Section(header: Text("Memory")) {
                Text("Used: \(resourceMonitor.usedMemory) Mb")
                Text("Available: \(resourceMonitor.usedMemory) Mb")
              }
            } label: {
              Text("\(resourceMonitor.usedMemory) Mb")
            }
            .onAppear {
              resourceMonitor.start()
            }
            .onDisappear {
              resourceMonitor.stop()
            }
            Button(action: { showingLogs = true }) {
              Image(systemName: "list.bullet.rectangle")
            }
          }
      )
      .sheet(isPresented: $showingLogs) {
        NavigationView {
          LogView(logManager: logManager)
        }
      }
      .fileImporter(
        isPresented: Binding<Bool>(
          get: { pickerType != nil },
          set: { if !$0 { pickerType = nil } }
        ),
        allowedContentTypes: allowedContentTypes(),
        allowsMultipleSelection: false
      ) { [pickerType] result in
        handleFileImportResult(pickerType, result)
      }
      .onAppear {
        do {
          try resourceManager.createDirectoriesIfNeeded()
        } catch {
          withAnimation {
            messages.append(Message(type: .info, text: "Error creating content directories: \(error.localizedDescription)"))
          }
        }
      }
    }
    .navigationViewStyle(StackNavigationViewStyle())
  }

  private func addSelectedImageMessage() {
    if let selectedImage {
      messages.append(Message(image: selectedImage))
    }
  }

  private func generate() {
    guard !prompt.isEmpty else { return }
    isGenerating = true
    shouldStopGenerating = false
    shouldStopShowingToken = false
    let text = prompt.trimmingCharacters(in: .whitespacesAndNewlines)
    let seq_len = 768 // text: 256, vision: 768
    let modelPath = resourceManager.modelPath
    let tokenizerPath = resourceManager.tokenizerPath
    let useLlama = modelPath.lowercased().contains("llama")

    prompt = ""
    hideKeyboard()
    showingSettings = false

    messages.append(Message(text: text))
    messages.append(Message(type: useLlama ? .llamagenerated : .llavagenerated))

    runnerQueue.async {
      defer {
        DispatchQueue.main.async {
          isGenerating = false
          selectedImage = nil
        }
      }

      if useLlama {
        runnerHolder.runner = runnerHolder.runner ?? Runner(modelPath: modelPath, tokenizerPath: tokenizerPath)
      } else {
        runnerHolder.llavaRunner = runnerHolder.llavaRunner ?? LLaVARunner(modelPath: modelPath, tokenizerPath: tokenizerPath)
      }

      guard !shouldStopGenerating else { return }
      if useLlama {
        if let runner = runnerHolder.runner, !runner.isLoaded() {
          var error: Error?
          let startLoadTime = Date()
          do {
            try runner.load()
          } catch let loadError {
            error = loadError
          }

          let loadTime = Date().timeIntervalSince(startLoadTime)
          DispatchQueue.main.async {
            withAnimation {
              var message = messages.removeLast()
              message.type = .info
              if let error {
                message.text = "Model loading failed: error \((error as NSError).code)"
              } else {
                message.text = "Model loaded in \(String(format: "%.2f", loadTime)) s"
              }
              messages.append(message)
              if error == nil {
                messages.append(Message(type: .llamagenerated))
              }
            }
          }
          if error != nil {
            return
          }
        }
      } else {
        if let runner = runnerHolder.llavaRunner, !runner.isLoaded() {
          var error: Error?
          let startLoadTime = Date()
          do {
            try runner.load()
          } catch let loadError {
            error = loadError
          }

          let loadTime = Date().timeIntervalSince(startLoadTime)
          DispatchQueue.main.async {
            withAnimation {
              var message = messages.removeLast()
              message.type = .info
              if let error {
                message.text = "Model loading failed: error \((error as NSError).code)"
              } else {
                message.text = "Model loaded in \(String(format: "%.2f", loadTime)) s"
              }
              messages.append(message)
              if error == nil {
                messages.append(Message(type: .llavagenerated))
              }
            }
          }
          if error != nil {
            return
          }
        }
      }

      guard !shouldStopGenerating else {
        DispatchQueue.main.async {
          withAnimation {
            _ = messages.removeLast()
          }
        }
        return
      }
      do {
        var tokens: [String] = []
        var rgbArray: [UInt8]?
        let MAX_WIDTH = 336.0
        var newHeight = 0.0
        var imageBuffer: UnsafeMutableRawPointer?

        if let img = selectedImage {
          let llava_prompt = "\(text) ASSISTANT"

          newHeight = MAX_WIDTH * img.size.height / img.size.width
          let resizedImage = img.resized(to: CGSize(width: MAX_WIDTH, height: newHeight))
          rgbArray = resizedImage.toRGBArray()
          imageBuffer = UnsafeMutableRawPointer(mutating: rgbArray)

          try runnerHolder.llavaRunner?.generate(imageBuffer!, width: MAX_WIDTH, height: newHeight, prompt: llava_prompt, sequenceLength: seq_len) { token in

            if token != llava_prompt {
              if token == "</s>" {
                shouldStopGenerating = true
                runnerHolder.llavaRunner?.stop()
              } else {
                tokens.append(token)
                if tokens.count > 2 {
                  let text = tokens.joined()
                  let count = tokens.count
                  tokens = []
                  DispatchQueue.main.async {
                    var message = messages.removeLast()
                    message.text += text
                    message.tokenCount += count
                    message.dateUpdated = Date()
                    messages.append(message)
                  }
                }
                if shouldStopGenerating {
                  runnerHolder.llavaRunner?.stop()
                }
              }
            }
          }
        } else {
          let llama3_prompt = "<|begin_of_text|><|start_header_id|>user<|end_header_id|>\(text)<|eot_id|><|start_header_id|>assistant<|end_header_id|>"

          try runnerHolder.runner?.generate(llama3_prompt, sequenceLength: seq_len) { token in

            NSLog(">>> token={\(token)}")
            if token != llama3_prompt {
              // hack to fix the issue that extension/llm/runner/text_token_generator.h
              // keeps generating after <|eot_id|>
              if token == "<|eot_id|>" {
                shouldStopShowingToken = true
              } else {
                tokens.append(token.trimmingCharacters(in: .newlines))
                if tokens.count > 2 {
                  let text = tokens.joined()
                  let count = tokens.count
                  tokens = []
                  DispatchQueue.main.async {
                    var message = messages.removeLast()
                    message.text += text
                    message.tokenCount += count
                    message.dateUpdated = Date()
                    messages.append(message)
                  }
                }
                if shouldStopGenerating {
                  runnerHolder.runner?.stop()
                }
              }
            }
          }
        }
      } catch {
        DispatchQueue.main.async {
          withAnimation {
            var message = messages.removeLast()
            message.type = .info
            message.text = "Text generation failed: error \((error as NSError).code)"
            messages.append(message)
          }
        }
      }
    }
  }

  private func stop() {
    shouldStopGenerating = true
  }

  private func allowedContentTypes() -> [UTType] {
    guard let pickerType else { return [] }
    switch pickerType {
    case .model:
      return [UTType(filenameExtension: "pte")].compactMap { $0 }
    case .tokenizer:
      return [UTType(filenameExtension: "bin"), UTType(filenameExtension: "model")].compactMap { $0 }
    }
  }

  private func handleFileImportResult(_ pickerType: PickerType?, _ result: Result<[URL], Error>) {
    switch result {
    case .success(let urls):
      guard let url = urls.first, let pickerType else {
        withAnimation {
          messages.append(Message(type: .info, text: "Failed to select a file"))
        }
        return
      }
      runnerQueue.async {
        runnerHolder.runner = nil
        runnerHolder.llavaRunner = nil
      }
      switch pickerType {
      case .model:
        resourceManager.modelPath = url.path
      case .tokenizer:
        resourceManager.tokenizerPath = url.path
      }
    case .failure(let error):
      withAnimation {
        messages.append(Message(type: .info, text: "Failed to select a file: \(error.localizedDescription)"))
      }
    }
  }
}

extension View {
  func hideKeyboard() {
    UIApplication.shared.sendAction(#selector(UIResponder.resignFirstResponder), to: nil, from: nil, for: nil)
  }
}<|MERGE_RESOLUTION|>--- conflicted
+++ resolved
@@ -18,15 +18,10 @@
 
 extension UIImage {
   func resized(to newSize: CGSize) -> UIImage {
-<<<<<<< HEAD
-    UIGraphicsImageRenderer(size: newSize).image { _ in
-      draw(in: CGRect(origin: .zero, size: newSize))
-=======
     let format = UIGraphicsImageRendererFormat.default()
     format.scale = 1
     return UIGraphicsImageRenderer(size: newSize, format: format).image {
       _ in draw(in: CGRect(origin: .zero, size: newSize))
->>>>>>> 6e788c72
     }
   }
 
@@ -49,21 +44,10 @@
     for y in 0..<height {
       for x in 0..<width {
         let pixelIndex = (y * width + x) * bytesPerPixel
-<<<<<<< HEAD
-        let r = UInt8(pixelData[pixelIndex])
-        let g = UInt8(pixelData[pixelIndex + 1])
-        let b = UInt8(pixelData[pixelIndex + 2])
-
-        let rgbIndex = (y * width + x) * 3
-        rgbArray[rgbIndex] = r
-        rgbArray[rgbIndex + 1] = g
-        rgbArray[rgbIndex + 2] = b
-=======
         let rgbIndex = y * width + x
         rgbValues[rgbIndex] = pixelData[pixelIndex]
         rgbValues[rgbIndex + totalPixels] = pixelData[pixelIndex + 1]
         rgbValues[rgbIndex + totalPixels * 2] = pixelData[pixelIndex + 2]
->>>>>>> 6e788c72
       }
     }
     return rgbValues
@@ -192,6 +176,7 @@
         .padding([.leading, .trailing, .bottom], 10)
         .sheet(isPresented: $isImagePickerPresented, onDismiss: addSelectedImageMessage) {
           ImagePicker(selectedImage: $selectedImage, sourceType: imagePickerSourceType)
+            .id(imagePickerSourceType.rawValue)
         }
       }
       .navigationBarTitle(title, displayMode: .inline)
