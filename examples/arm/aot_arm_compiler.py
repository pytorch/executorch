# Copyright (c) Meta Platforms, Inc. and affiliates.
# All rights reserved.
# Copyright 2023-2024 Arm Limited and/or its affiliates.
#
# This source code is licensed under the BSD-style license found in the
# LICENSE file in the root directory of this source tree.

# Example script for exporting simple models to flatbuffer

import argparse
import json
import logging
import os
from typing import Optional

from pathlib import Path
from typing import Tuple

import torch
from executorch.backends.arm.arm_backend import ArmCompileSpecBuilder
from executorch.backends.arm.arm_partitioner import ArmPartitioner
from executorch.backends.arm.quantizer.arm_quantizer import (
    ArmQuantizer,
    get_symmetric_quantization_config,
)
<<<<<<< HEAD
from executorch.backends.arm.util.arm_model_evaluator import GenericModelEvaluator
=======

from executorch.devtools.backend_debug import get_delegation_info
>>>>>>> da1d2ca3
from executorch.exir import EdgeCompileConfig, ExecutorchBackendConfig
from executorch.extension.export_util.utils import export_to_edge, save_pte_program
from tabulate import tabulate

# Quantize model if required using the standard export quantizaion flow.
from torch.ao.quantization.quantize_pt2e import convert_pt2e, prepare_pt2e

from ..models import MODEL_NAME_TO_MODEL
from ..models.model_factory import EagerModelFactory

FORMAT = "[%(levelname)s %(asctime)s %(filename)s:%(lineno)s] %(message)s"
logging.basicConfig(level=logging.WARNING, format=FORMAT)


def get_model_and_inputs_from_name(model_name: str):
    """Given the name of an example pytorch model, return it and example inputs.

    Raises RuntimeError if there is no example model corresponding to the given name.
    """
    # Case 1: Model is defined in this file
    if model_name in models.keys():
        model = models[model_name]()
        example_inputs = models[model_name].example_input
    # Case 2: Model is defined in examples/models/
    elif model_name in MODEL_NAME_TO_MODEL.keys():
        logging.warning(
            "Using a model from examples/models not all of these are currently supported"
        )
        model, example_inputs, _ = EagerModelFactory.create_model(
            *MODEL_NAME_TO_MODEL[model_name]
        )
    # Case 3: Model is in an external python file loaded as a module.
    #         ModelUnderTest should be a torch.nn.module instance
    #         ModelInputs should be a tuple of inputs to the forward function
    elif model_name.endswith(".py"):
        import importlib.util

        # load model's module and add it
        spec = importlib.util.spec_from_file_location("tmp_model", model_name)
        module = importlib.util.module_from_spec(spec)
        spec.loader.exec_module(module)
        model = module.ModelUnderTest
        example_inputs = module.ModelInputs

    else:
        raise RuntimeError(
            f"Model '{model_name}' is not a valid name. Use --help for a list of available models."
        )

    return model, example_inputs


def quantize(model, example_inputs):
    """This is the official recommended flow for quantization in pytorch 2.0 export"""
    logging.info("Quantizing Model...")
    logging.debug(f"Original model: {model}")
    quantizer = ArmQuantizer()
    # if we set is_per_channel to True, we also need to add out_variant of quantize_per_channel/dequantize_per_channel
    operator_config = get_symmetric_quantization_config(is_per_channel=False)
    quantizer.set_global(operator_config)
    m = prepare_pt2e(model, quantizer)
    # calibration
    m(*example_inputs)
    m = convert_pt2e(m)
    logging.debug(f"Quantized model: {m}")
    # make sure we can export to flat buffer
    return m


# Simple example models
class AddModule(torch.nn.Module):
    def __init__(self):
        super().__init__()

    def forward(self, x):
        return x + x

    example_input = (torch.ones(5, dtype=torch.int32),)
    can_delegate = True


class AddModule2(torch.nn.Module):
    def __init__(self):
        super().__init__()

    def forward(self, x, y):
        return x + y

    example_input = (
        torch.ones(5, dtype=torch.int32),
        torch.ones(5, dtype=torch.int32),
    )
    can_delegate = True


class AddModule3(torch.nn.Module):
    def __init__(self):
        super().__init__()

    def forward(self, x, y):
        return (x + y, x + x)

    example_input = (
        torch.ones(5, dtype=torch.int32),
        torch.ones(5, dtype=torch.int32),
    )
    can_delegate = True


class SoftmaxModule(torch.nn.Module):
    def __init__(self):
        super().__init__()
        self.softmax = torch.nn.Softmax(dim=0)

    def forward(self, x):
        z = self.softmax(x)
        return z

    example_input = (torch.ones(2, 2),)
    can_delegate = False


models = {
    "add": AddModule,
    "add2": AddModule2,
    "add3": AddModule3,
    "softmax": SoftmaxModule,
}

evaluators = {}

targets = [
    "ethos-u55-32",
    "ethos-u55-64",
    "ethos-u55-128",
    "ethos-u55-256",
    "ethos-u85-128",
    "ethos-u85-256",
    "ethos-u85-512",
    "ethos-u85-1024",
    "ethos-u85-2048",
    "TOSA",
]


def get_compile_spec(target: str, intermediates: bool) -> ArmCompileSpecBuilder:
    spec_builder = None
    if target == "TOSA":
        spec_builder = (
            ArmCompileSpecBuilder().tosa_compile_spec().set_permute_memory_format(True)
        )
    elif "ethos-u55" in target:
        spec_builder = (
            ArmCompileSpecBuilder()
            .ethosu_compile_spec(
                target,
                system_config="Ethos_U55_High_End_Embedded",
                memory_mode="Shared_Sram",
                extra_flags="--debug-force-regor --output-format=raw",
            )
            .set_permute_memory_format(args.model_name in MODEL_NAME_TO_MODEL.keys())
            .set_quantize_io(True)
        )
    elif "ethos-u85" in target:
        spec_builder = (
            ArmCompileSpecBuilder()
            .ethosu_compile_spec(
                target,
                system_config="Ethos_U85_SYS_DRAM_Mid",
                memory_mode="Shared_Sram",
                extra_flags="--output-format=raw",
            )
            .set_permute_memory_format(True)
            .set_quantize_io(True)
        )

    if intermediates is not None:
        spec_builder.dump_intermediate_artifacts_to(args.intermediates)

    return spec_builder.build()


<<<<<<< HEAD
def get_evaluator(model_name: str) -> GenericModelEvaluator:
    if model_name not in evaluators:
        return GenericModelEvaluator
    else:
        return evaluators[model_name]


def evaluate_model(
    model_name: str,
    intermediates: str,
    model_fp32: torch.nn.Module,
    model_int8: torch.nn.Module,
    example_inputs: Tuple[torch.Tensor],
):
    evaluator = get_evaluator(model_name)

    # Get the path of the TOSA flatbuffer that is dumped
    intermediates_path = Path(intermediates)
    tosa_paths = list(intermediates_path.glob("*.tosa"))

    init_evaluator = evaluator(
        model_name, model_fp32, model_int8, example_inputs, str(tosa_paths[0])
    )

    quant_metrics = init_evaluator.evaluate()
    output_json_path = intermediates_path / "quant_metrics.json"

    with output_json_path.open("w") as json_file:
        json.dump(quant_metrics, json_file)
=======
def dump_delegation_info(edge, intermediate_files_folder: Optional[str] = None):
    graph_module = edge.exported_program().graph_module
    delegation_info = get_delegation_info(graph_module)
    df = delegation_info.get_operator_delegation_dataframe()
    table = tabulate(df, headers="keys", tablefmt="fancy_grid")
    delegation_info_string = f"Delegation info:\n{delegation_info.get_summary()}\nDelegation table:\n{table}\n"
    logging.info(delegation_info_string)
    if intermediate_files_folder is not None:
        delegation_file_path = os.path.join(
            intermediate_files_folder, "delegation_info.txt"
        )
        with open(delegation_file_path, "w") as file:
            file.write(delegation_info_string)
>>>>>>> da1d2ca3


def get_args():
    parser = argparse.ArgumentParser()
    parser.add_argument(
        "-m",
        "--model_name",
        required=True,
        help=f"Provide model name. Valid ones: {set(list(models.keys())+list(MODEL_NAME_TO_MODEL.keys()))}",
    )
    parser.add_argument(
        "-d",
        "--delegate",
        action="store_true",
        required=False,
        default=False,
        help="Flag for producing ArmBackend delegated model",
    )
    parser.add_argument(
        "-t",
        "--target",
        action="store",
        required=False,
        default="ethos-u55-128",
        choices=targets,
        help=f"For ArmBackend delegated models, pick the target, and therefore the instruction set generated. valid targets are {targets}",
    )
    parser.add_argument(
        "-e",
        "--evaluate",
        action="store_true",
        required=False,
        default=False,
        help="Flag for running evaluation of the model.",
    )
    parser.add_argument(
        "-q",
        "--quantize",
        action="store_true",
        required=False,
        default=False,
        help="Produce a quantized model",
    )
    parser.add_argument(
        "-s",
        "--so_library",
        required=False,
        default=None,
        help="Provide path to so library. E.g., cmake-out/examples/portable/custom_ops/libcustom_ops_aot_lib.so",
    )
    parser.add_argument(
        "--debug", action="store_true", help="Set the logging level to debug."
    )
    parser.add_argument(
        "-i",
        "--intermediates",
        action="store",
        required=False,
        help="Store intermediate output (like TOSA artefacts) somewhere.",
    )
    parser.add_argument(
        "-o",
        "--output",
        action="store",
        required=False,
        help="Location for outputs, if not the default of cwd.",
    )
    args = parser.parse_args()

    if args.evaluate and (args.quantize is None or args.intermediates is None):
        raise RuntimeError(
            "--evaluate requires --quantize and --intermediates to be enabled."
        )

    if args.debug:
        logging.basicConfig(level=logging.DEBUG, format=FORMAT, force=True)

    if args.quantize and not args.so_library:
        logging.warning(
            "Quantization enabled without supplying path to libcustom_ops_aot_lib using -s flag."
            + "This is required for running quantized models with unquantized input."
        )

    # if we have custom ops, register them before processing the model
    if args.so_library is not None:
        logging.info(f"Loading custom ops from {args.so_library}")
        torch.ops.load_library(args.so_library)

    if (
        args.model_name in models.keys()
        and args.delegate is True
        and models[args.model_name].can_delegate is False
    ):
        raise RuntimeError(f"Model {args.model_name} cannot be delegated.")

    return args


if __name__ == "__main__":
    args = get_args()

    # Pick model from one of the supported lists
    model, example_inputs = get_model_and_inputs_from_name(args.model_name)
    model = model.eval()

    model_fp32 = model

    # pre-autograd export. eventually this will become torch.export
    model = torch.export.export_for_training(model, example_inputs).module()

    # Quantize if required
    model_int8 = None
    if args.quantize:
        model = quantize(model, example_inputs)
        model_int8 = model

    edge = export_to_edge(
        model,
        example_inputs,
        edge_compile_config=EdgeCompileConfig(
            _check_ir_validity=False,
        ),
    )

    # As we can target multiple output encodings from ArmBackend, one must
    # be specified.
    compile_spec = (
        get_compile_spec(args.target, args.intermediates)
        if args.delegate is True
        else None
    )

    logging.debug(f"Exported graph:\n{edge.exported_program().graph}")
    if args.delegate is True:
        edge = edge.to_backend(ArmPartitioner(compile_spec))

        dump_delegation_info(edge, args.intermediates)

        logging.debug(f"Lowered graph:\n{edge.exported_program().graph}")

    try:
        exec_prog = edge.to_executorch(
            config=ExecutorchBackendConfig(extract_delegate_segments=False)
        )
    except RuntimeError as e:
        if "Missing out variants" in str(e.args[0]):
            raise RuntimeError(
                e.args[0]
                + ".\nThis likely due to an external so library not being loaded. Supply a path to it with the -s flag."
            ).with_traceback(e.__traceback__) from None
        else:
            raise e

    model_name = os.path.basename(os.path.splitext(args.model_name)[0])
    output_name = f"{model_name}" + (
        f"_arm_delegate_{args.target}"
        if args.delegate is True
        else f"_arm_{args.target}"
    )

    if args.output is not None:
        output_name = os.path.join(args.output, output_name)

    save_pte_program(exec_prog, output_name)

    if args.evaluate:
        evaluate_model(
            args.model_name, args.intermediates, model_fp32, model_int8, example_inputs
        )<|MERGE_RESOLUTION|>--- conflicted
+++ resolved
@@ -11,10 +11,9 @@
 import json
 import logging
 import os
-from typing import Optional
 
 from pathlib import Path
-from typing import Tuple
+from typing import Optional, Tuple
 
 import torch
 from executorch.backends.arm.arm_backend import ArmCompileSpecBuilder
@@ -23,12 +22,9 @@
     ArmQuantizer,
     get_symmetric_quantization_config,
 )
-<<<<<<< HEAD
 from executorch.backends.arm.util.arm_model_evaluator import GenericModelEvaluator
-=======
 
 from executorch.devtools.backend_debug import get_delegation_info
->>>>>>> da1d2ca3
 from executorch.exir import EdgeCompileConfig, ExecutorchBackendConfig
 from executorch.extension.export_util.utils import export_to_edge, save_pte_program
 from tabulate import tabulate
@@ -211,7 +207,6 @@
     return spec_builder.build()
 
 
-<<<<<<< HEAD
 def get_evaluator(model_name: str) -> GenericModelEvaluator:
     if model_name not in evaluators:
         return GenericModelEvaluator
@@ -241,7 +236,8 @@
 
     with output_json_path.open("w") as json_file:
         json.dump(quant_metrics, json_file)
-=======
+
+
 def dump_delegation_info(edge, intermediate_files_folder: Optional[str] = None):
     graph_module = edge.exported_program().graph_module
     delegation_info = get_delegation_info(graph_module)
@@ -255,7 +251,6 @@
         )
         with open(delegation_file_path, "w") as file:
             file.write(delegation_info_string)
->>>>>>> da1d2ca3
 
 
 def get_args():
