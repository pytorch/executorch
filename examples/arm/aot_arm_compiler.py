--- conflicted
+++ resolved
@@ -265,7 +265,7 @@
     if target == "TOSA":
         spec_builder = (
             ArmCompileSpecBuilder()
-            .tosa_compile_spec("TOSA-0.80.0+BI")
+            .tosa_compile_spec("TOSA-0.80+BI")
             .set_permute_memory_format(True)
         )
     elif "ethos-u55" in target:
@@ -273,15 +273,9 @@
             ArmCompileSpecBuilder()
             .ethosu_compile_spec(
                 target,
-<<<<<<< HEAD
                 system_config=system_config,
                 memory_mode=memory_mode,
-                extra_flags="--debug-force-regor --output-format=raw --verbose-operators",
-=======
-                system_config="Ethos_U55_High_End_Embedded",
-                memory_mode="Shared_Sram",
                 extra_flags="--debug-force-regor --output-format=raw --verbose-operators --verbose-cycle-estimate",
->>>>>>> 2ed5ce38
             )
             .set_permute_memory_format(True)
             .set_quantize_io(True)
@@ -292,15 +286,9 @@
             ArmCompileSpecBuilder()
             .ethosu_compile_spec(
                 target,
-<<<<<<< HEAD
                 system_config=system_config,
                 memory_mode=memory_mode,
-                extra_flags="--output-format=raw --verbose-operators",
-=======
-                system_config="Ethos_U85_SYS_DRAM_Mid",
-                memory_mode="Shared_Sram",
                 extra_flags="--output-format=raw --verbose-operators --verbose-cycle-estimate",
->>>>>>> 2ed5ce38
             )
             .set_permute_memory_format(True)
             .set_quantize_io(True)
