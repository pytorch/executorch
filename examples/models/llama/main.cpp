/*
 * Copyright (c) Meta Platforms, Inc. and affiliates.
 * All rights reserved.
 *
 * This source code is licensed under the BSD-style license found in the
 * LICENSE file in the root directory of this source tree.
 * @lint-ignore-every CLANGTIDY facebook-hte-Deprecated
 */

#include <executorch/examples/models/llama/runner/runner.h>
#include <gflags/gflags.h>
#include <sstream>
#include <vector>

#ifdef ET_EVENT_TRACER_ENABLED
#include <executorch/devtools/etdump/etdump_flatcc.h>
#endif

#if defined(ET_USE_THREADPOOL)
#include <executorch/extension/threadpool/cpuinfo_utils.h>
#include <executorch/extension/threadpool/threadpool.h>
#endif

DEFINE_string(
    model_path,
    "llama2.pte",
    "Model serialized in flatbuffer format.");

DEFINE_string(
    data_paths,
    "",
    "Data files for the model. If multiple files are provided, they should be comma separated.");

DEFINE_string(tokenizer_path, "tokenizer.bin", "Tokenizer stuff.");

DEFINE_string(prompt, "The answer to the ultimate question is", "Prompt.");

DEFINE_double(
    temperature,
    0.8f,
    "Temperature; Default is 0.8f. 0 = greedy argmax sampling (deterministic). Lower temperature = more deterministic");

DEFINE_int32(
    seq_len,
    128,
    "DEPRECATED: Please use max_seq_len instead. Total number of tokens to generate (prompt + output). Defaults to max_seq_len. If the number of input tokens + seq_len > max_seq_len, the output will be truncated to max_seq_len tokens.");

DEFINE_int32(
    max_new_tokens,
    -1,
    "Total number of tokens to generate, excluding the prompt, will be capped by max_seq_len - # prompt tokens.");

DEFINE_int32(
    cpu_threads,
    -1,
    "Number of CPU threads for inference. Defaults to -1, which implies we'll use a heuristic to derive the # of performant cores for a specific device.");

DEFINE_int32(
    num_bos,
    0,
    "Number of BOS tokens to prepend to the prompt. Defaults to 0. If > 0, the prompt will be prepended with BOS tokens. This is useful for models that expect one or more BOS token at the start.");

DEFINE_int32(
    num_eos,
    0,
    "Number of EOS tokens to append to the prompt. Defaults to 0. If > 0, the prompt will be appended with EOS tokens. This is useful for models that expect one or more EOS token at the end.");

DEFINE_bool(warmup, false, "Whether to run a warmup run.");

<<<<<<< HEAD
std::vector<std::string> parseStringList(const std::string& input);
=======
DEFINE_string(
    etdump_path,
    "etdump.in",
    "If an etdump path is provided, generate an ETDump file at the specified path for profiling purposes.");
>>>>>>> 5be93fe0

// Helper function to parse comma-separated string lists
std::vector<std::string> parseStringList(const std::string& input) {
  std::vector<std::string> result;
  if (input.empty()) {
    return result;
  }

  std::stringstream ss(input);
  std::string item;
  while (std::getline(ss, item, ',')) {
    // Trim whitespace
    item.erase(0, item.find_first_not_of(" \t"));
    item.erase(item.find_last_not_of(" \t") + 1);
    if (!item.empty()) {
      result.push_back(item);
    }
  }
  return result;
}

int32_t main(int32_t argc, char** argv) {
  gflags::ParseCommandLineFlags(&argc, &argv, true);

  // Create a loader to get the data of the program file. There are other
  // DataLoaders that use mmap() or point32_t to data that's already in memory,
  // and users can create their own DataLoaders to load from arbitrary sources.
  const char* model_path = FLAGS_model_path.c_str();

  std::vector<std::string> data_paths = parseStringList(FLAGS_data_paths);

  const char* tokenizer_path = FLAGS_tokenizer_path.c_str();

  const char* prompt = FLAGS_prompt.c_str();

  float temperature = FLAGS_temperature;

  int32_t seq_len = FLAGS_seq_len;

  int32_t cpu_threads = FLAGS_cpu_threads;

  bool warmup = FLAGS_warmup;

#if defined(ET_USE_THREADPOOL)
  uint32_t num_performant_cores = cpu_threads == -1
      ? ::executorch::extension::cpuinfo::get_num_performant_cores()
      : static_cast<uint32_t>(cpu_threads);
  ET_LOG(
      Info, "Resetting threadpool with num threads = %d", num_performant_cores);
  if (num_performant_cores > 0) {
    ::executorch::extension::threadpool::get_threadpool()
        ->_unsafe_reset_threadpool(num_performant_cores);
  }
#endif

#ifdef ET_EVENT_TRACER_ENABLED
  // Create ETDumpGen and get raw pointer reference for later access
  auto etdump_gen_ptr = std::make_unique<executorch::etdump::ETDumpGen>();
  executorch::etdump::ETDumpGen* etdump_gen = etdump_gen_ptr.get();
#endif

  // create llama runner
  std::unique_ptr<::executorch::extension::llm::TextLLMRunner> runner =
      example::create_llama_runner(
          model_path,
          tokenizer_path,
          data_paths,
          temperature,
#ifdef ET_EVENT_TRACER_ENABLED
          std::move(etdump_gen_ptr)
#else
          nullptr
#endif
      );

  if (runner == nullptr) {
    ET_LOG(Error, "Failed to create llama runner");
    return 1;
  }

  if (warmup) {
    int32_t warmup_max_new_tokens =
        FLAGS_max_new_tokens != -1 ? FLAGS_max_new_tokens : seq_len;
    auto error =
        runner->warmup(prompt, /*max_new_tokens=*/warmup_max_new_tokens);
    if (error != executorch::runtime::Error::Ok) {
      ET_LOG(Error, "Failed to warmup llama runner");
      return 1;
    }
  }
  // generate
  executorch::extension::llm::GenerationConfig config{
      .temperature = temperature};

  if (FLAGS_max_new_tokens != -1) {
    config.max_new_tokens = FLAGS_max_new_tokens;
  } else {
    ET_LOG(
        Info,
        "max_new_tokens not provided, falling back to seq_len=%d. "
        "Consider using --max_new_tokens instead of --seq_len for specifying generation length.",
        seq_len);
    config.seq_len = seq_len;
  }

  auto error = runner->generate(prompt, config);
  if (error != executorch::runtime::Error::Ok) {
    ET_LOG(Error, "Failed to run llama runner");
    return 1;
  }

#ifdef ET_EVENT_TRACER_ENABLED
  if (etdump_gen != nullptr) {
    executorch::etdump::ETDumpResult result = etdump_gen->get_etdump_data();
    if (result.buf != nullptr && result.size > 0) {
      FILE* f = fopen(FLAGS_etdump_path.c_str(), "w+");
      if (f == nullptr) {
        ET_LOG(
            Error,
            "Failed to open etdump file at path: %s",
            FLAGS_etdump_path.c_str());
      } else {
        fwrite((uint8_t*)result.buf, 1, result.size, f);
        fclose(f);
        ET_LOG(Info, "ETDump file written to: %s", FLAGS_etdump_path.c_str());
      }
      free(result.buf);
    }
  }
#endif

  return 0;
}<|MERGE_RESOLUTION|>--- conflicted
+++ resolved
@@ -67,14 +67,12 @@
 
 DEFINE_bool(warmup, false, "Whether to run a warmup run.");
 
-<<<<<<< HEAD
-std::vector<std::string> parseStringList(const std::string& input);
-=======
 DEFINE_string(
     etdump_path,
     "etdump.in",
     "If an etdump path is provided, generate an ETDump file at the specified path for profiling purposes.");
->>>>>>> 5be93fe0
+
+std::vector<std::string> parseStringList(const std::string& input);
 
 // Helper function to parse comma-separated string lists
 std::vector<std::string> parseStringList(const std::string& input) {
