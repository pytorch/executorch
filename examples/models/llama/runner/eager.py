--- conflicted
+++ resolved
@@ -80,10 +80,9 @@
 def execute_runner(runner_class: Type[LlamaRunner]) -> None:
     parser = build_args_parser()
     args = parser.parse_args()
-<<<<<<< HEAD
 
     with torch.no_grad():
-        runner = EagerLlamaRunner(args)
+        runner = runner_class(args)  # pyre-ignore: Missing argument [20]
         generated_tokens = (
             runner.chat_completion(temperature=args.temperature)
             if args.chat
@@ -92,16 +91,6 @@
                 temperature=args.temperature,
                 echo=True,
             )
-=======
-    runner = runner_class(args)  # pyre-ignore: Missing argument [20]
-    generated_tokens = (
-        runner.chat_completion(temperature=args.temperature)
-        if args.chat
-        else runner.text_completion(
-            prompt=args.prompt,
-            temperature=args.temperature,
-            echo=True,
->>>>>>> ad5fcc98
         )
         if args.show_tokens:
             print(f"Generated {len(generated_tokens)} tokens: {generated_tokens}")
