--- conflicted
+++ resolved
@@ -127,9 +127,6 @@
   tokenizer_ = load_tokenizer(tokenizer_path_);
   if (tokenizer_ == nullptr) {
     ET_LOG(
-<<<<<<< HEAD
-        Error,
-=======
         Info,
         "Failed to load %s as a Tiktoken artifact, trying BPE tokenizer",
         tokenizer_path_.c_str());
@@ -139,7 +136,6 @@
     err = tokenizer_->load(tokenizer_path_);
     ET_CHECK_TK_OK_OR_RETURN_ERROR(
         err,
->>>>>>> b415af07
         "Failed to load %s as a llama2.c tokenizer artifact",
         tokenizer_path_.c_str());
     return ::executorch::runtime::Error::InvalidArgument;
