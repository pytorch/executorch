# Copyright (c) Meta Platforms, Inc. and affiliates.
# All rights reserved.
#
# This source code is licensed under the BSD-style license found in the
# LICENSE file in the root directory of this source tree.

#
# Simple CMake build system for selective build demo.
#
# ### Editing this file ###
#
# This file should be formatted with
# ~~~
# cmake-format -i CMakeLists.txt
# ~~~
# It should also be cmake-lint clean.
#

if(NOT EXECUTORCH_ROOT)
  set(EXECUTORCH_ROOT ${CMAKE_CURRENT_SOURCE_DIR}/../../../..)
endif()

include(${EXECUTORCH_ROOT}/tools/cmake/Utils.cmake)
include(${EXECUTORCH_ROOT}/tools/cmake/Codegen.cmake)

# The buck-based executorch_srcs.cmake setup was crossing package
# boundaries and trying to build stuff from
# executorch/extension/llm/runner and tokenizers. Just set up sources
# manually.
set(llama_runner_srcs
  runner.cpp
  ../tokenizer/llama_tiktoken.cpp)

if(CMAKE_TOOLCHAIN_IOS
   OR ANDROID
   OR APPLE
)
  # Building a share library on iOS requires code signing On Android we see
  # duplicated registration when using shared lib
  add_library(llama_runner STATIC ${llama_runner_srcs})
else()
  add_library(llama_runner SHARED ${llama_runner_srcs})
endif()

if(NOT TARGET extension_llm_runner)
  message(
    FATAL_ERROR
      "ExecuTorch must be installed with EXECUTORCH_BUILD_EXTENSION_LLM_RUNNER enabled."
  )
endif()

set(llama_runner_deps
    executorch_core extension_data_loader extension_module extension_tensor
    extension_flat_tensor extension_llm_runner
)

target_link_libraries(llama_runner PUBLIC ${llama_runner_deps})
<<<<<<< HEAD

target_link_libraries(llama_runner PUBLIC tokenizers)

target_include_directories(
  llama_runner PUBLIC ${EXECUTORCH_ROOT}/extension/llm/tokenizers/include
=======
target_link_libraries(llama_runner PUBLIC tokenizers::tokenizers)

target_include_directories(
  llama_runner PUBLIC ${EXECUTORCH_ROOT}/extension/llm/tokenizers/include
  ${EXECUTORCH_ROOT}/..
>>>>>>> e2d07f60
)
target_compile_options(llama_runner PUBLIC ${_preprocessor_flag})<|MERGE_RESOLUTION|>--- conflicted
+++ resolved
@@ -23,13 +23,10 @@
 include(${EXECUTORCH_ROOT}/tools/cmake/Utils.cmake)
 include(${EXECUTORCH_ROOT}/tools/cmake/Codegen.cmake)
 
-# The buck-based executorch_srcs.cmake setup was crossing package
-# boundaries and trying to build stuff from
-# executorch/extension/llm/runner and tokenizers. Just set up sources
-# manually.
-set(llama_runner_srcs
-  runner.cpp
-  ../tokenizer/llama_tiktoken.cpp)
+# The buck-based executorch_srcs.cmake setup was crossing package boundaries and
+# trying to build stuff from executorch/extension/llm/runner and tokenizers.
+# Just set up sources manually.
+set(llama_runner_srcs runner.cpp ../tokenizer/llama_tiktoken.cpp)
 
 if(CMAKE_TOOLCHAIN_IOS
    OR ANDROID
@@ -55,18 +52,10 @@
 )
 
 target_link_libraries(llama_runner PUBLIC ${llama_runner_deps})
-<<<<<<< HEAD
-
-target_link_libraries(llama_runner PUBLIC tokenizers)
-
-target_include_directories(
-  llama_runner PUBLIC ${EXECUTORCH_ROOT}/extension/llm/tokenizers/include
-=======
 target_link_libraries(llama_runner PUBLIC tokenizers::tokenizers)
 
 target_include_directories(
   llama_runner PUBLIC ${EXECUTORCH_ROOT}/extension/llm/tokenizers/include
-  ${EXECUTORCH_ROOT}/..
->>>>>>> e2d07f60
+                      ${EXECUTORCH_ROOT}/..
 )
 target_compile_options(llama_runner PUBLIC ${_preprocessor_flag})