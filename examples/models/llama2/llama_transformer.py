# @lint-ignore-every LICENSELINT
# Copyright (c) Meta Platforms, Inc. and affiliates.
# All rights reserved.
#
# Llama 2 is licensed under the LLAMA 2 Community License,
# Copyright (c) Meta Platforms, Inc. All Rights Reserved.

# Please refer to README.md in the same folder for more information.

from dataclasses import dataclass
from functools import partial
from typing import Optional, Tuple

import torch
import torch.nn.functional as F

from executorch.examples.models.llama2.rope import (
    apply_rotary_emb,
    hf_apply_rotary_emb,
    hf_precompute_freqs_cis,
    precompute_freqs_cis,
)

from torch import nn


class RMSNorm(torch.nn.Module):
    def __init__(self, dim: int, eps: float = 1e-6):
        """
        Initialize the RMSNorm normalization layer.

        Args:
            dim (int): The dimension of the input tensor.
            eps (float, optional): A small value added to the denominator for numerical stability. Default is 1e-6.

        Attributes:
            eps (float): A small value added to the denominator for numerical stability.
            weight (nn.Parameter): Learnable scaling parameter.

        """
        super().__init__()
        self.eps = eps
        self.weight = nn.Parameter(torch.ones(dim))

    def _norm(self, x):
        """
        Apply the RMSNorm normalization to the input tensor.

        Args:
            x (torch.Tensor): The input tensor.

        Returns:
            torch.Tensor: The normalized tensor.

        """
        return x * torch.rsqrt((x * x).mean(-1, keepdim=True) + self.eps)

    def forward(self, x):
        """
        Forward pass through the RMSNorm layer.

        Args:
            x (torch.Tensor): The input tensor.

        Returns:
            torch.Tensor: The output tensor after applying RMSNorm.

        """
        output = self._norm(x.float()).type_as(x)
        return output * self.weight


def find_multiple(n: int, k: int) -> int:
    if n % k == 0:
        return n
    return n + k - (n % k)


@dataclass
class ModelArgs:
    dim: int = 4096
    n_layers: int = 32
    n_heads: int = 32
    n_kv_heads: Optional[int] = None
    vocab_size: int = -1  # defined later by tokenizer
    hidden_dim: Optional[int] = None
    multiple_of: int = 256  # make SwiGLU hidden layer size multiple of large power of 2
    ffn_dim_multiplier: Optional[float] = None
    norm_eps: float = 1e-5
    max_batch_size: int = 32
    max_seq_len: int = 2048
    moe: bool = False  # True to enable the MoE (Mixture of Experts)
    num_experts: int = 8  # Number of experts
    num_activated_experts: int = 2  # Number of experts to activate
    use_kv_cache: bool = False  # Use key/value cache
    use_sdpa_with_kv_cache_op: bool = (
        False  # Use custom sdpa op that updates kv cache in-place
    )
    enable_dynamic_shape: bool = False  # export model with dynamic shape support
    use_hf_rope: bool = False  # Use HuggingFace's RoPE implementation
    rope_theta: Optional[float] = (
        None  # The official name to override self.rope_freq_base.
    )
    rope_freq_base: float = 10000.0  # The base frequency for RoPE. Keep it for BC.
    use_scaled_rope: bool = False  # Use scaled RoPE, introduced in llama3.1.
    # Additional Model Metadata needed at runtime
    bos_idx: Optional[int] = None
    eos_idx: Optional[int] = None
<<<<<<< HEAD
    bos_count: Optional[int] = None
    eos_count: Optional[int] = None
=======
    bos_count: int = -1  # i.e., a single EOS is used as BOS
    eos_count: int = 2
>>>>>>> 728a29de

    def __post_init__(self):
        if self.n_kv_heads is None:
            self.n_kv_heads = self.n_heads

        # rope_theta overrides rope_freq_base since it's the official name.
        if self.rope_theta is not None:
            self.rope_freq_base = self.rope_theta

        if self.use_sdpa_with_kv_cache_op:
            assert self.use_kv_cache, "use_sdpa_with_kv_cache_op requires use_kv_cache"

        if self.hidden_dim is None:
            # If hidden_dim is not explicitly set in the ModelArgs,
            # then calculate implicitly based on dim and also multiple of `args.multiple_of`
            multiple_of = self.multiple_of
            hidden_dim = 4 * self.dim
            hidden_dim = int(2 * hidden_dim / 3)
            if self.ffn_dim_multiplier is not None:
                hidden_dim = int(self.ffn_dim_multiplier * hidden_dim)
            self.hidden_dim = find_multiple(hidden_dim, multiple_of)


def repeat_kv(x: torch.Tensor, n_rep: int) -> torch.Tensor:
    """torch.repeat_interleave(x, dim=2, repeats=n_rep)"""
    bs, slen, n_kv_heads, head_dim = x.shape
    if n_rep == 1:
        return x
    return (
        x[:, :, :, None, :]
        .expand(bs, slen, n_kv_heads, n_rep, head_dim)
        .reshape(bs, slen, n_kv_heads * n_rep, head_dim)
    )


class KVCache(nn.Module):
    def __init__(
        self,
        max_batch_size: int,
        max_seq_length: int,
        n_heads: int,
        head_dim: int,
        transpose_cache: bool,
        enable_dynamic_shape: bool,
        dtype=torch.float32,
    ):
        super().__init__()
        self.max_seq_length = max_seq_length
        if transpose_cache:
            cache_shape = (max_batch_size, n_heads, max_seq_length, head_dim)
        else:
            cache_shape = (max_batch_size, max_seq_length, n_heads, head_dim)

        self.max_batch_size = max_batch_size
        self.n_heads = n_heads
        self.head_dim = head_dim
        self.transpose_cache = transpose_cache
        self.enable_dynamic_shape = enable_dynamic_shape
        self.register_buffer(
            "k_cache", torch.zeros(cache_shape, dtype=dtype, device="cpu")
        )
        self.register_buffer(
            "v_cache", torch.zeros(cache_shape, dtype=dtype, device="cpu")
        )

    def update(
        self, input_pos: torch.Tensor, k_val: torch.Tensor, v_val: torch.Tensor
    ) -> Tuple[torch.Tensor, torch.Tensor]:
        # input_pos: [S], k_val: [B, H, S, D] or [B, S, H, D] depending on transpose_cache
        if self.enable_dynamic_shape:
            start_pos = input_pos[-1].item()
            torch._check_is_size(start_pos)
            torch._check(start_pos < self.max_seq_length)
            seq_length = k_val.size(2)
            # Replace the entry in the cache for this token
            # The following lines are equivalent to:
            # cache_k[:bsz, start_pos : start_pos + seqlen] = xk
            # cache_v[:bsz, start_pos : start_pos + seqlen] = xv
            # We use .narrow() here to make the compiler happy
            # pyre-ignore: Incompatible parameter type [6]
            narrowed_k = self.k_cache.narrow(2, start_pos, seq_length)
            # pyre-ignore: Incompatible parameter type [6]
            narrowed_v = self.v_cache.narrow(2, start_pos, seq_length)

            narrowed_k.copy_(k_val)
            narrowed_v.copy_(v_val)
            return self.k_cache, self.v_cache
        else:
            k_out = self.k_cache
            v_out = self.v_cache
            k_out[:, :, input_pos] = k_val
            v_out[:, :, input_pos] = v_val

            return k_out, v_out


class SDPA(nn.Module):
    def __init__(
        self,
        kv_cache: KVCache,
        dim: int,
        head_dim: int,
        n_rep: int,
        max_seq_len: int,
        enable_dynamic_shape: bool,
    ):
        super().__init__()
        self.kv_cache = kv_cache
        self.dim = dim
        self.head_dim = head_dim
        self.n_rep = n_rep
        self.max_seq_len = max_seq_len
        self.enable_dynamic_shape = enable_dynamic_shape

    def forward(
        self,
        input_pos: torch.Tensor,
        q: torch.Tensor,
        k: torch.Tensor,
        v: torch.Tensor,
        bsz,
        seqlen,
        mask: torch.Tensor,
    ) -> torch.Tensor:
        q = q.transpose(1, 2)  # (bs, n_local_heads, seqlen, head_dim)
        k = k.transpose(1, 2)
        v = v.transpose(1, 2)

        k, v = self.kv_cache.update(input_pos, k, v)
        if self.enable_dynamic_shape:
            start_pos = input_pos[-1].item()
            torch._check_is_size(start_pos)
            torch._check(start_pos < self.max_seq_len)
            seq_length = q.size(2)
            # pyre-ignore: Incompatible parameter type [6]
            attn_mask = mask.narrow(0, start_pos, seq_length)
        else:
            attn_mask = mask[None, None, input_pos]

        k = k.repeat_interleave(self.n_rep, dim=1)
        v = v.repeat_interleave(self.n_rep, dim=1)
        y = F.scaled_dot_product_attention(q, k, v, attn_mask=attn_mask, dropout_p=0.0)

        return y.transpose(1, 2).contiguous().view(bsz, seqlen, self.dim)


class Attention(nn.Module):
    def __init__(self, args: ModelArgs, layer_id: int):
        super().__init__()
        self.use_kv_cache = args.use_kv_cache
        self.n_kv_heads = args.n_heads if args.n_kv_heads is None else args.n_kv_heads
        assert args.n_heads % self.n_kv_heads == 0
        model_parallel_size = 1
        self.n_local_heads = args.n_heads // model_parallel_size
        self.n_local_kv_heads = self.n_kv_heads // model_parallel_size
        self.n_rep = self.n_local_heads // self.n_local_kv_heads
        self.head_dim = args.dim // args.n_heads
        self.max_batch_size = args.max_batch_size
        self.max_seq_len = args.max_seq_len
        self.dim = args.dim
        # args.dim = 4096, args.n_heads = 32, self.head_dim = 4096 / 32 = 125
        self.wq = nn.Linear(args.dim, args.n_heads * self.head_dim, bias=False)
        self.wk = nn.Linear(args.dim, self.n_kv_heads * self.head_dim, bias=False)
        self.wv = nn.Linear(args.dim, self.n_kv_heads * self.head_dim, bias=False)
        self.wo = nn.Linear(args.n_heads * self.head_dim, args.dim, bias=False)

        self.layer_id = layer_id

        causal_mask = torch.tril(
            torch.ones(
                self.max_seq_len,
                self.max_seq_len,
                dtype=torch.bool,
                device="cpu",
            )
        )
        self.register_buffer("mask", causal_mask, persistent=False)

        if self.use_kv_cache:
            self.kv_cache = KVCache(
                args.max_batch_size,
                args.max_seq_len,
                self.n_kv_heads,
                self.head_dim,
                not args.use_sdpa_with_kv_cache_op,  # if we are using the custom op dont transpose the cache. Expect untransposed q k v
                args.enable_dynamic_shape,
            )
            self.SDPA = SDPA(
                kv_cache=self.kv_cache,
                dim=self.dim,
                head_dim=self.head_dim,
                n_rep=self.n_rep,
                max_seq_len=self.max_seq_len,
                enable_dynamic_shape=args.enable_dynamic_shape,
            )
        if args.use_hf_rope:
            self.apply_rotary_emb = hf_apply_rotary_emb
        else:
            self.apply_rotary_emb = apply_rotary_emb

    def forward(
        self,
        x: torch.Tensor,
        freqs_cos: torch.Tensor,
        freqs_sin: torch.Tensor,
        input_pos: Optional[torch.Tensor] = None,
    ):
        bsz, seqlen, _ = x.shape

        # QKV
        q, k, v = self.wq(x), self.wk(x), self.wv(x)
        # We need view_copy elimination
        q = q.view(bsz, seqlen, self.n_local_heads, self.head_dim)
        k = k.view(bsz, seqlen, self.n_local_kv_heads, self.head_dim)
        v = v.view(bsz, seqlen, self.n_local_kv_heads, self.head_dim)

        # RoPE relative positional embeddings
        q, k = self.apply_rotary_emb(q, k, freqs_cos, freqs_sin)

        if self.use_kv_cache:
            assert input_pos is not None
            output = self.SDPA(input_pos, q, k, v, bsz, seqlen, self.mask)
            return self.wo(output)

        q = q.transpose(1, 2)  # (bs, n_local_heads, seqlen, head_dim)
        k = k.transpose(1, 2)
        v = v.transpose(1, 2)

        # grouped multiquery attention: expand out keys and values
        k = k.repeat_interleave(self.n_rep, dim=1)
        v = v.repeat_interleave(self.n_rep, dim=1)

        assert hasattr(self, "mask")

        mask = self.mask[:seqlen, :seqlen]

        output = F.scaled_dot_product_attention(q, k, v, attn_mask=mask, dropout_p=0.0)

        output = output.transpose(1, 2).contiguous().view(bsz, seqlen, -1)

        output = self.wo(output)

        return output


class FeedForward(nn.Module):
    def __init__(self, args: ModelArgs):
        super().__init__()
        assert args.hidden_dim is not None
        hidden_dim: int = args.hidden_dim
        self.w1 = nn.Linear(args.dim, hidden_dim, bias=False)
        self.w2 = nn.Linear(hidden_dim, args.dim, bias=False)
        self.w3 = nn.Linear(args.dim, hidden_dim, bias=False)

    def forward(self, x):
        return self.w2(F.silu(self.w1(x)) * self.w3(x))


class ConditionalFeedForward(nn.Module):
    def __init__(self, args: ModelArgs):
        super().__init__()
        self.dim = args.dim
        hidden_dim = args.hidden_dim
        if hidden_dim is None:
            # If hidden_dim is not explicitly set in the ModelArgs,
            # then calculate implicitly based on dim and also multiple of `args.multiple_of`
            multiple_of = args.multiple_of
            hidden_dim = 4 * self.dim
            hidden_dim = int(2 * hidden_dim / 3)
            hidden_dim = multiple_of * ((hidden_dim + multiple_of - 1) // multiple_of)

        self.w1 = nn.Parameter(torch.randn(args.num_experts, hidden_dim, self.dim))
        self.w2 = nn.Parameter(torch.randn(args.num_experts, hidden_dim, self.dim))
        self.w3 = nn.Parameter(torch.randn(args.num_experts, hidden_dim, self.dim))
        self.num_experts = args.num_experts

    def forward(self, x: torch.Tensor, expert_indices: torch.Tensor) -> torch.Tensor:
        w1_weights = self.w1[expert_indices].transpose(-1, -2)  # [T, A, D, D]
        w3_weights = self.w3[expert_indices].transpose(-1, -2)  # [T, A, D, D]
        w2_weights = self.w2[expert_indices]  # [T, A, D, D]
        x1 = F.silu(torch.einsum("ti,taio -> tao", x, w1_weights))
        x3 = torch.einsum("ti, taio -> tao", x, w3_weights)
        expert_outs = torch.einsum("tao, taoi -> tai", (x1 * x3), w2_weights)
        return expert_outs


class MOEFeedForward(nn.Module):
    def __init__(self, config) -> None:
        super().__init__()
        self.gate = nn.Linear(config.dim, config.num_experts, bias=False)
        self.cond_ffn = ConditionalFeedForward(config)
        self.dim = config.dim

    def forward(self, x: torch.Tensor) -> torch.Tensor:
        x = x.view(-1, self.dim)
        # T = num_tokens, E = num_experts, D = hidden dim, A = activated experts
        # x: [T, D]
        scores = self.gate(x)  # [T, E]
        expert_weights, expert_indices = torch.topk(scores, 2, dim=-1)  # [T, A], [T, A]
        expert_weights = expert_weights.softmax(dim=-1)  # [T, A]
        expert_outs = self.cond_ffn(x, expert_indices)
        return torch.einsum("tai,ta -> ti", expert_outs, expert_weights)


class TransformerBlock(nn.Module):
    def __init__(self, layer_id: int, args: ModelArgs):
        super().__init__()
        self.use_kv_cache = args.use_kv_cache
        self.n_heads = args.n_heads
        self.dim = args.dim
        self.head_dim = args.dim // args.n_heads
        self.attention = Attention(args, layer_id)
        if args.moe:
            self.block_sparse_moe = MOEFeedForward(args)
        else:
            self.feed_forward = FeedForward(args)
        self.attention_norm = RMSNorm(args.dim, eps=args.norm_eps)
        self.ffn_norm = RMSNorm(args.dim, eps=args.norm_eps)

    def forward(self, x, freqs_cos, freqs_sin, input_pos=None):  # x: 1xN
        h = self.attention.forward(
            self.attention_norm(x), freqs_cos, freqs_sin, input_pos
        )

        h = x + h
        if hasattr(self, "block_sparse_moe"):
            out = h + self.block_sparse_moe(self.ffn_norm(h))
        else:
            out = h + self.feed_forward(self.ffn_norm(h))
        return out


class Transformer(nn.Module):
    def __init__(self, params: ModelArgs):
        super().__init__()
        self.params = params
        self.vocab_size = params.vocab_size
        self.n_layers = params.n_layers

        self.tok_embeddings = nn.Embedding(params.vocab_size, params.dim)
        self.layers = torch.nn.ModuleList()
        for layer_id in range(params.n_layers):
            self.layers.append(TransformerBlock(layer_id, params))
        self.norm = RMSNorm(params.dim, eps=params.norm_eps)
        self.output = nn.Linear(params.dim, params.vocab_size, bias=False)
        self.use_kv_cache = params.use_kv_cache
        self.max_seq_len = params.max_seq_len
        if params.use_hf_rope:
            self.precompute_freqs_cis = hf_precompute_freqs_cis
        else:
            self.precompute_freqs_cis = partial(
                precompute_freqs_cis, use_scaled=params.use_scaled_rope
            )
        freqs_cos, freqs_sin = self.precompute_freqs_cis(
            params.dim // params.n_heads,
            (
                params.max_seq_len  # Normal llama2.
                if params.ffn_dim_multiplier is None
                else params.max_seq_len * 2  # Sharded checkpoint.
            ),
            params.rope_freq_base,
        )
        self.register_buffer("freqs_cos", freqs_cos, persistent=False)
        self.register_buffer("freqs_sin", freqs_sin, persistent=False)

    def forward(
        self,
        tokens: Optional[torch.LongTensor] = None,  # tokens
        input_pos: Optional[
            torch.LongTensor
        ] = None,  # Scalar tensor indicating size of window of the caches
        h: Optional[torch.FloatTensor] = None,  # embeddings
    ) -> torch.Tensor:
        if (tokens is None) ^ (h is not None):
            raise ValueError(
                "You cannot specify both tokens and h at the same time, and must specify either one"
            )
        if tokens is not None and h is None:
            h = self.tok_embeddings(tokens)
        seqlen = h.shape[1]

        if self.use_kv_cache:
            assert (
                input_pos is not None
            ), "input_pos must be provided when use_kv_cache is True"

            if self.params.enable_dynamic_shape:
                # when KV cache is used, seqlen is most likely 1. We want to slice from the start_pos.
                input_pos_item = input_pos[-1].item()
                torch._check_is_size(input_pos_item)
                torch._check(input_pos_item < self.params.max_seq_len)
                # pyre-ignore: Incompatible parameter type [6]: torch.narrow does expect int or Tensor
                freqs_cos = self.freqs_cos.narrow(0, input_pos_item, seqlen)
                # pyre-ignore: Incompatible parameter type [6]
                freqs_sin = self.freqs_sin.narrow(0, input_pos_item, seqlen)
            else:
                # When not using dynamic shape, use of the .item results in
                # symints, due to querying the data from tensor.
                # this path avoids that for mps backend, although probably mps backend
                # can support dynamic shape?
                freqs_cos = self.freqs_cos[input_pos]
                freqs_sin = self.freqs_sin[input_pos]

        else:
            assert input_pos is None, "input_pos is unused when use_kv_cache is False"
            freqs_cos = self.freqs_cos[:seqlen]
            freqs_sin = self.freqs_sin[:seqlen]

        for layer in self.layers:
            h = layer(
                h,
                freqs_cos,
                freqs_sin,
                input_pos,
            )

        h = self.norm(h)

        logits = self.output(h)
        return logits<|MERGE_RESOLUTION|>--- conflicted
+++ resolved
@@ -106,13 +106,8 @@
     # Additional Model Metadata needed at runtime
     bos_idx: Optional[int] = None
     eos_idx: Optional[int] = None
-<<<<<<< HEAD
-    bos_count: Optional[int] = None
-    eos_count: Optional[int] = None
-=======
     bos_count: int = -1  # i.e., a single EOS is used as BOS
     eos_count: int = 2
->>>>>>> 728a29de
 
     def __post_init__(self):
         if self.n_kv_heads is None:
