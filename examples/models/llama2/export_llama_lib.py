--- conflicted
+++ resolved
@@ -573,17 +573,8 @@
             else (3 if is_fairseq2 else 2)
         ),
         "get_max_seq_len": model_args.max_seq_len,
-<<<<<<< HEAD
-        "get_n_bos": model_args.bos_count if model_args.bos_count is not None else 1,
-        "get_n_eos": (
-            model_args.eos_count
-            if model_args.eos_count is not None
-            else (2 if is_fairseq2 else 1)
-        ),
-=======
         "get_n_bos": 1,
         "get_n_eos": 2 if is_fairseq2 else 1,
->>>>>>> 728a29de
         "get_vocab_size": model_args.vocab_size,
         "use_kv_cache": use_kv_cache,
         "use_sdpa_with_kv_cache": use_sdpa_with_kv_cache,
