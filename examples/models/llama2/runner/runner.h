--- conflicted
+++ resolved
@@ -45,26 +45,13 @@
 
  private:
   int32_t logitsToToken(const exec_aten::Tensor& logits_tensor);
-<<<<<<< HEAD
   Result<uint64_t> prefill(
       std::vector<uint64_t>& prompt_tokens,
       int64_t start_pos,
       std::function<void(const std::string&)> token_callback);
-  Result<torch::executor::Tensor> run_model_step(
+  Result<exec_aten::Tensor> run_model_step(
       ManagedTensor& managed_tokens,
       ManagedTensor& managed_start_pos);
-=======
-  Result<exec_aten::Tensor> prefill(
-      const std::vector<uint64_t>& tokens,
-      ManagedTensor& managed_tokens,
-      ManagedTensor& managed_start_pos,
-      std::function<void(const std::string&)> token_callback);
-  Result<exec_aten::Tensor> run_model_step(
-      int64_t input_token,
-      ManagedTensor& tokens,
-      ManagedTensor& start_pos,
-      size_t max_seq_len);
->>>>>>> 01c30073
   // metadata
   int32_t vocab_size_;
   int32_t bos_id_;
