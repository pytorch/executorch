# Copyright (c) Meta Platforms, Inc. and affiliates.
# All rights reserved.
#
# This source code is licensed under the BSD-style license found in the
# LICENSE file in the root directory of this source tree.
from typing import Any, Dict, List, Tuple

import numpy as np
import PIL
import pytest
import torch

# Import these first. Otherwise, the custom ops are not registered.
from executorch.extension.pybindings import portable_lib  # noqa # usort: skip
from executorch.extension.llm.custom_ops import op_tile_crop_aot  # noqa # usort: skip

from executorch.examples.models.llama3_2_vision.preprocess.model import (
    CLIPImageTransformModel,
    PreprocessConfig,
)

from executorch.exir import EdgeCompileConfig, to_edge

from executorch.extension.pybindings.portable_lib import (
    _load_for_executorch_from_buffer,
)

from PIL import Image

from torchtune.models.clip.inference._transform import CLIPImageTransform

from torchtune.modules.transforms.vision_utils.get_canvas_best_fit import (
    find_supported_resolutions,
    get_canvas_best_fit,
)

from torchtune.modules.transforms.vision_utils.get_inscribed_size import (
    get_inscribed_size,
)

from torchvision.transforms.v2 import functional as F


def initialize_models(resize_to_max_canvas: bool) -> Dict[str, Any]:
    config = PreprocessConfig(resize_to_max_canvas=resize_to_max_canvas)

    reference_model = CLIPImageTransform(
        image_mean=config.image_mean,
        image_std=config.image_std,
        resample=config.resample,
        antialias=config.antialias,
        tile_size=config.tile_size,
        max_num_tiles=config.max_num_tiles,
        resize_to_max_canvas=config.resize_to_max_canvas,
        possible_resolutions=None,
    )

    model = CLIPImageTransformModel(config)

    exported_model = torch.export.export(
        model.get_eager_model(),
        model.get_example_inputs(),
        dynamic_shapes=model.get_dynamic_shapes(),
        strict=False,
    )

    # aoti_path = torch._inductor.aot_compile(
    #     exported_model.module(),
    #     model.get_example_inputs(),
    # )

    edge_program = to_edge(
        exported_model, compile_config=EdgeCompileConfig(_check_ir_validity=False)
    )
    executorch_model = edge_program.to_executorch()

    return {
        "config": config,
        "reference_model": reference_model,
        "model": model,
        "exported_model": exported_model,
        # "aoti_path": aoti_path,
        "executorch_model": executorch_model,
    }


# From https://github.com/pytorch/torchtune/blob/main/tests/test_utils.py#L231
def assert_expected(
    actual: Any,
    expected: Any,
    rtol: float = 1e-5,
    atol: float = 1e-8,
    check_device: bool = True,
):
    torch.testing.assert_close(
        actual,
        expected,
        rtol=rtol,
        atol=atol,
        check_device=check_device,
        msg=f"actual: {actual}, expected: {expected}",
    )


class TestImageTransform:
    """
    This test checks that the exported image transform model produces the
    same output as the reference model.

    Reference model: CLIPImageTransform
        https://github.com/pytorch/torchtune/blob/main/torchtune/models/clip/inference/_transforms.py#L115
    Eager and exported models: _CLIPImageTransform
        https://github.com/pytorch/torchtune/blob/main/torchtune/models/clip/inference/_transforms.py#L26
    """

    models_no_resize = initialize_models(resize_to_max_canvas=False)
    models_resize = initialize_models(resize_to_max_canvas=True)

<<<<<<< HEAD
        aoti_path = torch._inductor.aot_compile(
            exported_model.module(),
            model.get_example_inputs(),
        )

        edge_program = to_edge(
            exported_model, compile_config=EdgeCompileConfig(_check_ir_validity=False)
        )
        executorch_model = edge_program.to_executorch()

        # Re-export, as lowering to executorch changes the graph.
        exported_model = torch.export.export(
            model.get_eager_model(),
            model.get_example_inputs(),
            dynamic_shapes=model.get_dynamic_shapes(),
            strict=False,
        )

        return {
            "config": config,
            "reference_model": reference_model,
            "model": model,
            "exported_model": exported_model,
            "aoti_path": aoti_path,
            "executorch_model": executorch_model,
        }

    @classmethod
    def setUpClass(cls):
        cls.models_no_resize = TestImageTransform.initialize_models(
            resize_to_max_canvas=False
        )
        cls.models_resize = TestImageTransform.initialize_models(
            resize_to_max_canvas=True
        )

    def setUp(self):
=======
    @pytest.fixture(autouse=True)
    def setup_function(self):
>>>>>>> 5530e283
        np.random.seed(0)

    def prepare_inputs(
        self, image: Image.Image, config: PreprocessConfig
    ) -> Tuple[torch.Tensor]:
        """
        Prepare inputs for eager and exported models:
        - Convert PIL image to tensor.
        - Calculate the best resolution; a canvas with height and width divisible by tile_size.
        - Calculate the inscribed size; the size of the image inscribed within best_resolution,
            without distortion.

        These calculations are done by the reference model inside __init__ and __call__
        https://github.com/pytorch/torchtune/blob/main/torchtune/models/clip/inference/_transforms.py#L115
        """
        image_tensor = F.to_dtype(
            F.grayscale_to_rgb_image(F.to_image(image)), scale=True
        )

        # The above converts the PIL image into a torchvision tv_tensor.
        # Convert the tv_tensor into a torch.Tensor.
        image_tensor = image_tensor + 0

        # Ensure tensor is contiguous for executorch.
        image_tensor = image_tensor.contiguous()

        # Calculate possible resolutions.
        possible_resolutions = config.possible_resolutions
        if possible_resolutions is None:
            possible_resolutions = find_supported_resolutions(
                max_num_tiles=config.max_num_tiles, tile_size=config.tile_size
            )
        possible_resolutions = torch.tensor(possible_resolutions).reshape(-1, 2)

        # Limit resizing.
        max_size = None if config.resize_to_max_canvas else config.tile_size

        # Find the best canvas to fit the image without distortion.
        best_resolution = get_canvas_best_fit(
            image=image_tensor,
            possible_resolutions=possible_resolutions,
            resize_to_max_canvas=config.resize_to_max_canvas,
        )
        best_resolution = torch.tensor(best_resolution)

        # Find the dimensions of the image, such that it is inscribed within best_resolution
        # without distortion.
        inscribed_size = get_inscribed_size(
            image_tensor.shape[-2:], best_resolution, max_size
        )
        inscribed_size = torch.tensor(inscribed_size)

        return image_tensor, inscribed_size, best_resolution

    def run_preprocess(
        self,
        image_size: Tuple[int],
        expected_shape: torch.Size,
        resize_to_max_canvas: bool,
        expected_tile_means: List[float],
        expected_tile_max: List[float],
        expected_tile_min: List[float],
        expected_ar: List[int],
    ) -> None:
        models = self.models_resize if resize_to_max_canvas else self.models_no_resize
        # Prepare image input.
        image = (
            np.random.randint(0, 256, np.prod(image_size))
            .reshape(image_size)
            .astype(np.uint8)
        )
        image = PIL.Image.fromarray(image)

        # Run reference model.
        reference_model = models["reference_model"]
        reference_output = reference_model(image=image)
        reference_image = reference_output["image"]
        reference_ar = reference_output["aspect_ratio"].tolist()

        # Check output shape and aspect ratio matches expected values.
        assert (
            reference_image.shape == expected_shape
        ), f"Expected shape {expected_shape} but got {reference_image.shape}"

        assert (
            reference_ar == expected_ar
        ), f"Expected ar {reference_ar} but got {expected_ar}"

        # Check pixel values within expected range [0, 1]
        assert (
            0 <= reference_image.min() <= reference_image.max() <= 1
        ), f"Expected pixel values in range [0, 1] but got {reference_image.min()} to {reference_image.max()}"

        # Check mean, max, and min values of the tiles match expected values.
        for i, tile in enumerate(reference_image):
            assert_expected(
                tile.mean().item(), expected_tile_means[i], rtol=0, atol=1e-4
            )
            assert_expected(tile.max().item(), expected_tile_max[i], rtol=0, atol=1e-4)
            assert_expected(tile.min().item(), expected_tile_min[i], rtol=0, atol=1e-4)

        # Check num tiles matches the product of the aspect ratio.
        expected_num_tiles = reference_ar[0] * reference_ar[1]
        assert (
            expected_num_tiles == reference_image.shape[0]
        ), f"Expected {expected_num_tiles} tiles but got {reference_image.shape[0]}"

        # Pre-work for eager and exported models. The reference model performs these
        # calculations and passes the result to _CLIPImageTransform, the exportable model.
        image_tensor, inscribed_size, best_resolution = self.prepare_inputs(
            image=image, config=models["config"]
        )

        # Run eager model and check it matches reference model.
        eager_model = models["model"].get_eager_model()
        eager_image, eager_ar = eager_model(
            image_tensor, inscribed_size, best_resolution
        )
        eager_ar = eager_ar.tolist()
        assert torch.allclose(reference_image, eager_image)
        assert (
            reference_ar == eager_ar
        ), f"Eager model: expected {reference_ar} but got {eager_ar}"

        # Run exported model and check it matches reference model.
        exported_model = models["exported_model"]
        exported_image, exported_ar = exported_model.module()(
            image_tensor, inscribed_size, best_resolution
        )
        exported_ar = exported_ar.tolist()
        assert torch.allclose(reference_image, exported_image)
        assert (
            reference_ar == exported_ar
        ), f"Exported model: expected {reference_ar} but got {exported_ar}"

        # Run executorch model and check it matches reference model.
        executorch_model = models["executorch_model"]
        executorch_module = _load_for_executorch_from_buffer(executorch_model.buffer)
        et_image, et_ar = executorch_module.forward(
            (image_tensor, inscribed_size, best_resolution)
        )
        assert torch.allclose(reference_image, et_image)
        assert (
            reference_ar == et_ar.tolist()
        ), f"Executorch model: expected {reference_ar} but got {et_ar.tolist()}"

        # Run aoti model and check it matches reference model.
        aoti_path = models["aoti_path"]
        aoti_model = torch._export.aot_load(aoti_path, "cpu")
        aoti_image, aoti_ar = aoti_model(image_tensor, inscribed_size, best_resolution)
        self.assertTrue(torch.allclose(reference_image, aoti_image))
        self.assertEqual(reference_ar, aoti_ar.tolist())

    # This test setup mirrors the one in torchtune:
    # https://github.com/pytorch/torchtune/blob/main/tests/torchtune/models/clip/test_clip_image_transform.py
    # The values are slightly different, as torchtune uses antialias=True,
    # and this test uses antialias=False, which is exportable (has a portable kernel).
    def test_preprocess1(self):
        self.run_preprocess(
            (100, 400, 3),  # image_size
            torch.Size([2, 3, 224, 224]),  # expected shape
            False,  # resize_to_max_canvas
            [0.2230, 0.1763],  # expected_tile_means
            [1.0, 1.0],  # expected_tile_max
            [0.0, 0.0],  # expected_tile_min
            [1, 2],  # expected_aspect_ratio
        )

    def test_preprocess2(self):
        self.run_preprocess(
            (1000, 300, 3),  # image_size
            torch.Size([4, 3, 224, 224]),  # expected shape
            True,  # resize_to_max_canvas
            [0.5005, 0.4992, 0.5004, 0.1651],  # expected_tile_means
            [0.9976, 0.9940, 0.9936, 0.9906],  # expected_tile_max
            [0.0037, 0.0047, 0.0039, 0.0],  # expected_tile_min
            [4, 1],  # expected_aspect_ratio
        )

    def test_preprocess3(self):
        self.run_preprocess(
            (200, 200, 3),  # image_size
            torch.Size([4, 3, 224, 224]),  # expected shape
            True,  # resize_to_max_canvas
            [0.5012, 0.5020, 0.5010, 0.4991],  # expected_tile_means
            [0.9921, 0.9925, 0.9969, 0.9908],  # expected_tile_max
            [0.0056, 0.0069, 0.0059, 0.0032],  # expected_tile_min
            [2, 2],  # expected_aspect_ratio
        )

    def test_preprocess4(self):
        self.run_preprocess(
            (600, 200, 3),  # image_size
            torch.Size([3, 3, 224, 224]),  # expected shape
            False,  # resize_to_max_canvas
            [0.4472, 0.4468, 0.3031],  # expected_tile_means
            [1.0, 1.0, 1.0],  # expected_tile_max
            [0.0, 0.0, 0.0],  # expected_tile_min
            [3, 1],  # expected_aspect_ratio
        )<|MERGE_RESOLUTION|>--- conflicted
+++ resolved
@@ -116,48 +116,8 @@
     models_no_resize = initialize_models(resize_to_max_canvas=False)
     models_resize = initialize_models(resize_to_max_canvas=True)
 
-<<<<<<< HEAD
-        aoti_path = torch._inductor.aot_compile(
-            exported_model.module(),
-            model.get_example_inputs(),
-        )
-
-        edge_program = to_edge(
-            exported_model, compile_config=EdgeCompileConfig(_check_ir_validity=False)
-        )
-        executorch_model = edge_program.to_executorch()
-
-        # Re-export, as lowering to executorch changes the graph.
-        exported_model = torch.export.export(
-            model.get_eager_model(),
-            model.get_example_inputs(),
-            dynamic_shapes=model.get_dynamic_shapes(),
-            strict=False,
-        )
-
-        return {
-            "config": config,
-            "reference_model": reference_model,
-            "model": model,
-            "exported_model": exported_model,
-            "aoti_path": aoti_path,
-            "executorch_model": executorch_model,
-        }
-
-    @classmethod
-    def setUpClass(cls):
-        cls.models_no_resize = TestImageTransform.initialize_models(
-            resize_to_max_canvas=False
-        )
-        cls.models_resize = TestImageTransform.initialize_models(
-            resize_to_max_canvas=True
-        )
-
-    def setUp(self):
-=======
     @pytest.fixture(autouse=True)
     def setup_function(self):
->>>>>>> 5530e283
         np.random.seed(0)
 
     def prepare_inputs(
