/*
 * Copyright (c) Meta Platforms, Inc. and affiliates.
 * All rights reserved.
 *
 * This source code is licensed under the BSD-style license found in the
 * LICENSE file in the root directory of this source tree.
 */

#include <cmath>
#include <cstring>
#include <fstream>

#include <gflags/gflags.h>

#include <executorch/extension/module/module.h>
#include <executorch/extension/tensor/tensor_ptr_maker.h>
#include <executorch/runtime/core/evalue.h>

#include <executorch/extension/llm/runner/audio.h>
#include <executorch/extension/llm/runner/image.h>
#include <executorch/extension/llm/runner/llm_runner_helper.h>
#include <executorch/extension/llm/runner/multimodal_input.h>
#include <executorch/extension/llm/runner/multimodal_runner.h>
#include <executorch/runtime/core/error.h>
#include <executorch/runtime/platform/log.h>

#if defined(ET_USE_THREADPOOL)
#include <executorch/extension/threadpool/cpuinfo_utils.h>
#include <executorch/extension/threadpool/threadpool.h>
#endif

DEFINE_string(
    model_path,
    "multimodal.pte",
    "Model serialized in flatbuffer format.");

DEFINE_string(tokenizer_path, "tekken.json", "Tokenizer stuff.");

DEFINE_string(prompt, "What is happening in this audio?", "Text prompt.");

DEFINE_string(audio_path, "", "Path to input audio file.");

DEFINE_string(
    processor_path,
    "",
    "Path to processor .pte file for raw audio processing.");

DEFINE_double(
    temperature,
    0.8f,
    "Temperature; Default is 0.8f. 0 = greedy argmax sampling (deterministic). Lower temperature = more deterministic");

DEFINE_int32(
    cpu_threads,
    -1,
    "Number of CPU threads for inference. Defaults to -1, which implies we'll use a heuristic to derive the # of performant cores for a specific device.");

DEFINE_bool(warmup, false, "Whether to run a warmup run.");

namespace {

using ::executorch::extension::from_blob;
using ::executorch::extension::Module;
using ::executorch::extension::llm::Image;
using ::executorch::extension::llm::make_image_input;
using ::executorch::extension::llm::make_text_input;
using ::executorch::extension::llm::MultimodalInput;
using ::executorch::runtime::EValue;

bool ends_with(const std::string& str, const std::string& suffix) {
  return str.size() >= suffix.size() &&
      str.compare(str.size() - suffix.size(), suffix.size(), suffix) == 0;
}

/**
 * @brief Loads float data from a binary file
 *
 * @param audio_path Path to the binary audio file (.bin)
 * @return Vector of float data loaded from the file
 * @throws std::runtime_error if file loading fails
 */
std::vector<float> loadBinaryFloatData(const std::string& audio_path) {
  std::ifstream f(audio_path, std::ios::binary | std::ios::ate);
  if (!f.is_open()) {
    ET_LOG(Error, "Failed to open audio file: %s", audio_path.c_str());
    throw std::runtime_error("Failed to open audio file");
  }

  std::size_t n_floats =
      f.tellg() / sizeof(float); // Number of floats in the audio file
  f.seekg(0, std::ios::beg);

  std::vector<float> audio_data(n_floats);
  f.read(
      reinterpret_cast<char*>(audio_data.data()),
      audio_data.size() * sizeof(float));
  f.close();

  ET_LOG(
      Info, "Loaded .bin file: %s, %zu floats", audio_path.c_str(), n_floats);
  return audio_data;
}

/**
 * @brief Loads preprocessed audio data from a binary file
 *
 * Reads mel spectrogram features that have been pre-computed and saved as a
 * binary file. The audio data is expected to be stored as float values in
 * binary format, typically saved using:
 *   with open("tensor.bin", "wb") as f:
 *       f.write(t.numpy().tobytes())
 *
 * @param audio_path Path to the binary audio file (.bin)
 * @return MultimodalInput containing the loaded audio data
 */
MultimodalInput loadPreprocessedAudio(const std::string& audio_path) {
  std::vector<float> audio_data = loadBinaryFloatData(audio_path);

  int32_t n_bins = 128;
  int32_t n_frames = 3000;

  std::size_t n_floats = audio_data.size();
  int32_t batch_size = ceil(
      n_floats /
      (n_bins * n_frames)); // Batch in increments of n_frames, rounding up.

  ET_LOG(Info, "audio_data len = %d", audio_data.size());

  // Create Audio multimodal input
  auto audio = std::make_unique<::executorch::extension::llm::Audio>();
  audio->batch_size = batch_size;
  audio->n_bins = n_bins;
  audio->n_frames = n_frames;
  audio->data.resize(audio_data.size() * sizeof(float));
  std::memcpy(
      audio->data.data(), audio_data.data(), audio_data.size() * sizeof(float));
  return ::executorch::extension::llm::make_audio_input(std::move(*audio));
}

/**
 * @brief Loads a .bin file into a tensor and processes it using a .pte
 * processor
 *
 * This function loads raw audio data from a .bin file (similar to
 * loadPreprocessedAudio), creates a tensor from it, and then passes it through
 * a processor module loaded from a .pte file to generate processed audio
 * features.
 *
 * @param audio_path Path to the .bin audio file
 * @param processor_path Path to the .pte processor file
 * @return MultimodalInput containing the processed audio data
 * @throws std::runtime_error if file loading or processing fails
 */
MultimodalInput processRawAudioFile(
    const std::string& audio_path,
    const std::string& processor_path) {
  if (processor_path.empty()) {
    ET_LOG(Error, "Processor path is required for raw audio processing");
    throw std::runtime_error(
        "Processor path is required for raw audio processing");
  }

  // Load the audio processor .pte.
  std::unique_ptr<Module> processor_module;
  try {
    processor_module =
        std::make_unique<Module>(processor_path, Module::LoadMode::File);
    auto load_error = processor_module->load();
    if (load_error != ::executorch::runtime::Error::Ok) {
      ET_LOG(
          Error,
          "Failed to load processor module from: %s",
          processor_path.c_str());
      throw std::runtime_error("Failed to load processor module");
    }
  } catch (const std::exception& e) {
    ET_LOG(Error, "Exception while loading processor module: %s", e.what());
    throw std::runtime_error("Exception while loading processor module");
  }

  // Load the audio data from file.
  std::vector<float> audio_data = loadBinaryFloatData(audio_path);

  // Execute the processor
  std::vector<executorch::aten::SizesType> tensor_shape = {
      static_cast<executorch::aten::SizesType>(audio_data.size())};
  auto input_tensor = from_blob(
      audio_data.data(), tensor_shape, ::executorch::aten::ScalarType::Float);

  ET_LOG(Info, "Processing audio through processor module...");
  auto result = processor_module->execute("forward", input_tensor);
  if (!result.ok()) {
    ET_LOG(Error, "Failed to execute processor's forward method");
    throw std::runtime_error("Failed to execute processor forward method");
  }

  auto outputs = result.get();
  if (outputs.empty()) {
    ET_LOG(Error, "Processor returned no outputs");
    throw std::runtime_error("Processor returned no outputs");
  }

  // Extract processed audio features
  const auto& processed_tensor = outputs[0].toTensor();
  const float* processed_data = processed_tensor.const_data_ptr<float>();
  const auto& sizes = processed_tensor.sizes();

  ET_LOG(
      Info,
      "Processed audio tensor shape: [%d, %d, %d]",
      static_cast<int>(sizes[0]),
      static_cast<int>(sizes[1]),
      static_cast<int>(sizes[2]));

  // Create Audio multimodal input from processed features
  auto processed_audio =
      std::make_unique<::executorch::extension::llm::Audio>();
  processed_audio->batch_size =
      static_cast<int32_t>(sizes[0]); // Note: batching for s > 30 doesn't work
                                      // yet, so this will just be = 1.
  processed_audio->n_bins = static_cast<int32_t>(sizes[1]);
  processed_audio->n_frames =
      static_cast<int32_t>(sizes[2]); // And this will just be = 3000.

  size_t total_elements = processed_audio->batch_size *
      processed_audio->n_bins * processed_audio->n_frames;
  processed_audio->data.resize(total_elements * sizeof(float));
  std::memcpy(
      processed_audio->data.data(),
      processed_data,
      total_elements * sizeof(float));

  ET_LOG(
      Info,
      "Created processed Audio: batch_size=%d, n_bins=%d, n_frames=%d",
      processed_audio->batch_size,
      processed_audio->n_bins,
      processed_audio->n_frames);

  return ::executorch::extension::llm::make_audio_input(
      std::move(*processed_audio));
}

/**
 * @brief Processes audio files for multimodal input
 *
 * Dispatches audio file processing based on file extension and processor
 * availability:
 * - .bin files with processor: Loads raw audio from .bin and processes through
 * processor
 * - .bin files without processor: Loads preprocessed mel spectrogram features
 * directly
 *
 * @param audio_path Path to the audio file (.bin)
 * @param processor_path Path to the processor .pte file (optional)
 * @return MultimodalInput containing the processed audio data
 * @throws std::runtime_error if file format is unsupported or processing fails
 */
MultimodalInput processAudioFile(
    const std::string& audio_path,
    const std::string& processor_path = "") {
  if (ends_with(audio_path, ".bin")) {
    if (!processor_path.empty()) {
      // Process raw audio from .bin file through the processor
      return processRawAudioFile(audio_path, processor_path);
    } else {
      // Load preprocessed audio stored as a binary file (existing behavior)
      return loadPreprocessedAudio(audio_path);
    }
  } else {
    ET_LOG(
        Error,
        "Unsupported audio file format: %s (only .bin files are supported)",
        audio_path.c_str());
    throw std::runtime_error("Unsupported audio file format");
  }
}

} // namespace

int32_t main(int32_t argc, char** argv) {
  gflags::ParseCommandLineFlags(&argc, &argv, true);

  const char* model_path = FLAGS_model_path.c_str();

  const char* tokenizer_path = FLAGS_tokenizer_path.c_str();
  const char* prompt = FLAGS_prompt.c_str();
  const char* audio_path = FLAGS_audio_path.c_str();
  const char* processor_path = FLAGS_processor_path.c_str();
  float temperature = FLAGS_temperature;
  int32_t cpu_threads = FLAGS_cpu_threads;
  bool warmup = FLAGS_warmup;

#if defined(ET_USE_THREADPOOL)
  uint32_t num_performant_cores = cpu_threads == -1
      ? ::executorch::extension::cpuinfo::get_num_performant_cores()
      : static_cast<uint32_t>(cpu_threads);
  ET_LOG(
      Info, "Resetting threadpool with num threads = %d", num_performant_cores);
  if (num_performant_cores > 0) {
    ::executorch::extension::threadpool::get_threadpool()
        ->_unsafe_reset_threadpool(num_performant_cores);
  }
#endif

  // Load tokenizer
  std::unique_ptr<::tokenizers::Tokenizer> tokenizer =
      ::executorch::extension::llm::load_tokenizer(tokenizer_path);
  if (tokenizer == nullptr) {
    ET_LOG(Error, "Failed to load tokenizer from: %s", tokenizer_path);
    return 1;
  }

  // Create multimodal runner
  std::unique_ptr<::executorch::extension::llm::MultimodalRunner> runner =
      ::executorch::extension::llm::create_multimodal_runner(
          model_path, std::move(tokenizer));
  if (runner == nullptr) {
    ET_LOG(Error, "Failed to create multimodal runner");
    return 1;
  }

  // Load runner
  auto load_error = runner->load();
  if (load_error != ::executorch::runtime::Error::Ok) {
    ET_LOG(Error, "Failed to load multimodal runner");
    return 1;
  }

  // Prepare inputs
<<<<<<< HEAD
  std::vector<MultimodalInput> inputs;

  // 1. Add start bos-related text inputs and modality start token.
  inputs.emplace_back(make_text_input("<s>[INST][BEGIN_AUDIO]"));

  // 2. Add audio input
  inputs.emplace_back(processAudioFile(audio_path, processor_path));

  // 3. Add text input (the actual user-submitted prompt)
  inputs.emplace_back(make_text_input(std::string(prompt) + "[/INST]"));
=======
  std::vector<MultimodalInput> inputs = {
      make_text_input("<s>[INST][BEGIN_AUDIO]"),
      processAudioFile(audio_path),
      make_text_input(std::string(prompt) + "[/INST]"),
  };
>>>>>>> 2289f5da

  ::executorch::extension::llm::GenerationConfig config;
  config.max_new_tokens = 100;
  config.temperature = temperature;

  // Run warmup if requested
  if (warmup) {
    ET_LOG(Info, "Running warmup...");
    auto warmup_error = runner->generate(inputs, config);
    if (warmup_error != ::executorch::runtime::Error::Ok) {
      ET_LOG(Error, "Failed to run warmup");
      return 1;
    }
    runner->reset();
  }

  // Generate
  ET_LOG(Info, "Starting generation...");
  auto error = runner->generate(inputs, config);
  if (error != ::executorch::runtime::Error::Ok) {
    ET_LOG(Error, "Failed to generate with multimodal runner");
    return 1;
  }

  printf("\n");
  return 0;
}<|MERGE_RESOLUTION|>--- conflicted
+++ resolved
@@ -73,35 +73,6 @@
 }
 
 /**
- * @brief Loads float data from a binary file
- *
- * @param audio_path Path to the binary audio file (.bin)
- * @return Vector of float data loaded from the file
- * @throws std::runtime_error if file loading fails
- */
-std::vector<float> loadBinaryFloatData(const std::string& audio_path) {
-  std::ifstream f(audio_path, std::ios::binary | std::ios::ate);
-  if (!f.is_open()) {
-    ET_LOG(Error, "Failed to open audio file: %s", audio_path.c_str());
-    throw std::runtime_error("Failed to open audio file");
-  }
-
-  std::size_t n_floats =
-      f.tellg() / sizeof(float); // Number of floats in the audio file
-  f.seekg(0, std::ios::beg);
-
-  std::vector<float> audio_data(n_floats);
-  f.read(
-      reinterpret_cast<char*>(audio_data.data()),
-      audio_data.size() * sizeof(float));
-  f.close();
-
-  ET_LOG(
-      Info, "Loaded .bin file: %s, %zu floats", audio_path.c_str(), n_floats);
-  return audio_data;
-}
-
-/**
  * @brief Loads preprocessed audio data from a binary file
  *
  * Reads mel spectrogram features that have been pre-computed and saved as a
@@ -114,26 +85,32 @@
  * @return MultimodalInput containing the loaded audio data
  */
 MultimodalInput loadPreprocessedAudio(const std::string& audio_path) {
-  std::vector<float> audio_data = loadBinaryFloatData(audio_path);
+  std::ifstream f(audio_path, std::ios::binary | std::ios::ate);
+  if (!f.is_open()) {
+    ET_LOG(Error, "Failed to open audio file: %s", audio_path.c_str());
+    throw std::runtime_error("Failed to open audio file");
+  }
+
+  std::size_t n_floats = f.tellg() / sizeof(float);
+  f.seekg(0, std::ios::beg);
 
   int32_t n_bins = 128;
   int32_t n_frames = 3000;
 
-  std::size_t n_floats = audio_data.size();
   int32_t batch_size = ceil(
       n_floats /
       (n_bins * n_frames)); // Batch in increments of n_frames, rounding up.
 
-  ET_LOG(Info, "audio_data len = %d", audio_data.size());
+  ET_LOG(Info, "audio_data len = %zu", n_floats);
 
   // Create Audio multimodal input
   auto audio = std::make_unique<::executorch::extension::llm::Audio>();
   audio->batch_size = batch_size;
   audio->n_bins = n_bins;
   audio->n_frames = n_frames;
-  audio->data.resize(audio_data.size() * sizeof(float));
-  std::memcpy(
-      audio->data.data(), audio_data.data(), audio_data.size() * sizeof(float));
+  audio->data.resize(n_floats * sizeof(float));
+  f.read(reinterpret_cast<char*>(audio->data.data()), n_floats * sizeof(float));
+  f.close();
   return ::executorch::extension::llm::make_audio_input(std::move(*audio));
 }
 
@@ -179,7 +156,22 @@
   }
 
   // Load the audio data from file.
-  std::vector<float> audio_data = loadBinaryFloatData(audio_path);
+  std::ifstream f(audio_path, std::ios::binary | std::ios::ate);
+  if (!f.is_open()) {
+    ET_LOG(Error, "Failed to open audio file: %s", audio_path.c_str());
+    throw std::runtime_error("Failed to open audio file");
+  }
+
+  std::size_t n_floats = f.tellg() / sizeof(float);
+  f.seekg(0, std::ios::beg);
+
+  std::vector<float> audio_data(n_floats);
+  f.read(
+      reinterpret_cast<char*>(audio_data.data()),
+      audio_data.size() * sizeof(float));
+  f.close();
+
+  ET_LOG(Info, "Loaded .bin file: %s, %zu floats", audio_path.c_str(), n_floats);
 
   // Execute the processor
   std::vector<executorch::aten::SizesType> tensor_shape = {
@@ -328,24 +320,11 @@
   }
 
   // Prepare inputs
-<<<<<<< HEAD
-  std::vector<MultimodalInput> inputs;
-
-  // 1. Add start bos-related text inputs and modality start token.
-  inputs.emplace_back(make_text_input("<s>[INST][BEGIN_AUDIO]"));
-
-  // 2. Add audio input
-  inputs.emplace_back(processAudioFile(audio_path, processor_path));
-
-  // 3. Add text input (the actual user-submitted prompt)
-  inputs.emplace_back(make_text_input(std::string(prompt) + "[/INST]"));
-=======
   std::vector<MultimodalInput> inputs = {
       make_text_input("<s>[INST][BEGIN_AUDIO]"),
-      processAudioFile(audio_path),
+      processAudioFile(audio_path, processor_path),
       make_text_input(std::string(prompt) + "[/INST]"),
   };
->>>>>>> 2289f5da
 
   ::executorch::extension::llm::GenerationConfig config;
   config.max_new_tokens = 100;
