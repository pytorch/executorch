# Copyright (c) Intel Corporation
#
# Licensed under the BSD License (the "License"); you may not use this file
# except in compliance with the License. See the license file in the root
# directory of this source tree for more details.

import argparse
import os
import shutil
import subprocess
from itertools import islice
from pathlib import Path

import executorch
import numpy as np
import timm
import torch
import torchvision.datasets as datasets
import torchvision.models as torchvision_models
from executorch.backends.openvino import OpenVINOQuantizer
from executorch.backends.openvino.partitioner import OpenvinoPartitioner
<<<<<<< HEAD
from executorch.exir import EdgeProgramManager, to_edge_transform_and_lower
from torch.export import export, ExportedProgram
=======
from executorch.exir import EdgeProgramManager
from executorch.exir import to_edge
from executorch.exir.backend.backend_details import CompileSpec
from sklearn.metrics import accuracy_score
from timm.data import resolve_data_config
from timm.data.transforms_factory import create_transform
from torch.ao.quantization.quantize_pt2e import convert_pt2e
from torch.ao.quantization.quantize_pt2e import prepare_pt2e
from torch.export import export
>>>>>>> 9d07bbb0
from torch.export.exported_program import ExportedProgram
from transformers import AutoModel

import nncf
from nncf.experimental.torch.fx.quantization.quantize_pt2e import quantize_pt2e


# Function to load a model based on the selected suite
def load_model(suite: str, model_name: str):
    if suite == "timm":
        return timm.create_model(model_name, pretrained=True)
    elif suite == "torchvision":
        if not hasattr(torchvision_models, model_name):
            msg = f"Model {model_name} not found in torchvision."
            raise ValueError(msg)
        return getattr(torchvision_models, model_name)(pretrained=True)
    elif suite == "huggingface":
        return AutoModel.from_pretrained(model_name)
    else:
        msg = f"Unsupported model suite: {suite}"
        raise ValueError(msg)


def load_calibration_dataset(dataset_path: str, batch_size: int, suite: str, model: torch.nn.Module, model_name: str):
    val_dir = f"{dataset_path}/val"

    if suite == "torchvision":
        transform = torchvision_models.get_model_weights(model_name).DEFAULT.transforms()
    elif suite == "timm":
        transform = create_transform(**resolve_data_config(model.pretrained_cfg, model=model))
    else:
        msg = f"Validation is not supported yet for the suite {suite}"
        raise ValueError(msg)

    val_dataset = datasets.ImageFolder(val_dir, transform=transform)

    calibration_dataset = torch.utils.data.DataLoader(
        val_dataset, batch_size=batch_size, shuffle=False, num_workers=0, pin_memory=True
    )

    return calibration_dataset


def dump_inputs(calibration_dataset, dest_path):
    input_files, targets = [], []
    for idx, data in enumerate(calibration_dataset):
        feature, target = data
        targets.extend(target)
        file_name = f"{dest_path}/input_{idx}_0.raw"
        if not isinstance(feature, torch.Tensor):
            feature = torch.tensor(feature)
        feature.detach().numpy().tofile(file_name)
        input_files.append(file_name)

    return input_files, targets


def quantize_model(
    captured_model: torch.fx.GraphModule, calibration_dataset: torch.utils.data.DataLoader, use_nncf: bool
) -> torch.fx.GraphModule:
    quantizer = OpenVINOQuantizer()

    print("PTQ: Quantize the model")
    default_subset_size = 300
    batch_size = calibration_dataset.batch_size
    subset_size = (default_subset_size // batch_size) + int(default_subset_size % batch_size > 0)

    def transform(x):
        return x[0]

    if use_nncf:

        quantized_model = quantize_pt2e(
            captured_model,
            quantizer,
            subset_size=subset_size,
            calibration_dataset=nncf.Dataset(calibration_dataset, transform_func=transform),
            fold_quantize=False,
        )
    else:
        annotated_model = prepare_pt2e(captured_model, quantizer)

        print("PTQ: Calibrate the model...")
        for data in islice(calibration_dataset, subset_size):
            annotated_model(transform(data))

        print("PTQ: Convert the quantized model...")
        quantized_model = convert_pt2e(annotated_model, fold_quantize=False)

    return quantized_model


def validate_model(model_file_name: str, calibration_dataset: torch.utils.data.DataLoader) -> float:
    # 1: Dump inputs
    dest_path = Path("tmp_inputs")
    out_path = Path("tmp_outputs")
    for d in [dest_path, out_path]:
        if os.path.exists(d):
            shutil.rmtree(d)
        os.makedirs(d)

    input_files, targets = dump_inputs(calibration_dataset, dest_path)
    inp_list_file = dest_path / "in_list.txt"
    with open(inp_list_file, "w") as f:
        f.write("\n".join(input_files) + "\n")

    # 2: Run the executor
    print("Run openvino_executor_runner...")

    subprocess.run(
        [
            "../../../cmake-openvino-out/examples/openvino/openvino_executor_runner",
            f"--model_path={model_file_name}",
            f"--input_list_path={inp_list_file}",
            f"--output_folder_path={out_path}",
        ]
    )

    # 3: load the outputs and compare with the targets
    predictions = []
    for i in range(len(input_files)):
        tensor = np.fromfile(out_path / f"output_{i}_0.raw", dtype=np.float32)
        predictions.extend(torch.tensor(tensor).reshape(-1, 1000).argmax(-1))

    return accuracy_score(predictions, targets)


def main(
    suite: str,
    model_name: str,
    input_shape,
    quantize: bool,
    validate: bool,
    dataset_path: str,
    device: str,
    batch_size: int,
    quantization_flow: str,
):
    # Load the selected model
    model = load_model(suite, model_name)
    model = model.eval()

    if dataset_path:
        calibration_dataset = load_calibration_dataset(dataset_path, batch_size, suite, model, model_name)
        input_shape = tuple(next(iter(calibration_dataset))[0].shape)
        print(f"Input shape retrieved from the model config: {input_shape}")
    # Ensure input_shape is a tuple
    elif isinstance(input_shape, (list, tuple)):
        input_shape = tuple(input_shape)
    else:
        msg = "Input shape must be a list or tuple."
        raise ValueError(msg)
    # Provide input
    example_args = (torch.randn(*input_shape),)

    # Export the model to the aten dialect
    aten_dialect: ExportedProgram = export(model, example_args)

<<<<<<< HEAD
    # Convert to edge dialect and lower the module to the backend with a custom partitioner
=======
    if quantize:
        if suite == "huggingface":
            msg = f"Quantization of {suite} models did not support yet."
            raise ValueError(msg)

        # Quantize model
        if not dataset_path:
            msg = "Quantization requires a calibration dataset."
            raise ValueError(msg)
        quantized_model = quantize_model(
            aten_dialect.module(), calibration_dataset, use_nncf=quantization_flow == "nncf"
        )

        aten_dialect: ExportedProgram = export(quantized_model, example_args)

    # Convert to edge dialect
    edge_program: EdgeProgramManager = to_edge(aten_dialect)
    to_be_lowered_module = edge_program.exported_program()

    # Lower the module to the backend with a custom partitioner
>>>>>>> 9d07bbb0
    compile_spec = [CompileSpec("device", device.encode())]
    lowered_module: EdgeProgramManager = to_edge_transform_and_lower(aten_dialect, partitioner=[OpenvinoPartitioner(compile_spec),])

    # Apply backend-specific passes
    exec_prog = lowered_module.to_executorch(config=executorch.exir.ExecutorchBackendConfig())

    # Serialize and save it to a file
    model_file_name = f"{model_name}_{'int8' if quantize else 'fp32'}.pte"
    with open(model_file_name, "wb") as file:
        exec_prog.write_to_file(file)
    print(f"Model exported and saved as {model_file_name} on {device}.")

    if validate:
        if suite == "huggingface":
            msg = f"Validation of {suite} models did not support yet."
            raise ValueError(msg)

        if not dataset_path:
            msg = "Validation requires a calibration dataset."
            raise ValueError(msg)

        print("Start validation of the model:")
        acc_top1 = validate_model(model_file_name, calibration_dataset)
        print(f"acc@1: {acc_top1}")


if __name__ == "__main__":
    # Argument parser for dynamic inputs
    parser = argparse.ArgumentParser(description="Export models with executorch.")
    parser.add_argument(
        "--suite",
        type=str,
        required=True,
        choices=["timm", "torchvision", "huggingface"],
        help="Select the model suite (timm, torchvision, huggingface).",
    )
    parser.add_argument("--model", type=str, required=True, help="Model name to be loaded.")
    parser.add_argument(
        "--input_shape",
        type=eval,
        help="Input shape for the model as a list or tuple (e.g., [1, 3, 224, 224] or (1, 3, 224, 224)).",
    )
    parser.add_argument(
        "--batch_size",
        type=int,
        default=1,
        help="Batch size for the validation. Default batch_size == 1."
        " The dataset length must be evenly divisible by the batch size.",
    )
    parser.add_argument("--quantize", action="store_true", help="Enable model quantization.")
    parser.add_argument(
        "--validate",
        action="store_true",
        help="Enable model validation. --dataset argument is required for the validation.",
    )
    parser.add_argument("--dataset", type=str, help="Path to the validation dataset.")
    parser.add_argument(
        "--device",
        type=str,
        default="CPU",
        help="Target device for compiling the model (e.g., CPU, GPU). Default is CPU.",
    )
    parser.add_argument(
        "--quantization_flow",
        type=str,
        choices=["pt2e", "nncf"],
        default="nncf",
        help="Select the quantization flow (nncf or pt2e):"
        " pt2e is the default torch.ao quantization flow, while"
        " nncf is a custom method with additional algorithms to improve model performance.",
    )

    args = parser.parse_args()

    # Run the main function with parsed arguments
    # Disable nncf patching as export of the patched model is not supported.
    with nncf.torch.disable_patching():
        main(
            args.suite,
            args.model,
            args.input_shape,
            args.quantize,
            args.validate,
            args.dataset,
            args.device,
            args.batch_size,
            args.quantization_flow,
        )<|MERGE_RESOLUTION|>--- conflicted
+++ resolved
@@ -19,12 +19,8 @@
 import torchvision.models as torchvision_models
 from executorch.backends.openvino import OpenVINOQuantizer
 from executorch.backends.openvino.partitioner import OpenvinoPartitioner
-<<<<<<< HEAD
-from executorch.exir import EdgeProgramManager, to_edge_transform_and_lower
-from torch.export import export, ExportedProgram
-=======
 from executorch.exir import EdgeProgramManager
-from executorch.exir import to_edge
+from executorch.exir import to_edge_transform_and_lower
 from executorch.exir.backend.backend_details import CompileSpec
 from sklearn.metrics import accuracy_score
 from timm.data import resolve_data_config
@@ -32,7 +28,6 @@
 from torch.ao.quantization.quantize_pt2e import convert_pt2e
 from torch.ao.quantization.quantize_pt2e import prepare_pt2e
 from torch.export import export
->>>>>>> 9d07bbb0
 from torch.export.exported_program import ExportedProgram
 from transformers import AutoModel
 
@@ -191,9 +186,6 @@
     # Export the model to the aten dialect
     aten_dialect: ExportedProgram = export(model, example_args)
 
-<<<<<<< HEAD
-    # Convert to edge dialect and lower the module to the backend with a custom partitioner
-=======
     if quantize:
         if suite == "huggingface":
             msg = f"Quantization of {suite} models did not support yet."
@@ -209,12 +201,7 @@
 
         aten_dialect: ExportedProgram = export(quantized_model, example_args)
 
-    # Convert to edge dialect
-    edge_program: EdgeProgramManager = to_edge(aten_dialect)
-    to_be_lowered_module = edge_program.exported_program()
-
-    # Lower the module to the backend with a custom partitioner
->>>>>>> 9d07bbb0
+    # Convert to edge dialect and lower the module to the backend with a custom partitioner
     compile_spec = [CompileSpec("device", device.encode())]
     lowered_module: EdgeProgramManager = to_edge_transform_and_lower(aten_dialect, partitioner=[OpenvinoPartitioner(compile_spec),])
 
