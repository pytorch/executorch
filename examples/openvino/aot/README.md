# **Model Export Script for Executorch**

This script allows users to export deep learning models from various model suites (TIMM, Torchvision, Hugging Face) to a openvino backend using **Executorch**. Users can dynamically specify the model, input shape, and target device.


## **Usage**

### **Command Structure**
```bash
python aot_openvino_compiler.py --suite <MODEL_SUITE> --model <MODEL_NAME> --input_shape <INPUT_SHAPE> --device <DEVICE>
```

### **Arguments**
- **`--suite`** (required):
  Specifies the model suite to use.
  Supported values:
  - `timm` (e.g., VGG16, ResNet50)
  - `torchvision` (e.g., resnet18, mobilenet_v2)
  - `huggingface` (e.g., bert-base-uncased). NB: Quantization and validation is not supported yet.

- **`--model`** (required):
  Name of the model to export.
  Examples:
  - For `timm`: `vgg16`, `resnet50`
  - For `torchvision`: `resnet18`, `mobilenet_v2`
  - For `huggingface`: `bert-base-uncased`, `distilbert-base-uncased`

- **`--input_shape`**(optional):
  Input shape for the model. Provide this as a **list** or **tuple**.
  Examples:
  - `[1, 3, 224, 224]` (Zsh users: wrap in quotes)
  - `(1, 3, 224, 224)`

- **`--batch_size`** :
  Batch size for the validation. Default batch_size == 1.
  The dataset length must be evenly divisible by the batch size.

- **`--quantize`** (optional):
  Enable model quantization. --dataset argument is requred for the quantization. `huggingface` suite  does not supported yet.

- **`--quantization_flow`** (optional):
  Specifies the way to quantize torch.fx.GraphModule.
  Supported values:
  - `nncf`: `nncf quantize_pt2e` API (default)
  - `pt2e`: torch ao quantization pipeline.

- **`--validate`** (optional):
  Enable model validation. --dataset argument is requred for the validation. `huggingface` suite does not supported yet.

- **`--dataset`** (optional):
  Path to the imagenet-like calibration dataset.

- **`--device`** (optional)
  Target device for the compiled model. Default is `CPU`.
  Examples: `CPU`, `GPU`


## **Examples**

### Export a TIMM VGG16 model for the CPU
```bash
python aot_openvino_compiler.py --suite timm --model vgg16 --input_shape [1, 3, 224, 224] --device CPU
```

### Export a Torchvision ResNet50 model for the GPU
```bash
python aot_openvino_compiler.py --suite torchvision --model resnet50 --input_shape "(1, 3, 256, 256)" --device GPU
```

### Export a Hugging Face BERT model for the CPU
```bash
python aot_openvino_compiler.py --suite huggingface --model bert-base-uncased --input_shape "(1, 512)" --device CPU
```
### Export and validate TIMM Resnet50d model for the CPU
```bash
python aot_openvino_compiler.py --suite timm --model vgg16 --input_shape [1, 3, 224, 224] --device CPU --validate --dataset /path/to/dataset
```

### Export, quantize and validate TIMM Resnet50d model for the CPU
```bash
python aot_openvino_compiler.py --suite timm --model vgg16 --input_shape [1, 3, 224, 224] --device CPU --validate --dataset /path/to/dataset --quantize
```

## **Notes**
1. **Input Shape in Zsh**:
   If you are using Zsh, wrap `--input_shape` in quotes or use a tuple:
   ```bash
   --input_shape '[1, 3, 224, 224]'
   --input_shape "(1, 3, 224, 224)"
   ```

2. **Model Compatibility**:
   Ensure the specified `model_name` exists in the selected `suite`. Use the corresponding library's documentation to verify model availability.

3. **Output File**:
   The exported model will be saved as `<MODEL_NAME>.pte` in the current directory.

4. **Dependencies**:
   - Python 3.8+
   - PyTorch
   - Executorch
   - TIMM (`pip install timm`)
   - Torchvision
   - Transformers (`pip install transformers`)

## **Error Handling**
- **Model Not Found**:
  If the script raises an error such as:
  ```bash
  ValueError: Model <MODEL_NAME> not found
  ```
  Verify that the model name is correct for the chosen suite.

<<<<<<< HEAD
- **Unsupported Input Shape**:  
  Ensure `--input_shape` is provided as a valid list or tuple.
=======
- **Unsupported Input Shape**:
  Ensure `--input_shape` is provided as a valid list or tuple.

>>>>>>> 1a202429
<|MERGE_RESOLUTION|>--- conflicted
+++ resolved
@@ -111,11 +111,5 @@
   ```
   Verify that the model name is correct for the chosen suite.
 
-<<<<<<< HEAD
-- **Unsupported Input Shape**:  
-  Ensure `--input_shape` is provided as a valid list or tuple.
-=======
 - **Unsupported Input Shape**:
-  Ensure `--input_shape` is provided as a valid list or tuple.
-
->>>>>>> 1a202429
+  Ensure `--input_shape` is provided as a valid list or tuple.