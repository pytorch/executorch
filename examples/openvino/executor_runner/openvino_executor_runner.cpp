/*
 * Copyright (c) Intel Corporation
 *
 * Licensed under the BSD License (the "License"); you may not use this file
 * except in compliance with the License. See the license file in the root
 * directory of this source tree for more details.
 */

#include <chrono>
#include <ctime>
#include <fstream>
#include <functional>
#include <iostream>
#include <memory>
#include <tuple>

#include <gflags/gflags.h>

#include <executorch/extension/data_loader/file_data_loader.h>
#include <executorch/extension/evalue_util/print_evalue.h>
#include <executorch/extension/runner_util/inputs.h>
#include <executorch/runtime/executor/method.h>
#include <executorch/runtime/executor/program.h>
#include <executorch/runtime/platform/log.h>
#include <executorch/runtime/platform/runtime.h>

// Define a fixed-size memory pool for the method allocator (4 MB)
static uint8_t method_allocator_pool[4 * 1024U * 1024U]; // 4 MB

// Define command-line flags for model path, the number of iterations, input
// list path, and output folder path
DEFINE_string(model_path, "",
              "Path to the model serialized in flatbuffer format (required).");
DEFINE_int32(num_iter, 1, "Number of inference iterations (default is 1).");
DEFINE_string(input_list_path, "",
              "Path to the input list file which includes the list of raw "
              "input tensor files (optional).");
DEFINE_string(
    output_folder_path, "",
    "Path to the output folder to save raw output tensor files (optional).");

using executorch::extension::FileDataLoader;
using executorch::extension::prepare_input_tensors;
using executorch::runtime::Error;
using executorch::runtime::EValue;
using executorch::runtime::HierarchicalAllocator;
using executorch::runtime::MemoryAllocator;
using executorch::runtime::MemoryManager;
using executorch::runtime::Method;
using executorch::runtime::MethodMeta;
using executorch::runtime::Program;
using executorch::runtime::Result;
using executorch::runtime::Span;
using executorch::runtime::TensorInfo;

std::function<void(size_t)> build_set_input_tensor(
    Result<Method> &method, std::vector<EValue> &inputs,
    const std::vector<std::vector<std::string>> input_paths) {
  return [&inputs, &method, input_paths](size_t idx) -> void {
    const MethodMeta method_meta = method->method_meta();
    for (int input_index = 0; input_index < method->inputs_size();
         ++input_index) {

      Result<TensorInfo> tensor_meta =
          method_meta.input_tensor_meta(input_index);
      auto input_data_ptr = inputs[input_index].toTensor().data_ptr<char>();

      std::ifstream fin(input_paths[idx][input_index], std::ios::binary);
      fin.seekg(0, fin.end);
      size_t file_size = fin.tellg();

      ET_CHECK_MSG(
          file_size == tensor_meta->nbytes(),
          "Input(%d) size mismatch. file bytes: %zu, tensor bytes: %zu",
          input_index, file_size, tensor_meta->nbytes());

      fin.seekg(0, fin.beg);
      fin.read(static_cast<char *>(input_data_ptr), file_size);
      fin.close();
    }
  };
}

std::function<void(size_t)>
build_dump_outputs(std::vector<EValue> &outputs, const size_t output_size,
                   const std::string output_folder_path) {
  return [&outputs, output_folder_path, output_size](size_t idx) -> void {
    for (size_t output_index = 0; output_index < output_size; output_index++) {
      auto output_tensor = outputs[output_index].toTensor();
      auto output_file_name = output_folder_path + "/output_" +
                              std::to_string(idx) + "_" +
                              std::to_string(output_index) + ".raw";
      std::ofstream fout(output_file_name.c_str(), std::ios::binary);
      fout.write(output_tensor.const_data_ptr<char>(), output_tensor.nbytes());
      fout.close();
    }
  };
}

std::vector<std::vector<std::string>>
get_inputs_paths(const char *input_list_path) {
  size_t idx = 0;

  auto split = [](std::string s, std::string delimiter) {
    size_t pos_start = 0, pos_end, delim_len = delimiter.length();
    std::string token;
    std::vector<std::string> res;

    while ((pos_end = s.find(delimiter, pos_start)) != std::string::npos) {
      token = s.substr(pos_start, pos_end - pos_start);
      pos_start = pos_end + delim_len;
      res.push_back(token);
    }
    res.push_back(s.substr(pos_start));
    return res;
  };

  // Read raw input tensor file names from input list file and
  // iterate each raw input tensor file to read values
  std::ifstream input_list(input_list_path);
  if (!input_list.is_open()) {
    ET_CHECK_MSG(false, "Failed to read input list file: %s", input_list_path);
  }
  std::string file_path;
  auto retval = std::vector<std::vector<std::string>>();
  while (std::getline(input_list, file_path)) {
    auto input_files = split(file_path, " ");
    if (input_files.size() == 0) {
      break;
    }
    retval.push_back(input_files);
  }
  return retval;
}

int main(int argc, char **argv) {
  // Initialize the runtime environment
  executorch::runtime::runtime_init();

  // Parse command-line arguments and flags
  gflags::ParseCommandLineFlags(&argc, &argv, true);

  // Check if the model path is provided
  if (FLAGS_model_path.empty()) {
    std::cerr << "Error: --model_path is required." << std::endl;
    std::cerr << "Usage: " << argv[0]
              << " --model_path=<path_to_model> --num_iter=<iterations>"
              << std::endl;
    return 1;
  }

  // Retrieve the model path and number of iterations
  const char *model_path = FLAGS_model_path.c_str();
  int num_iterations = FLAGS_num_iter;
  std::cout << "Model path: " << model_path << std::endl;
  std::cout << "Number of iterations: " << num_iterations << std::endl;

  // Load the model using FileDataLoader
  Result<FileDataLoader> loader = FileDataLoader::from(model_path);
  ET_CHECK_MSG(loader.ok(), "FileDataLoader::from() failed: 0x%" PRIx32,
               static_cast<uint32_t>(loader.error()));

  // Load the program from the loaded model
  Result<Program> program = Program::load(&loader.get());
  if (!program.ok()) {
    ET_LOG(Error, "Failed to parse model file %s", model_path);
    return 1;
  }
  ET_LOG(Info, "Model file %s is loaded.", model_path);

  // Retrieve the method name from the program (assumes the first method is
  // used)
  const char *method_name = nullptr;
  {
    const auto method_name_result = program->get_method_name(0);
    ET_CHECK_MSG(method_name_result.ok(), "Program has no methods");
    method_name = *method_name_result;
  }
  ET_LOG(Info, "Using method %s", method_name);

  // Retrieve metadata about the method
  Result<MethodMeta> method_meta = program->method_meta(method_name);
  ET_CHECK_MSG(method_meta.ok(), "Failed to get method_meta for %s: 0x%" PRIx32,
               method_name, static_cast<uint32_t>(method_meta.error()));

  // Set up a memory allocator for the method
  MemoryAllocator method_allocator{
      MemoryAllocator(sizeof(method_allocator_pool), method_allocator_pool)};

  // Prepare planned buffers for memory planning
  std::vector<std::unique_ptr<uint8_t[]>> planned_buffers;
  std::vector<Span<uint8_t>> planned_spans;
  size_t num_memory_planned_buffers = method_meta->num_memory_planned_buffers();
  for (size_t id = 0; id < num_memory_planned_buffers; ++id) {
    size_t buffer_size =
        static_cast<size_t>(method_meta->memory_planned_buffer_size(id).get());
    ET_LOG(Info, "Setting up planned buffer %zu, size %zu.", id, buffer_size);
    planned_buffers.push_back(std::make_unique<uint8_t[]>(buffer_size));
    planned_spans.push_back({planned_buffers.back().get(), buffer_size});
  }
  HierarchicalAllocator planned_memory(
      {planned_spans.data(), planned_spans.size()});

  // Set up a memory manager using the method allocator and planned memory
  MemoryManager memory_manager(&method_allocator, &planned_memory);

  // Load the method into the program
  Result<Method> method = program->load_method(method_name, &memory_manager);
  ET_CHECK_MSG(method.ok(),
               "Loading of method %s failed with status 0x%" PRIx32,
               method_name, static_cast<uint32_t>(method.error()));
  ET_LOG(Info, "Method loaded.");

  // Prepare the input tensors for the method
  auto method_inputs = prepare_input_tensors(*method);
  ET_CHECK_MSG(method_inputs.ok(), "Could not prepare inputs: 0x%" PRIx32,
               static_cast<uint32_t>(method_inputs.error()));

  Error status = Error::Ok;
  std::vector<EValue> inputs(method->inputs_size());
  ET_LOG(Info, "Number of input layers: %zu", inputs.size());

  status = method->get_inputs(inputs.data(), inputs.size());
  ET_CHECK(status == Error::Ok);

  // If the input path list is provided, read input tensors from the files
<<<<<<< HEAD
  if (!(FLAGS_input_list_path.empty())) {
    const char* input_list_path = FLAGS_input_list_path.c_str();
    ET_LOG(Info, "Loading input tensors from the list provided in %s.", input_list_path);
    Error status = Error::Ok;
    std::vector<EValue> inputs(method->inputs_size());
    ET_LOG(Info, "%zu inputs: ", inputs.size());
    status = method->get_inputs(inputs.data(), inputs.size());
    ET_CHECK(status == Error::Ok);

    auto split = [](std::string s, std::string delimiter) {
      size_t pos_start = 0, pos_end, delim_len = delimiter.length();
      std::string token;
      std::vector<std::string> res;

      while ((pos_end = s.find(delimiter, pos_start)) != std::string::npos) {
        token = s.substr(pos_start, pos_end - pos_start);
        pos_start = pos_end + delim_len;
        res.push_back(token);
      }
      res.push_back(s.substr(pos_start));
      return res;
    };

    // Read raw input tensor file names from input list file and
    // iterate each raw input tensor file to read values
    std::ifstream input_list(input_list_path);
    if (input_list.is_open()) {
      std::string inputs_dir = "";
      size_t last_pos = std::string(input_list_path).rfind('/');
      if (last_pos != std::string::npos) {
          inputs_dir = std::string(input_list_path).substr(0, last_pos+1);
      }
      size_t num_inputs = method->inputs_size();
      std::string file_path;
      while (std::getline(input_list, file_path)) {
        auto input_files = split(file_path, " ");
        if (input_files.size() == 0) {
          break;
        }
        for (int input_index = 0; input_index < num_inputs; ++input_index) {
            MethodMeta method_meta = method->method_meta();
            Result<TensorInfo> tensor_meta =
                method_meta.input_tensor_meta(input_index);
            auto input_data_ptr = inputs[input_index].toTensor().data_ptr<char>();

            std::ifstream fin(inputs_dir+input_files[input_index], std::ios::binary);
            if (!(fin.good())) {
              ET_CHECK_MSG(false,
                  "Failed to read input tensor file: %s",
                  inputs_dir+input_files[input_index]);
            }
            fin.seekg(0, fin.end);
            size_t file_size = fin.tellg();

            ET_CHECK_MSG(
                file_size == tensor_meta->nbytes(),
                "Input(%d) size mismatch. file bytes: %zu, tensor bytes: %zu",
                input_index,
                file_size,
                tensor_meta->nbytes());

            fin.seekg(0, fin.beg);
            fin.read(
                static_cast<char*>(input_data_ptr),
                file_size);
            fin.close();
        }
      }
    } else {
      ET_CHECK_MSG(false,
          "Failed to read input list file: %s",
          input_list_path);
    }
  }
  ET_LOG(Info, "Inputs prepared.");
=======
  std::function<void(size_t)> set_input_tensor;
  if (!FLAGS_input_list_path.empty()) {
    const char *input_list_path = FLAGS_input_list_path.c_str();
    ET_LOG(Info, "Loading input tensors from the list provided in %s.",
           input_list_path);
    const auto input_paths = get_inputs_paths(input_list_path);
    num_iterations = input_paths.size();
    ET_LOG(Info, "Number of iters is set to the len of the inputs: %u.",
           num_iterations);
>>>>>>> 9d07bbb0

    set_input_tensor = build_set_input_tensor(method, inputs, input_paths);
  } else {
    set_input_tensor = [](size_t idx) -> void {};
  }

  ET_LOG(Info, "%zu Number of output layers: ", method->outputs_size());

  std::vector<EValue> outputs(method->outputs_size());
  status = method->get_outputs(outputs.data(), outputs.size());
  ET_CHECK(status == Error::Ok);

  std::function<void(size_t)> dump_outputs;
  if (!FLAGS_output_folder_path.empty()) {
    // Retrieve and print the method outputs

    // If output folder path is provided, save output tensors
    // into raw tensor files.
    const char *output_folder_path = FLAGS_output_folder_path.c_str();
    ET_LOG(Info, "Saving output tensors into the output folder: %s.",
           output_folder_path);
    dump_outputs = build_dump_outputs(outputs, outputs.size(),
                                      std::string(output_folder_path));

  } else {
    dump_outputs = [](size_t idx) {};
  }

  // Measure execution time for inference

  double total_time_elapsed = 0.;
  for (int i = 0; (i < num_iterations and status == Error::Ok); ++i) {
    set_input_tensor(i);
    auto before_exec = std::chrono::high_resolution_clock::now();
    status = method->execute();
    auto after_exec = std::chrono::high_resolution_clock::now();
    if (status == Error::Ok) {
      dump_outputs(i);
    }
    double elapsed_time = std::chrono::duration_cast<std::chrono::microseconds>(
                              after_exec - before_exec)
                              .count() /
                          1000.0;
    total_time_elapsed += elapsed_time;
  }

  // Log execution time and average time per iteration
  ET_LOG(Info, "%d inference took %f ms, avg %f ms", num_iterations,
         total_time_elapsed,
         total_time_elapsed / static_cast<float>(num_iterations));
  ET_CHECK_MSG(status == Error::Ok,
               "Execution of method %s failed with status 0x%" PRIx32,
               method_name, static_cast<uint32_t>(status));
  ET_LOG(Info, "Model executed successfully.");

  return 0;
}<|MERGE_RESOLUTION|>--- conflicted
+++ resolved
@@ -224,83 +224,6 @@
   ET_CHECK(status == Error::Ok);
 
   // If the input path list is provided, read input tensors from the files
-<<<<<<< HEAD
-  if (!(FLAGS_input_list_path.empty())) {
-    const char* input_list_path = FLAGS_input_list_path.c_str();
-    ET_LOG(Info, "Loading input tensors from the list provided in %s.", input_list_path);
-    Error status = Error::Ok;
-    std::vector<EValue> inputs(method->inputs_size());
-    ET_LOG(Info, "%zu inputs: ", inputs.size());
-    status = method->get_inputs(inputs.data(), inputs.size());
-    ET_CHECK(status == Error::Ok);
-
-    auto split = [](std::string s, std::string delimiter) {
-      size_t pos_start = 0, pos_end, delim_len = delimiter.length();
-      std::string token;
-      std::vector<std::string> res;
-
-      while ((pos_end = s.find(delimiter, pos_start)) != std::string::npos) {
-        token = s.substr(pos_start, pos_end - pos_start);
-        pos_start = pos_end + delim_len;
-        res.push_back(token);
-      }
-      res.push_back(s.substr(pos_start));
-      return res;
-    };
-
-    // Read raw input tensor file names from input list file and
-    // iterate each raw input tensor file to read values
-    std::ifstream input_list(input_list_path);
-    if (input_list.is_open()) {
-      std::string inputs_dir = "";
-      size_t last_pos = std::string(input_list_path).rfind('/');
-      if (last_pos != std::string::npos) {
-          inputs_dir = std::string(input_list_path).substr(0, last_pos+1);
-      }
-      size_t num_inputs = method->inputs_size();
-      std::string file_path;
-      while (std::getline(input_list, file_path)) {
-        auto input_files = split(file_path, " ");
-        if (input_files.size() == 0) {
-          break;
-        }
-        for (int input_index = 0; input_index < num_inputs; ++input_index) {
-            MethodMeta method_meta = method->method_meta();
-            Result<TensorInfo> tensor_meta =
-                method_meta.input_tensor_meta(input_index);
-            auto input_data_ptr = inputs[input_index].toTensor().data_ptr<char>();
-
-            std::ifstream fin(inputs_dir+input_files[input_index], std::ios::binary);
-            if (!(fin.good())) {
-              ET_CHECK_MSG(false,
-                  "Failed to read input tensor file: %s",
-                  inputs_dir+input_files[input_index]);
-            }
-            fin.seekg(0, fin.end);
-            size_t file_size = fin.tellg();
-
-            ET_CHECK_MSG(
-                file_size == tensor_meta->nbytes(),
-                "Input(%d) size mismatch. file bytes: %zu, tensor bytes: %zu",
-                input_index,
-                file_size,
-                tensor_meta->nbytes());
-
-            fin.seekg(0, fin.beg);
-            fin.read(
-                static_cast<char*>(input_data_ptr),
-                file_size);
-            fin.close();
-        }
-      }
-    } else {
-      ET_CHECK_MSG(false,
-          "Failed to read input list file: %s",
-          input_list_path);
-    }
-  }
-  ET_LOG(Info, "Inputs prepared.");
-=======
   std::function<void(size_t)> set_input_tensor;
   if (!FLAGS_input_list_path.empty()) {
     const char *input_list_path = FLAGS_input_list_path.c_str();
@@ -310,7 +233,6 @@
     num_iterations = input_paths.size();
     ET_LOG(Info, "Number of iters is set to the len of the inputs: %u.",
            num_iterations);
->>>>>>> 9d07bbb0
 
     set_input_tensor = build_set_input_tensor(method, inputs, input_paths);
   } else {
