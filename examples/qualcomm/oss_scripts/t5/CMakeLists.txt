--- conflicted
+++ resolved
@@ -18,14 +18,7 @@
 
 # build qnn t5 runner
 add_executable(qnn_t5_runner ${_qnn_t5_runner__srcs})
-target_include_directories(
-<<<<<<< HEAD
-  qnn_t5_runner PUBLIC ${_common_include_directories}
-                       ${EXECUTORCH_ROOT}/extension/llm/tokenizers/include
-=======
-    qnn_t5_runner PUBLIC ${_common_include_directories}
->>>>>>> e2d07f60
-)
+target_include_directories(qnn_t5_runner PUBLIC ${_common_include_directories})
 
 target_link_libraries(
   qnn_t5_runner
