--- conflicted
+++ resolved
@@ -19,12 +19,7 @@
 # build qnn whisper runner
 add_executable(qnn_whisper_runner ${_qnn_whisper_runner__srcs})
 target_include_directories(
-<<<<<<< HEAD
   qnn_whisper_runner PUBLIC ${_common_include_directories}
-                            ${EXECUTORCH_ROOT}/extension/llm/tokenizers/include
-=======
-    qnn_whisper_runner PUBLIC ${_common_include_directories}
->>>>>>> e2d07f60
 )
 
 target_link_libraries(
