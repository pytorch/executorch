# Copyright (c) Meta Platforms, Inc. and affiliates.
# All rights reserved.
#
# This source code is licensed under the BSD-style license found in the
# LICENSE file in the root directory of this source tree.

import argparse
import copy
import logging
import time

import torch
import torch._export as export
from executorch.exir import EdgeCompileConfig
from torch.ao.ns.fx.utils import compute_sqnr
from torch.ao.quantization import (  # @manual
    default_per_channel_symmetric_qnnpack_qconfig,
    QConfigMapping,
)
from torch.ao.quantization.backend_config import get_executorch_backend_config
from torch.ao.quantization.quantize_fx import (
    _convert_to_reference_decomposed_fx,
    prepare_fx,
)
from torch.ao.quantization.quantize_pt2e import convert_pt2e, prepare_pt2e
from torch.ao.quantization.quantizer.xnnpack_quantizer import (
    get_symmetric_quantization_config,
    XNNPACKQuantizer,
)

from ...models import MODEL_NAME_TO_MODEL
from ...models.model_factory import EagerModelFactory
from ...portable.utils import export_to_edge, save_pte_program

from .. import MODEL_NAME_TO_OPTIONS
from .utils import quantize


FORMAT = "[%(levelname)s %(asctime)s %(filename)s:%(lineno)s] %(message)s"
logging.basicConfig(level=logging.INFO, format=FORMAT)


def verify_xnnpack_quantizer_matching_fx_quant_model(model_name, model, example_inputs):
    """This is a verification against fx graph mode quantization flow as a sanity check"""

    if model_name in ["edsr", "mobilebert"]:
        # EDSR has control flows that are not traceable in symbolic_trace
        # mobilebert is not symbolically traceable with torch.fx.symbolic_trace
        return
    if model_name == "ic3":
        # we don't want to compare results of inception_v3 with fx, since mul op with Scalar
        # input is quantized differently in fx, and we don't want to replicate the behavior
        # in XNNPACKQuantizer
        return

    model.eval()
    m_copy = copy.deepcopy(model)
    m = model

    # 1. pytorch 2.0 export quantization flow (recommended/default flow)
    m = export.capture_pre_autograd_graph(m, copy.deepcopy(example_inputs))
    quantizer = XNNPACKQuantizer()
    quantization_config = get_symmetric_quantization_config(is_per_channel=True)
    quantizer.set_global(quantization_config)
    m = prepare_pt2e(m, quantizer)
    # calibration
    after_prepare_result = m(*example_inputs)
    logging.info(f"prepare_pt2e: {m}")
    m = convert_pt2e(m)
    after_quant_result = m(*example_inputs)

    # 2. the previous fx graph mode quantization reference flow
    qconfig = default_per_channel_symmetric_qnnpack_qconfig
    qconfig_mapping = QConfigMapping().set_global(qconfig)
    backend_config = get_executorch_backend_config()
    m_fx = prepare_fx(
        m_copy, qconfig_mapping, example_inputs, backend_config=backend_config
    )
    after_prepare_result_fx = m_fx(*example_inputs)
    logging.info(f"prepare_fx: {m_fx}")
    m_fx = _convert_to_reference_decomposed_fx(m_fx, backend_config=backend_config)
    after_quant_result_fx = m_fx(*example_inputs)

    # 3. compare results
    if model_name == "dl3":
        # dl3 output format: {"out": a, "aux": b}
        after_prepare_result = after_prepare_result["out"]
        after_prepare_result_fx = after_prepare_result_fx["out"]
        after_quant_result = after_quant_result["out"]
        after_quant_result_fx = after_quant_result_fx["out"]
    logging.info(f"m: {m}")
    logging.info(f"m_fx: {m_fx}")
    logging.info(
        f"prepare sqnr: {compute_sqnr(after_prepare_result, after_prepare_result_fx)}"
    )

    # NB: this check is more useful for QAT since for PTQ we are only inserting observers that does not change the
    # output of a model, so it's just testing the numerical difference for different captures in PTQ
    # for QAT it is also testing whether the fake quant placement match or not
    # not exactly the same due to capture changing numerics, but still really close
    assert compute_sqnr(after_prepare_result, after_prepare_result_fx) > 100
    logging.info(
        f"quant diff max: {torch.max(after_quant_result - after_quant_result_fx)}"
    )
    assert torch.max(after_quant_result - after_quant_result_fx) < 1e-1
    logging.info(
        f"quant sqnr: {compute_sqnr(after_quant_result, after_quant_result_fx)}"
    )
    assert compute_sqnr(after_quant_result, after_quant_result_fx) > 30


def main() -> None:
    parser = argparse.ArgumentParser()
    parser.add_argument(
        "-m",
        "--model_name",
        required=True,
        help=f"Provide model name. Valid ones: {list(MODEL_NAME_TO_OPTIONS.keys())}",
    )
    parser.add_argument(
        "-ve",
        "--verify",
        action="store_true",
        required=False,
        default=False,
        help="flag for verifying XNNPACKQuantizer against fx graph mode quantization",
    )
    parser.add_argument(
        "-s",
        "--so_library",
        required=False,
        help="shared library for quantized operators",
    )

    args = parser.parse_args()
    # See if we have quantized op out variants registered
    has_out_ops = True
    try:
<<<<<<< HEAD
        op = torch.ops.quantized_decomposed.add.out
        print("Loaded", op)
=======
        _ = torch.ops.quantized_decomposed.add.out
>>>>>>> bfebedaa
    except AttributeError:
        logging.info("No registered quantized ops")
        has_out_ops = False
    if not has_out_ops:
        if args.so_library:
            torch.ops.load_library(args.so_library)
        else:
            raise RuntimeError(
                "Need to specify shared library path to register quantized ops (and their out variants) into"
                "EXIR. The required shared library is defined as `quantized_ops_aot_lib` in "
                "kernels/quantized/CMakeLists.txt if you are using CMake build, or `aot_lib` in "
                "kernels/quantized/targets.bzl for buck2. One example path would be cmake-out/kernels/quantized/"
                "libquantized_ops_aot_lib.[so|dylib]."
            )
    if not args.verify and args.model_name not in MODEL_NAME_TO_OPTIONS:
        raise RuntimeError(
            f"Model {args.model_name} is not a valid name. or not quantizable right now, "
            "please contact executorch team if you want to learn why or how to support "
            "quantization for the requested model"
            f"Available models are {list(MODEL_NAME_TO_OPTIONS.keys())}."
        )

    start = time.perf_counter()
    model, example_inputs = EagerModelFactory.create_model(
        *MODEL_NAME_TO_MODEL[args.model_name]
    )
    end = time.perf_counter()
    # logging.info(f"Model init time: {end - start}s")
    if args.verify:
        start = time.perf_counter()
        verify_xnnpack_quantizer_matching_fx_quant_model(
            args.model_name, model, example_inputs
        )
        end = time.perf_counter()
        # logging.info(f"Verify time: {end - start}s")

    model = model.eval()
    # pre-autograd export. eventually this will become torch.export
    model = export.capture_pre_autograd_graph(model, example_inputs)
    start = time.perf_counter()
    quantized_model = quantize(model, example_inputs)
    end = time.perf_counter()
    logging.info(f"Quantize time: {end - start}s")

    start = time.perf_counter()
    edge_compile_config = EdgeCompileConfig(_check_ir_validity=False)
    edge_m = export_to_edge(
        quantized_model, example_inputs, edge_compile_config=edge_compile_config
    )
    end = time.perf_counter()
    logging.info(f"Export time: {end - start}s")

    start = time.perf_counter()
    prog = edge_m.to_executorch(None)
    save_pte_program(prog.buffer, f"{args.model_name}_quantized")
    end = time.perf_counter()
    logging.info(f"Save time: {end - start}s")
    logging.info("finished")


if __name__ == "__main__":
    main()  # pragma: no cover<|MERGE_RESOLUTION|>--- conflicted
+++ resolved
@@ -136,12 +136,7 @@
     # See if we have quantized op out variants registered
     has_out_ops = True
     try:
-<<<<<<< HEAD
-        op = torch.ops.quantized_decomposed.add.out
-        print("Loaded", op)
-=======
         _ = torch.ops.quantized_decomposed.add.out
->>>>>>> bfebedaa
     except AttributeError:
         logging.info("No registered quantized ops")
         has_out_ops = False
