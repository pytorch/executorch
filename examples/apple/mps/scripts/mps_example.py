#
#  Copyright (c) 2023 Apple Inc. All rights reserved.
#  Provided subject to the LICENSE file in the top level directory.
#

# Example script for exporting simple models to flatbuffer

import argparse
import copy
import logging

import torch
from examples.apple.mps.scripts.bench_utils import bench_torch, compare_outputs
from executorch import exir
from executorch.backends.apple.mps import MPSBackend
from executorch.backends.apple.mps.partition import MPSPartitioner
from executorch.devtools import BundledProgram, generate_etrecord
from executorch.devtools.bundled_program.config import MethodTestCase, MethodTestSuite
from executorch.devtools.bundled_program.serialize import (
    serialize_from_bundled_program_to_flatbuffer,
)

from executorch.examples.models.llama.config.llm_config import LlmConfig
from executorch.exir import (
    EdgeCompileConfig,
    EdgeProgramManager,
    ExecutorchProgramManager,
)
from executorch.exir.backend.backend_api import to_backend
from executorch.exir.backend.backend_details import CompileSpec
from executorch.exir.capture._config import ExecutorchBackendConfig
from executorch.extension.export_util.utils import export_to_edge, save_pte_program

from ....models import MODEL_NAME_TO_MODEL
from ....models.model_factory import EagerModelFactory

FORMAT = "[%(levelname)s %(asctime)s %(filename)s:%(lineno)s] %(message)s"
logging.basicConfig(level=logging.INFO, format=FORMAT)


def get_bundled_program(executorch_program, example_inputs, expected_output):
    method_test_suites = [
        MethodTestSuite(
            method_name="forward",
            test_cases=[
                MethodTestCase(
                    inputs=example_inputs, expected_outputs=[expected_output]
                )
            ],
        )
    ]
    logging.info(f"Expected output: {expected_output}")

    bundled_program = BundledProgram(executorch_program, method_test_suites)
    bundled_program_buffer = serialize_from_bundled_program_to_flatbuffer(
        bundled_program
    )
    return bundled_program_buffer


def parse_args():
    parser = argparse.ArgumentParser()
    parser.add_argument(
        "-m",
        "--model_name",
        required=True,
        help=f"Provide model name. Valid ones: {list(MODEL_NAME_TO_MODEL.keys())}",
    )

    parser.add_argument(
        "--use_fp16",
        default=True,
        action=argparse.BooleanOptionalAction,
        help="Whether to automatically convert float32 operations to float16 operations.",
    )

    parser.add_argument(
        "--use_partitioner",
        default=True,
        action=argparse.BooleanOptionalAction,
        help="Use MPS partitioner to run the model instead of using whole graph lowering.",
    )

    parser.add_argument(
        "--bench_pytorch",
        default=False,
        action=argparse.BooleanOptionalAction,
        help="Bench ExecuTorch MPS foward pass with PyTorch MPS forward pass.",
    )

    parser.add_argument(
        "-b",
        "--bundled",
        action="store_true",
        required=False,
        default=False,
        help="Flag for bundling inputs and outputs in the final flatbuffer program",
    )

    parser.add_argument(
        "-c",
        "--check_correctness",
        action="store_true",
        required=False,
        default=False,
        help="Whether to compare the ExecuTorch MPS results with the PyTorch forward pass",
    )

    parser.add_argument(
        "--generate_etrecord",
        action="store_true",
        required=False,
        default=False,
        help="Generate ETRecord metadata to link with runtime results (used for profiling)",
    )

    parser.add_argument(
        "--checkpoint",
        required=False,
        default=None,
        help="checkpoing for llama model",
    )

    parser.add_argument(
        "--params",
        required=False,
        default=None,
        help="params for llama model",
    )

    args = parser.parse_args()
    return args


<<<<<<< HEAD
if __name__ == "__main__":
=======
def get_model_config(args):
    model_config = {}
    model_config["module_name"] = MODEL_NAME_TO_MODEL[args.model_name][0]
    model_config["model_class_name"] = MODEL_NAME_TO_MODEL[args.model_name][1]

    if args.model_name == "llama2":
        if args.checkpoint:
            model_config["checkpoint"] = args.checkpoint
        if args.params:
            model_config["params"] = args.params
        model_config["use_kv_cache"] = True
    return model_config


if __name__ == "__main__":  # noqa: C901
>>>>>>> fb5b518a
    args = parse_args()

    if args.model_name not in MODEL_NAME_TO_MODEL:
        raise RuntimeError(f"Available models are {list(MODEL_NAME_TO_MODEL.keys())}.")

    llm_config = LlmConfig()
    if args.model_name == "llama2":
        if args.checkpoint:
            llm_config.base.checkpoint = args.checkpoint
        if args.params:
            llm_config.base.params = args.params
        llm_config.model.use_kv_cache = True
    model, example_inputs, _, _ = EagerModelFactory.create_model(
        module_name=MODEL_NAME_TO_MODEL[args.model_name][0],
        model_class_name=MODEL_NAME_TO_MODEL[args.model_name][1],
        llm_config=llm_config,
    )

    model = model.eval()

    # Deep copy the model inputs to check against PyTorch forward pass
    if args.check_correctness or args.bench_pytorch:
        model_copy = copy.deepcopy(model)
        inputs_copy = []
        for t in example_inputs:
            inputs_copy.append(t.detach().clone())
        inputs_copy = tuple(inputs_copy)

    # pre-autograd export. eventually this will become torch.export
    with torch.no_grad():
        model = torch.export.export_for_training(
            model, example_inputs, strict=True
        ).module()
        edge: EdgeProgramManager = export_to_edge(
            model,
            example_inputs,
            edge_compile_config=EdgeCompileConfig(_check_ir_validity=False),
        )

    edge_program_manager_copy = copy.deepcopy(edge)

    compile_specs = [CompileSpec("use_fp16", bytes([args.use_fp16]))]

    logging.info(f"Edge IR graph:\n{edge.exported_program().graph}")
    if args.use_partitioner:
        edge = edge.to_backend(MPSPartitioner(compile_specs=compile_specs))
        logging.info(f"Lowered graph:\n{edge.exported_program().graph}")

        executorch_program = edge.to_executorch(
            config=ExecutorchBackendConfig(extract_delegate_segments=False)
        )
    else:
        lowered_module = to_backend(
            MPSBackend.__name__, edge.exported_program(), compile_specs
        )
        executorch_program: ExecutorchProgramManager = export_to_edge(
            lowered_module,
            example_inputs,
            edge_compile_config=exir.EdgeCompileConfig(_check_ir_validity=False),
        ).to_executorch(config=ExecutorchBackendConfig(extract_delegate_segments=False))

    dtype = "float16" if args.use_fp16 else "float32"
    model_name = f"{args.model_name}_mps_{dtype}"

    if args.bundled:
        expected_output = model(*example_inputs)
        bundled_program_buffer = get_bundled_program(
            executorch_program, example_inputs, expected_output
        )
        model_name = f"{model_name}_bundled.pte"

    if args.generate_etrecord:
        etrecord_path = "etrecord.bin"
        logging.info("generating etrecord.bin")
        generate_etrecord(etrecord_path, edge_program_manager_copy, executorch_program)

    if args.bundled:
        with open(model_name, "wb") as file:
            file.write(bundled_program_buffer)
        logging.info(f"Saved bundled program to {model_name}")
    else:
        save_pte_program(executorch_program, model_name)

    if args.bench_pytorch:
        bench_torch(executorch_program, model_copy, example_inputs, model_name)

    if args.check_correctness:
        compare_outputs(
            executorch_program, model_copy, inputs_copy, model_name, args.use_fp16
        )<|MERGE_RESOLUTION|>--- conflicted
+++ resolved
@@ -132,25 +132,7 @@
     return args
 
 
-<<<<<<< HEAD
-if __name__ == "__main__":
-=======
-def get_model_config(args):
-    model_config = {}
-    model_config["module_name"] = MODEL_NAME_TO_MODEL[args.model_name][0]
-    model_config["model_class_name"] = MODEL_NAME_TO_MODEL[args.model_name][1]
-
-    if args.model_name == "llama2":
-        if args.checkpoint:
-            model_config["checkpoint"] = args.checkpoint
-        if args.params:
-            model_config["params"] = args.params
-        model_config["use_kv_cache"] = True
-    return model_config
-
-
 if __name__ == "__main__":  # noqa: C901
->>>>>>> fb5b518a
     args = parse_args()
 
     if args.model_name not in MODEL_NAME_TO_MODEL:
