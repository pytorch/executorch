# Copyright (c) Meta Platforms, Inc. and affiliates.
# All rights reserved.
#
# This source code is licensed under the BSD-style license found in the
# LICENSE file in the root directory of this source tree.

# pyre-strict
import copy
import os
import tempfile
import unittest
from typing import List, Optional, Tuple

import executorch.exir as exir

# Import passes
import executorch.exir.memory_planning  # noqa
import torch
from executorch.exir import EdgeCompileConfig, EdgeProgramManager, memory, to_edge
from executorch.exir.dialects._ops import bind_pattern_to_op, ops, ops as exir_ops
from executorch.exir.dialects.edge._ops import EdgeOpOverload
from executorch.exir.emit import emit_program
from executorch.exir.graph_module import get_control_flow_submodules
from executorch.exir.pass_base import ExportPass, PassResult
from executorch.exir.passes import (
    dead_code_elimination_pass,
    DebugPass,
    HintBasedSymShapeEvalPass,
    MemoryPlanningPass,
    propagate_dynamic_shape,
    RemoveNoopPass,
    ReplaceSymSizeOpPass,
    ToOutVarPass,
)
from executorch.exir.passes.constant_prop_pass import constant_prop_pass
from executorch.exir.passes.debug_handle_generator_pass import (
    DebugHandleGeneratorPass,
    generate_missing_debug_handles,
)
from executorch.exir.passes.insert_write_back_for_buffers_pass import (
    insert_write_back_for_buffers_pass,
)

from executorch.exir.passes.memory_format_ops_pass import DimOrderOpsRevertPass
from executorch.exir.passes.normalize_view_copy_base_pass import (
    NormalizeViewCopyBasePass,
)
from executorch.exir.passes.remove_graph_asserts_pass import RemoveGraphAssertsPass
from executorch.exir.passes.remove_mixed_type_operators import RemoveMixedTypeOperators
from executorch.exir.passes.replace_edge_with_backend_pass import EdgeToBackendOpsPass
from executorch.exir.passes.replace_view_copy_with_view_pass import (
    ReplaceViewCopyWithViewPass,
)
from executorch.exir.passes.scalar_to_tensor_pass import ScalarToTensorPass
from executorch.exir.passes.spec_prop_pass import SpecPropPass
from executorch.exir.passes.sym_to_tensor_pass import SymToTensorPass
from executorch.exir.program._program import lift_constant_tensor_pass
from executorch.exir.schema import TensorShapeDynamism
from executorch.exir.tensor import TensorSpec
from executorch.exir.tests.common import register_additional_test_aten_ops
from executorch.exir.tests.control_flow_models import FTCondDeadCode, FTMapBasic
from executorch.exir.tests.models import MLP, Mul
from functorch.experimental import control_flow

from torch import nn

from torch.ao.quantization.quantize_pt2e import convert_pt2e, prepare_pt2e
from torch.ao.quantization.quantizer.xnnpack_quantizer import (
    get_symmetric_quantization_config,
    XNNPACKQuantizer,
)
from torch.export import export
from torch.export.graph_signature import InputKind, InputSpec, TensorArgument
from torch.fx import GraphModule, subgraph_rewriter
from torch.fx.experimental.proxy_tensor import make_fx
from torch.library import impl, Library
from torch.testing import FileCheck
from torch.utils import _pytree as pytree


# pyre-ignore
def collect_ops(gm: torch.fx.GraphModule):
    """
    Collect all targets for call_function nodes from the graph module recursively.
    """
    ops = set()
    for subgm in gm.modules():
        if not isinstance(subgm, torch.fx.GraphModule):
            continue
        for node in subgm.graph.nodes:
            if node.op == "call_function":
                ops.add(node.target)
    return ops


lib = Library("DO_NOT_USE_TEST_ONLY", "DEF")

lib.define("foo(Tensor self) -> (Tensor, Tensor)")
lib.define("add_relu(Tensor self, Tensor other) -> Tensor")


@impl(lib, "foo", "CompositeExplicitAutograd")
def foo(a: torch.Tensor) -> Tuple[torch.Tensor, Optional[torch.Tensor]]:
    return a + 1, None


lib.define(
    "foo.out(Tensor self, *, Tensor(a!) out1, Tensor(b!) out2) -> (Tensor(a!), Tensor(b!))"
)


@impl(lib, "foo.out", "CompositeExplicitAutograd")
def foo_out(
    a: torch.Tensor, out1: torch.Tensor, out2: torch.Tensor
) -> Tuple[torch.Tensor, Optional[torch.Tensor]]:
    return a + 1, None


class TestPasses(unittest.TestCase):
    @classmethod
    def setUpClass(cls) -> None:
        register_additional_test_aten_ops()

    def test_remove_mixed_type_operators(self) -> None:
        class Add(torch.nn.Module):
            def forward(self, x: torch.Tensor, y: torch.Tensor) -> torch.Tensor:
                return (x + y) + x

        add = Add()

        int_tensor = torch.tensor([[1, 2, 3]])
        float_tensor = torch.tensor([[1.0, 2.0, 3.0]])
        edge_prog = to_edge(export(add, (int_tensor, float_tensor), strict=True))

        new_prog = edge_prog.transform([RemoveMixedTypeOperators()])
        new_graph_module = new_prog.exported_program().graph_module
        self.assertIsNotNone(new_graph_module)

        add_count = 0

        for node in new_graph_module.graph.nodes:
            if (
                node.op == "call_function"
                and node.target == exir_ops.edge.aten.add.Tensor
            ):
                add_count += 1
                node_args = node.args
                for arg in node_args:
                    self.assertEqual(arg.meta["val"].dtype, torch.float)

        self.assertEqual(add_count, 2)

        double_tensor = torch.tensor([[1.0, 2.0, 3.0]])
        double_tensor = double_tensor.to(torch.double)

        double_prog = to_edge(export(add, (int_tensor, double_tensor), strict=True))

        double_prog.transform([RemoveMixedTypeOperators()])
        new_graph_module_double = double_prog.exported_program().graph_module
        self.assertIsNotNone(new_graph_module_double)

        add_count_double = 0

        for node in new_graph_module_double.graph.nodes:
            if (
                node.op == "call_function"
                and node.target == exir_ops.edge.aten.add.Tensor
            ):
                add_count_double += 1
                node_args = node.args
                for arg in node_args:
                    self.assertEqual(arg.meta["val"].dtype, torch.double)

        self.assertEqual(add_count_double, 2)

        class Mult(torch.nn.Module):
            def forward(self, x: torch.Tensor, y: torch.Tensor) -> torch.Tensor:
                return x * y

        mult = Mult()

        float_tensor_vert = float_tensor.T
        mult_prog = to_edge(export(mult, (int_tensor, float_tensor_vert), strict=True))

        # graph_module_mult.graph.print_tabular()

        mult_prog = mult_prog.transform([RemoveMixedTypeOperators()])
        new_graph_module_mult = mult_prog.exported_program().graph_module
        self.assertIsNotNone(new_graph_module_mult)

        mult_count = 0

        for node in new_graph_module_mult.graph.nodes:
            if (
                node.op == "call_function"
                and node.target == exir_ops.edge.aten.mul.Tensor
            ):
                mult_count += 1
                node_args = node.args
                for arg in node_args:
                    self.assertEqual(arg.meta["val"].dtype, torch.float)

        self.assertEqual(mult_count, 1)

    def test_remove_noop_pass(self) -> None:
        class Foo(torch.nn.Module):
            def forward(self, x: torch.Tensor) -> torch.Tensor:
                return x.to(dtype=torch.float32)

        foo = Foo()

        # Turn off functionalization so that we can get the actual to.dtype op
        edge_prog = to_edge(
            export(foo, (torch.ones(1, dtype=torch.float32),), strict=True)
        )
        edge_prog = edge_prog.transform([RemoveNoopPass()])
        self.assertIsNotNone(edge_prog.exported_program().graph_module)
        new_graph_module = edge_prog.exported_program().graph_module
        for node in new_graph_module.graph.nodes:
            if node.op == "call_function":
                self.assertNotEqual(node.target, torch.ops.aten.to.dtype)

    def test_redundant_slice_copy_removal(self) -> None:
        class FooWithNoSlice(torch.nn.Module):
            def forward(self, x: torch.Tensor) -> torch.Tensor:
                return x[:, :, :]

        foo_with_no_slice = FooWithNoSlice()

        class FooWithOneSlice(torch.nn.Module):
            def forward(self, x: torch.Tensor) -> torch.Tensor:
                return x[:1, :, :]

        foo_with_one_slice = FooWithOneSlice()

        class FooWithAllSlices(torch.nn.Module):
            def forward(self, x: torch.Tensor) -> torch.Tensor:
                return x[:1, :2, 2:4]

        foo_with_all_slices = FooWithAllSlices()

        # Turn off functionalization so that we can get the actual to.dtype op
        x = torch.ones((3, 8, 8))
        prog = to_edge(export(foo_with_no_slice, (x,), strict=True))
        prog = prog.transform([RemoveNoopPass()])
        new_graph_module = prog.exported_program().graph_module
        FileCheck().check_count(
            "executorch_exir_dialects_edge__ops_aten_slice_copy_Tensor", 0, exactly=True
        ).run(new_graph_module.code)

        prog = to_edge(export(foo_with_one_slice, (x,), strict=True))
        prog = prog.transform([RemoveNoopPass()])
        new_graph_module = prog.exported_program().graph_module
        FileCheck().check_count(
            "executorch_exir_dialects_edge__ops_aten_slice_copy_Tensor", 1, exactly=True
        ).run(new_graph_module.code)

        prog = to_edge(export(foo_with_all_slices, (x,), strict=True))
        prog = prog.transform([RemoveNoopPass()])
        new_graph_module = prog.exported_program().graph_module
        FileCheck().check_count(
            "executorch_exir_dialects_edge__ops_aten_slice_copy_Tensor", 3, exactly=True
        ).run(new_graph_module.code)

    def test_compile_to_edge(self) -> None:
        class Foo(torch.nn.Module):
            def forward(self, x: torch.Tensor) -> torch.Tensor:
                return x * 2

        f = Foo()

        x = (torch.randn(2, 3),)

        to_edge(export(f, x, strict=True)).exported_program().graph_module
        # TODO(angelayi): Add a utility function that verifies a model is in
        # the edge dialect

    def test_to_out_variant_none_output(self) -> None:
        class CompositeModel(torch.nn.Module):
            def __init__(self, _weight):
                super().__init__()
                self.weight = _weight
                self.lstm = torch.nn.LSTM(
                    input_size=32,
                    hidden_size=32,
                    num_layers=1,
                )

            def forward(self, x_raw, h, c):
                output, (hn, cn) = self.lstm(x_raw, (h, c))
                return output

        # Prepare input and trace it
        input_x = torch.ones([1, 32])
        input_h = torch.ones([1, 32])
        input_c = torch.ones([1, 32])
        inputs = (input_x, input_h, input_c)

        composite_m = CompositeModel(3)

        edge_prog = to_edge(
            export(composite_m, inputs, strict=True),
            # torch._ops.aten.t.default
            compile_config=exir.EdgeCompileConfig(_check_ir_validity=False),
        )

        new_prog = edge_prog.transform([SpecPropPass()])

        new_gm_res = ToOutVarPass()(new_prog.exported_program().graph_module)
        self.assertIsNotNone(new_gm_res)
        new_gm = new_gm_res.graph_module
        for node in new_gm.graph.nodes:
            if node.op == "call_function" and node.target in [
                torch.ops.DO_NOT_USE_TEST_ONLY.foo.out,
                torch.ops.my_awesome_3rdparty_ns.awesome_op.out,
            ]:
                self.assertEqual(len(node.kwargs), 2)
                out1_node = node.kwargs["out1"]
                self.assertEqual(out1_node.op, "call_function")
                self.assertIs(out1_node.target, memory.alloc)
                self.assertIs(node.kwargs["out2"], None)

        new_gm_res = MemoryPlanningPass()(new_gm)
        self.assertIsNotNone(new_gm_res)
        new_gm = new_gm_res.graph_module
        new_prog.exported_program().graph_module.graph = new_gm.graph
        emit_program(new_prog.exported_program())

    def test_to_out_variant_singleon_tensor_list(self) -> None:
        class MyModel(nn.Module):
            def __init__(self):
                super().__init__()

            def forward(self, x):
                return torch.split(x, 10)

            def get_random_inputs(self):
                return (torch.randn(10),)

        model = MyModel()
        inputs = model.get_random_inputs()
        prog = to_edge(
            export(model, inputs, strict=True),
            compile_config=EdgeCompileConfig(_check_ir_validity=False),
        )  # TODO(larryliu): fix split_copy
        new_gm_res = ToOutVarPass()(prog.exported_program().graph_module)
        self.assertIsNotNone(new_gm_res)
        new_gm = new_gm_res.graph_module

        for nd in new_gm.graph.nodes:
            if nd.target is exir_ops.edge.aten.split_copy.Tensor_out:
                break

        val = nd.meta["val"]

        # We must return a spec which is a list of a signle TensorSpec item.
        # Returning the TensorSpec item directly cause future getitem op fails.
        self.assertTrue(isinstance(val, (tuple, list)))
        self.assertEqual(1, len(val))

    def test_to_out_variant_multiple_out(self) -> None:
        class MyModel(nn.Module):
            def __init__(self):
                super().__init__()

            def forward(self, x):
                return torch.topk(x, 5)

            def get_random_inputs(self):
                return (torch.randn(10),)

        model = MyModel()
        inputs = model.get_random_inputs()
        prog = to_edge(
            export(model, inputs, strict=True),
            compile_config=EdgeCompileConfig(_check_ir_validity=False),
        )  # TODO(larryliu): fix topk
        new_gm_res = ToOutVarPass()(prog.exported_program().graph_module)
        self.assertIsNotNone(new_gm_res)
        new_gm = new_gm_res.graph_module

        for nd in new_gm.graph.nodes:
            if nd.target is torch.ops.aten.topk.values:
                break

        val = nd.meta["val"]

        # We must return a spec which is a list of a signle TensorSpec item.
        # Returning the TensorSpec item directly cause future getitem op fails.
        self.assertTrue(isinstance(val, (tuple, list)))
        self.assertEqual(2, len(val))

    def test_to_out_variant_to_copy(self) -> None:
        class Module(torch.nn.Module):
            def __init__(self):
                super().__init__()

            def forward(self, x):
                return x.to(torch.int32)

        model = Module()

        inputs = torch.tensor(1.0, dtype=torch.float)
        model_res = model(inputs)

        edge_dialect = to_edge(export(model, (inputs,), strict=True))
        edge_res = edge_dialect.exported_program().module()(inputs)
        self.assertTrue(torch.allclose(model_res, edge_res))

    def test_export_pass(self) -> None:
        class Foo(torch.nn.Module):
            def forward(self, x: torch.Tensor) -> List[torch.Tensor]:
                y = torch.cat([x, x])
                return torch.ops.aten.tensor_split.sections(y, 2)

        f = Foo()

        class NullPass(ExportPass):
            pass

        prog = to_edge(
            export(f, (torch.ones(3, 2),), strict=True),
            compile_config=EdgeCompileConfig(_check_ir_validity=False),
        )  # TODO(larryliu): fix cat
        new_prog = prog.transform([NullPass()])
        new_nodes = new_prog.exported_program().graph_module.graph.nodes
        for node in new_nodes:
            if node.op != "call_function":
                continue
            self.assertTrue(hasattr(node, "stack_trace"))
            self.assertIsNotNone(node.stack_trace)

        old_nodes = prog.exported_program().graph_module.graph.nodes
        self.assertEqual(len(new_nodes), len(old_nodes))
        for new_node, old_node in zip(new_nodes, old_nodes):
            self.assertEqual(new_node.op, old_node.op)
            self.assertEqual(new_node.target, old_node.target)

    def test_export_pass_pt2(self) -> None:
        class Foo(torch.nn.Module):
            def forward(self, x: torch.Tensor) -> List[torch.Tensor]:
                y = torch.cat([x, x])
                return torch.ops.aten.tensor_split.sections(y, 2)

        f = Foo()

        class NullPass(ExportPass):
            pass

        prog = to_edge(
            export(f, (torch.ones(3, 2),), strict=True),
            compile_config=exir.EdgeCompileConfig(_check_ir_validity=False),
        )
        new_prog = prog.transform([NullPass()])
        new_nodes = new_prog.exported_program().graph_module.graph.nodes
        for node in new_nodes:
            if node.op != "call_function":
                continue
            self.assertTrue(hasattr(node, "stack_trace"))
            self.assertIsNotNone(node.stack_trace)

        old_nodes = prog.exported_program().graph_module.graph.nodes
        self.assertEqual(len(new_nodes), len(old_nodes))
        for new_node, old_node in zip(new_nodes, old_nodes):
            self.assertEqual(new_node.op, old_node.op)
            self.assertEqual(new_node.target, old_node.target)

    def test_export_scalar_to_tensor_pass(self) -> None:
        class Mul(torch.nn.Module):
            def forward(self, x: torch.Tensor) -> torch.Tensor:
                return x * 3.14

        mul = Mul()

        expo_prog = to_edge(export(mul, (torch.ones(1),), strict=True))
        new_prog = expo_prog.transform([ScalarToTensorPass()])
        self.assertIsNotNone(new_prog.exported_program().graph_module)
        new_graph_module = new_prog.exported_program().graph_module

        inp = torch.zeros(1)
        self.assertTrue(
            torch.allclose(
                expo_prog.exported_program().module()(inp),
                new_prog.exported_program().module()(inp),
            )
        )
        for node in new_graph_module.graph.nodes:
            if node.op == "call_function":
                for arg in node.args + tuple(node.kwargs.values()):
                    self.assertFalse(isinstance(arg, float))

    def test_remove_mixed_types_symfloats(self) -> None:
        class Foo(torch.nn.Module):
            def forward(self, x: torch.Tensor) -> torch.Tensor:
                return torch.nn.functional.interpolate(
                    x,
                    size=(x.shape[2] * 2, x.shape[3] * 3),
                    mode="bilinear",
                    align_corners=False,
                    antialias=False,
                )

        f = Foo()

        example_inputs = (torch.randn(2, 3, 4, 5),)

        gm = to_edge(export(f, example_inputs, strict=True))
        new_gm = gm.transform(
            [ReplaceSymSizeOpPass(), ScalarToTensorPass(), RemoveMixedTypeOperators()]
        )
        self.assertIsNotNone(new_gm.exported_program().graph_module)

        self.assertTrue(
            torch.allclose(
                gm.exported_program().module()(*example_inputs),
                new_gm.exported_program().module()(*example_inputs),
            )
        )

    def test_spec_prop_pass(self) -> None:
        class Foo(torch.nn.Module):
            def forward(self, x: torch.Tensor) -> torch.Tensor:
                return x + x

        f = Foo()

        gm = (
            to_edge(export(f, (torch.ones(3, 2),), strict=True))
            .exported_program()
            .graph_module
        )
        new_gm = SpecPropPass()(gm)
        self.assertIsNotNone(new_gm)
        new_nodes = new_gm.graph_module.graph.nodes
        counter = 0
        for node in new_nodes:
            if node.op != "output":
                continue
            counter += 1
            self.assertIs(node.meta["spec"][0], node.args[0][0].meta["spec"])

        self.assertEqual(counter, 1)

    def test_spec_prop_pass_tuple_output(self) -> None:
        class Foo(torch.nn.Module):
            def forward(self, x: torch.Tensor) -> Tuple[torch.Tensor]:
                return (x + x,)

        f = Foo()

        gm = (
            to_edge(export(f, (torch.ones(3, 2),), strict=True))
            .exported_program()
            .graph_module
        )
        new_gm = SpecPropPass()(gm)
        self.assertIsNotNone(new_gm)
        new_nodes = new_gm.graph_module.graph.nodes
        counter = 0
        for node in new_nodes:
            if node.op != "output":
                continue
            counter += 1
            self.assertIs(node.meta["spec"][0], node.args[0][0].meta["spec"])

        self.assertEqual(counter, 1)

    def test_compile_fix_broken_ops(self) -> None:
        # When pass an input of more than 4 dimensions to Linear
        # aten._unsafe_view is used under the hood
        x = torch.randn([2, 3, 4, 5])
        model: torch.nn.Linear = torch.nn.Linear(5, 5)

        class Foo(torch.nn.Module):
            def __init__(self):
                super().__init__()
                self.model = model

            def forward(self, inp: torch.Tensor) -> torch.Tensor:
                return self.model(inp)

        f = Foo()

        # ReplaceBrokenOpsWithFunctionalOpsPass is used in to_edge()
        prog = to_edge(
            export(f, (x,), strict=True),
            compile_config=exir.EdgeCompileConfig(_check_ir_validity=False),
        )
        gm = prog.exported_program().graph_module
        count_after = 0
        for node in gm.graph.nodes:
            if node.target == torch.ops.aten._unsafe_view.default:
                count_after += 1
        self.assertEqual(count_after, 0)
        self.assertTrue(torch.allclose(prog.exported_program().module()(x), f(x)))

    def test_convert_symb_ops(self) -> None:
        class Foo(torch.nn.Module):
            def forward(self, x: torch.Tensor) -> torch.Tensor:
                return torch.add(x, x.shape[0] - 1)

        f = Foo()

        # Mark the 0th dimension of X as dynamic with a max value of 3.
        dim_x = torch.export.Dim("dim_x", max=3)

        prog = to_edge(
            export(
                f, (torch.ones(3, 2),), dynamic_shapes={"x": {0: dim_x}}, strict=True
            ),
            compile_config=exir.EdgeCompileConfig(_check_ir_validity=False),
        )
        new_prog = prog.transform([EdgeToBackendOpsPass()])
        self.assertIsNotNone(new_prog.exported_program().graph_module)
        converted_gm = new_prog.exported_program().graph_module

        FileCheck().check("torch.ops.aten.sym_size.int").check(
            "executorch_exir_dialects_backend__ops_executorch_prim_sub_Scalar"
        ).check_not("operator.sub").run(converted_gm.code)

    def test_alloc_node_spec(self) -> None:
        """
        Make sure every memory.alloc node including those in sub graph modules
        have a TensorSpec.
        """
        eager_model = FTMapBasic()
        inputs = eager_model.get_random_inputs()
        prog = to_edge(
            export(eager_model, inputs, strict=True),
            compile_config=exir.EdgeCompileConfig(_check_ir_validity=False),
        )
        passes = [
            SpecPropPass(),
            HintBasedSymShapeEvalPass(),
        ]
        new_prog = prog.transform(passes)

        new_gm_res = ToOutVarPass()(new_prog.exported_program().graph_module)
        self.assertIsNotNone(new_gm_res)
        new_gm = new_gm_res.graph_module

        new_gm_res = MemoryPlanningPass()(new_gm)
        self.assertIsNotNone(new_gm_res)
        new_gm = new_gm_res.graph_module

        alloc_nodes = []
        for subgm in new_gm.modules():
            if isinstance(subgm, torch.fx.GraphModule):
                for node in subgm.graph.nodes:
                    if node.target == memory.alloc:
                        alloc_nodes.append(node)
        self.assertTrue(len(alloc_nodes) > 0)
        for node in alloc_nodes:
            self.assertTrue(isinstance(node.meta.get("spec", None), TensorSpec))

    def test_debug_pass_file_log(self) -> None:
        eager_model = Mul()
        inputs = eager_model.get_random_inputs()

        # the debug pass works with a graph generated with make_fx directly
        gm = make_fx(eager_model)(*inputs)

        try:
            fd, path = tempfile.mkstemp()

            print(f"Write DebugPass output to {path}")
            DebugPass(log_filename=path)(gm)
            with open(path) as f:
                file_cont = f.read()
            self.assertTrue("torch.ops.aten.mul" in file_cont)
        finally:
            os.close(fd)
            os.unlink(path)

    def test_dce_recursive(self) -> None:
        eager_model = FTCondDeadCode()
        inputs = eager_model.get_random_inputs()
        gm = export(eager_model, inputs, strict=True).graph_module

        self.assertTrue(torch.ops.aten.sub.Tensor in collect_ops(gm))
        dead_code_elimination_pass(gm)
        gm.print_readable()
        self.assertFalse(torch.ops.aten.sub.Tensor in collect_ops(gm))

    def test_propagate_dynamic_shape(self) -> None:
        class Foo(torch.nn.Module):
            def forward(self, x: torch.Tensor) -> torch.Tensor:
                y = x
                for _ in range(2):
                    y = y + x
                return y

        f = Foo()

        prog = to_edge(
            export(f, (torch.rand(5),), strict=True),
            # missing dispatch key
            compile_config=exir.EdgeCompileConfig(_check_ir_validity=False),
        ).transform(propagate_dynamic_shape())
        gm = prog.exported_program().graph_module
        nspec = 0
        for n in gm.graph.nodes:
            for spec in pytree.tree_flatten(n.meta["spec"])[0]:
                self.assertTrue(all(isinstance(x, int) for x in spec.shape))
                nspec += 1

        self.assertTrue(nspec > 0)

    def test_losing_symbolic_info(self) -> None:
        """
        Guard against an issue that after calling ConvertSymbolicOpsPass(),
        future ExportPass will encounter symbolic information loss.
        """

        class Foo(torch.nn.Module):
            def forward(self, x: torch.Tensor) -> torch.Tensor:
                return torch.add(x, x.shape[0] - 1)

        f = Foo()

        dim_x = torch.export.Dim("dim_x", max=3)
        prog = to_edge(
            export(
                f, (torch.ones(3, 2),), dynamic_shapes={"x": {0: dim_x}}, strict=True
            ),
            compile_config=exir.EdgeCompileConfig(_check_ir_validity=False),
        )

        new_prog = prog.transform([EdgeToBackendOpsPass()])
        gm = new_prog.exported_program().graph_module
        gm.print_readable()
        *_, ones, out = gm.graph.nodes
        print(f"Before ExportPass: {ones.format_node()}")
        self.assertTrue(isinstance(ones.meta["val"].shape[0], torch.SymInt))
        self.assertTrue(len(ones.meta["val"].shape[0].node.expr.free_symbols) > 0)

        new_prog = new_prog.transform([ExportPass()])
        gm = new_prog.exported_program().graph_module
        gm.print_readable()
        *_, ones, out = gm.graph.nodes
        print(f"After ExportPass: {ones.format_node()}")
        self.assertTrue(isinstance(ones.meta["val"].shape[0], torch.SymInt))
        self.assertTrue(len(ones.meta["val"].shape[0].node.expr.free_symbols) > 0)

    def test_to_edge_with_edge_ops(self) -> None:
        x = torch.randn([2, 3, 4, 5])

        class Foo(torch.nn.Module):
            def forward(self, x: torch.Tensor) -> torch.Tensor:
                return x + x

        f = Foo()

        gm = to_edge(export(f, (x,), strict=True)).exported_program().graph_module
        for node in gm.graph.nodes:
            if node.op == "call_function":
                self.assertEqual(type(node.target), EdgeOpOverload)

    # TODO(T143084047)
    @unittest.expectedFailure
    def test_backend_fused_op_retraceable(self) -> None:
        """This test makes sure the backend op is still retraceable, with the pattern being registered as kernel."""

        class Foo(torch.nn.Module):
            def forward(self, x: torch.Tensor, y: torch.Tensor) -> torch.Tensor:
                z = x + y
                return torch.ops.aten.relu.default(z)

        f = Foo()

        gm = export(
            f,
            (
                torch.randn(2, 2),
                torch.randn(2, 2),
            ),
            strict=True,
        )
        # should look like:
        # graph():
        #     %ph_0 : [#users=1] = placeholder[target=ph_0]
        #     %ph_1 : [#users=1] = placeholder[target=ph_1]
        #     %add_tensor : [#users=1] = call_function[target=torch.ops.aten.add.Tensor](args = (%ph_0, %ph_1), kwargs = {})
        #     %relu_default : [#users=1] = call_function[target=torch.ops.aten.relu.default](args = (%add_tensor,), kwargs = {})
        #     return [relu_default]
        FileCheck().check("torch.ops.aten.add.Tensor").check(
            "torch.ops.aten.relu.default"
        ).run(gm.graph_module.code)

        class AddReluFusionPass(ExportPass):
            def call(self, graph_module: GraphModule) -> PassResult:
                # decorator registers this pattern as a CompositeExplicitAutograd kernel, since there's no kernel registered before.
                @bind_pattern_to_op(lib, "add_relu")
                def pattern(x: torch.Tensor, y: torch.Tensor) -> torch.Tensor:
                    z = torch.ops.aten.add.Tensor(x, y)
                    out = torch.ops.aten.relu.default(z)
                    return out

                def replacement(x: torch.Tensor, y: torch.Tensor) -> torch.Tensor:
                    return ops.backend.DO_NOT_USE_TEST_ONLY.add_relu.default(x, y)

                subgraph_rewriter.replace_pattern(graph_module, pattern, replacement)
                return PassResult(graph_module, True)

        # TODO: larryliu this pass needs to be in to_executorch()
        class OpReplacePass(ExportPass):
            def call_operator(self, op, args, kwargs, meta):
                if op == torch.ops.DO_NOT_USE_TEST_ONLY.add_relu.default:
                    return super().call_operator(
                        ops.backend.DO_NOT_USE_TEST_ONLY.add_relu.default,
                        args,
                        kwargs,
                        meta,
                    )
                return super().call_operator(op, args, kwargs, meta)

        gm_lowered = to_edge(
            gm,
            compile_config=EdgeCompileConfig(
                _check_ir_validity=False,
            ),
        ).transform([AddReluFusionPass(), OpReplacePass()])

        FileCheck().check(
            "executorch_exir_dialects_backend__ops_DO_NOT_USE_TEST_ONLY_add_relu_default"
        ).run(gm_lowered.exported_program().graph_module.code)
        # lowered module:
        # def forward(self, ph_0, ph_1):
        #     do_not_use_test_only_add_relu_default = executorch_exir_dialects_backend__ops_DO_NOT_USE_TEST_ONLY_add_relu_default(ph_0, ph_1);  ph_0 = ph_1 = None
        #     return [do_not_use_test_only_add_relu_default]

        # Retrace:
        # If not backend op retrace will error out because no CPU/CompositeExplicitAutograd kernel registered.
        gm_retraced = to_edge(
            export(
                gm_lowered.exported_program().module(),
                (
                    torch.randn(2, 2),
                    torch.randn(2, 2),
                ),
                strict=True,
            )
        )
        # Retrace-able, the graph "promote" back to ATen dialect, showing up add and relu, which is expected.
        FileCheck().check("torch.ops.aten.add.Tensor").check(
            "torch.ops.aten.relu.default"
        ).run(gm_retraced.exported_program().graph_module.code)

    def test_debug_handle_generator_pass(self) -> None:
        eager_model = MLP(2, output_size=4)
        inputs = eager_model.get_random_inputs()

        graph_module = (
            to_edge(export(eager_model, inputs, strict=True))
            .exported_program()
            .graph_module
        )
        for node in graph_module.graph.nodes:
            self.assertIn("debug_handle", node.meta)
        ScalarToTensorPass()(graph_module)
        for node in graph_module.graph.nodes:
            self.assertIn("debug_handle", node.meta)

    def test_generate_missing_debug_handles(self) -> None:
        eager_model = MLP(2, output_size=4)
        inputs = eager_model.get_random_inputs()

        ep = to_edge(export(eager_model, inputs, strict=True)).exported_program()

        list(ep.graph.nodes)[0].meta.pop("debug_handle")
        self.assertTrue(list(ep.graph.nodes)[0].meta.get("debug_handle") is None)
        generate_missing_debug_handles(ep)
        self.assertTrue(list(ep.graph.nodes)[0].meta.get("debug_handle") is not None)

    def test_debug_handle_generator_pass_with_control_flow(self) -> None:
        def true_nested(y: torch.Tensor) -> torch.Tensor:
            y = y + y
            y = torch.mm(y, y)
            return y

        def false_nested(y: torch.Tensor) -> torch.Tensor:
            return torch.mm(y, y)

        def true_fn(x: torch.Tensor, pred2: torch.Tensor) -> torch.Tensor:
            z = control_flow.cond(pred2, true_nested, false_nested, [x])
            return x + z

        def false_fn(x: torch.Tensor, _) -> torch.Tensor:
            return x.cos()

        def map_fn(
            x: torch.Tensor, pred1: torch.Tensor, pred2: torch.Tensor, y: torch.Tensor
        ) -> torch.Tensor:
            x = x.cos()
            y = control_flow.cond(pred1, true_fn, false_fn, [y, pred2])
            x = x + y
            return x.sin()

        class Foo(torch.nn.Module):
            def forward(
                self,
                xs: torch.Tensor,
                pred1: torch.Tensor,
                pred2: torch.Tensor,
                y: torch.Tensor,
            ) -> torch.Tensor:
                y = torch.mm(y, y)
                return control_flow.map(map_fn, xs, pred1, pred2, y)

        f = Foo()

        inputs = (
            torch.ones(2, 2),
            torch.tensor([False]),
            torch.tensor([False]),
            torch.ones(2, 2),
        )

        ep = to_edge(export(f, inputs, strict=True)).exported_program()
        graph_module = ep.graph_module

        def check_debug_handle_metadata(graph_module: torch.fx.GraphModule) -> None:
            queue = [graph_module]
            while queue:
                current_graph_module = queue.pop(0)
                for node in current_graph_module.graph.nodes:
                    self.assertIn("debug_handle", node.meta)
                control_flow_submodules = [
                    submodule
                    for _, submodule, _ in get_control_flow_submodules(
                        current_graph_module
                    )
                ]
                queue.extend(control_flow_submodules)

        DebugHandleGeneratorPass()(graph_module)
        check_debug_handle_metadata(graph_module)
        generate_missing_debug_handles(ep)

        # Check debug handle still preserved after ScalarToTensorPass
        ScalarToTensorPass()(graph_module)
        check_debug_handle_metadata(graph_module)

    def test_symint_conversion(self) -> None:
        class Foo(torch.nn.Module):
            def forward(self, x: torch.Tensor) -> torch.Tensor:
                return torch.add(x, x.shape[0] - 1)

        f = Foo()

        dim_x = torch.export.Dim("dim_x", max=3)
        prog = to_edge(
            export(
                f, (torch.ones(3, 2),), dynamic_shapes={"x": {0: dim_x}}, strict=True
            ),
            compile_config=exir.EdgeCompileConfig(_check_ir_validity=False),
        )
        prog = prog.transform([SymToTensorPass()])

        FileCheck().check("torch.ops.aten.scalar_tensor.default").run(
            prog.exported_program().graph_module.code
        )
        self.assertTrue(
            torch.allclose(
                f(torch.ones(3, 2)), prog.exported_program().module()(torch.ones(3, 2))
            )
        )
        self.assertTrue(
            torch.allclose(
                f(torch.zeros(3, 2)),
                prog.exported_program().module()(torch.zeros(3, 2)),
            )
        )

    def test_remove_assert_pass(self) -> None:
        class Foo(torch.nn.Module):
            def forward(self, x: torch.Tensor) -> torch.Tensor:
                assert x.shape[0] == 5
                return x * x

        f = Foo()

        gm = to_edge(
            export(f, (torch.randn(5),), strict=True),
            compile_config=exir.EdgeCompileConfig(_check_ir_validity=False),
        )
        new_gm = gm.transform([RemoveGraphAssertsPass()])
        num_asserts = [
            node
            for node in new_gm.exported_program().graph.nodes
            if node.op == "call_function"
            and node.target == torch.ops.aten._assert_async.msg
        ]
        self.assertEqual(len(num_asserts), 0)

    def test_arange(self) -> None:
        class M(torch.nn.Module):
            def __init__(self):
                super().__init__()
                self.a = torch.ones(2)

            def forward(self, x):
                return torch.arange(start=0, end=2) + x

        _ = to_edge(export(M(), (torch.randn(2),), strict=True)).to_executorch()

    def test_replace_slice(self) -> None:
        class M(torch.nn.Module):
            def __init__(self):
                super().__init__()
                self.a = torch.ones(10)

            def forward(self, x):
                return self.a[:2] + x

        gm = (
            to_edge(export(M(), (torch.randn(2),), strict=True))
            .exported_program()
            .graph_module
        )
        FileCheck().check(
            "executorch_exir_dialects_edge__ops_aten_slice_copy_Tensor"
        ).run(gm.code)

    def test_constant_prop_pass_for_add(self) -> None:
        class Add(torch.nn.Module):
            def forward(self, x: torch.Tensor) -> torch.Tensor:
                return x + 3

        add = Add()

        edge = to_edge(
            export(add, (torch.ones(1),), strict=True),
            compile_config=EdgeCompileConfig(_skip_dim_order=False),
        )
        edge = edge.transform([ScalarToTensorPass(), RemoveMixedTypeOperators()])
        exported_program = lift_constant_tensor_pass(edge.exported_program())

        # Check there is a lifted tensor followed by a to_copy node
        FileCheck().check("_lifted_tensor_constant0").check(
            "executorch_exir_dialects_edge__ops_dim_order_ops__to_dim_order_copy_default"
        ).run(exported_program.graph_module.code)

        new_ep = constant_prop_pass(exported_program)

        # Check (_lifted_tensor_constant + to_copy) node is replaced by prop tensor
        FileCheck().check_not("_lifted_tensor_constant").check(
            "_prop_tensor_constant0"
        ).check_not(
            "executorch_exir_dialects_edge__ops_dim_order_ops__to_dim_order_copy_default"
        ).run(
            new_ep.graph_module.code
        )

    def test_constant_prop_pass_for_parameter(self) -> None:
        def count_additions(gm: torch.fx.GraphModule) -> int:
            return sum(
                (node.target == torch.ops.aten.add.Tensor) for node in gm.graph.nodes
            )

        class M(torch.nn.Module):
            def __init__(self):
                super().__init__()
                self.a = torch.nn.Parameter(torch.ones(1, 2, 3))

            def forward(self, x):
                b = self.a + self.a
                c = torch.cat([self.a, b])
                return (c + c) + x

        aten = export(M(), (torch.zeros(2, 2, 3),), strict=True)
        self.assertEqual(count_additions(aten.graph_module), 3)
        new_ep = constant_prop_pass(aten)
        self.assertEqual(count_additions(new_ep.graph_module), 1)

    def test_constant_prop_pass_graph_signature(self) -> None:
        def count_additions(gm: torch.fx.GraphModule) -> int:
            return sum(
                (node.target == torch.ops.aten.add.Tensor) for node in gm.graph.nodes
            )

        class M(torch.nn.Module):
            def __init__(self):
                super().__init__()
                self.a = torch.nn.Parameter(torch.ones(1, 2, 3))

            def forward(self, x):
                b = self.a + self.a
                c = torch.cat([self.a, b])
                return (c + c) + x

        aten = export(M(), (torch.zeros(2, 2, 3),), strict=True)
        # Input signature will have two entries:
        # (1) parameter `a` and (2) user input `x`.
        self.assertEqual(len(aten.graph_signature.input_specs), 2)
        new_ep = constant_prop_pass(aten)
        # Check that there are exactly two propagated tensors - (1) propagated
        # constant and (2) user input.
        self.assertEqual(
            new_ep.graph_signature.input_specs,
            [
                InputSpec(
                    kind=InputKind.CONSTANT_TENSOR,
                    arg=TensorArgument(name="_prop_tensor_constant0"),
                    target="_prop_tensor_constant0",
                    persistent=True,
                ),
                # User input graph signature.
                aten.graph_signature.input_specs[-1],
            ],
        )

<<<<<<< HEAD
=======
    def test_constant_prop_pass_after_delegation(self) -> None:
        class M(torch.nn.Module):
            def __init__(self, dim=32):
                super().__init__()
                self.linear = torch.nn.Linear(dim, dim)

            def forward(self, query, key, value):
                query = self.linear(query)
                key = self.linear(key)
                value = self.linear(value)
                return torch.nn.functional.scaled_dot_product_attention(
                    query, key, value, attn_mask=None, dropout_p=0.0, is_causal=True
                )

        query = torch.randn(32, 32, 32, 32)
        key = torch.randn(32, 32, 32, 32)
        value = torch.randn(32, 32, 32, 32)

        # Capture the model
        m = torch.export.export_for_training(M(32), (query, key, value)).module()

        # 8w16a quantization
        from torch.ao.quantization.observer import (
            MinMaxObserver,
            PerChannelMinMaxObserver,
        )

        activation_qspec = QuantizationSpec(
            dtype=torch.int16,
            quant_min=-32768,
            quant_max=32767,
            qscheme=torch.per_tensor_affine,
            is_dynamic=False,
            observer_or_fake_quant_ctr=MinMaxObserver,
        )
        weight_qspec = QuantizationSpec(
            dtype=torch.int8,
            quant_min=-128,
            quant_max=127,
            qscheme=torch.per_channel_symmetric,
            ch_axis=0,
            is_dynamic=False,
            observer_or_fake_quant_ctr=PerChannelMinMaxObserver,
        )
        custom_qconfig = QuantizationConfig(
            input_activation=activation_qspec,
            output_activation=activation_qspec,
            weight=weight_qspec,
            bias=None,
            is_qat=False,
        )
        quantizer = XNNPACKQuantizer()
        quantizer.set_global(custom_qconfig)
        m = prepare_pt2e(m, quantizer)  # pyre-fixme[6]
        m = convert_pt2e(m)

        # export, perform constant propagation to make weights const
        aten_prog = export(m, (query, key, value), strict=True)
        aten_prog = constant_prop_pass(aten_prog)

        # lower to edge dialect
        edge_prog = to_edge(
            aten_prog,
            compile_config=EdgeCompileConfig(
                _check_ir_validity=False, _use_edge_ops=True
            ),
        )
        edge_prog = edge_prog.to_backend(XnnpackPartitioner())

        # Perform constant propagation on the decomposed ops from sdpa
        aten_prog = constant_prop_pass(edge_prog.exported_program())
        # There should be at least one const due to spda op
        self.assertGreaterEqual(len(aten_prog.constants), 1)

>>>>>>> ac7a9500
    def test_constant_prop_pass_for_parameter_slice(self) -> None:
        def count_slice(gm: torch.fx.GraphModule) -> int:
            return sum(
                (node.target == torch.ops.aten.slice_copy.Tensor)
                for node in gm.graph.nodes
            )

        class M(torch.nn.Module):
            def __init__(self):
                super().__init__()
                self.a = torch.nn.Parameter(torch.ones(3, 2, 2))

            def forward(self, x):
                # Create slice of shape (1, 2, 2)
                slice_tensor = torch.slice_copy(self.a, dim=0, start=0, end=1)
                return torch.cat([x, slice_tensor])

        aten = export(M(), (torch.zeros(2, 2, 2),), strict=True)
        self.assertIn("a", aten.state_dict)
        self.assertEqual(count_slice(aten.graph_module), 1)

        new_ep = constant_prop_pass(aten)
        # Check there is a propagated tensor.
        FileCheck().check("_prop_tensor_constant0").run(aten.graph_module.code)
        self.assertIn("_prop_tensor_constant0", new_ep.constants)
        self.assertNotIn("a", new_ep.state_dict)
        # No more slice copy.
        self.assertEqual(count_slice(new_ep.graph_module), 0)

    def test_constant_prop_pass_no_propagate(self) -> None:
        def count_placeholder(gm: torch.fx.GraphModule) -> int:
            return sum((node.op == "placeholder") for node in gm.graph.nodes)

        class M(torch.nn.Module):
            def __init__(self):
                super().__init__()
                self.a = torch.nn.Parameter(torch.ones(3, 2, 4))

            def forward(self, x, y):
                # y is unused.
                return x + self.a

        aten = export(M(), (torch.zeros(3, 2, 4), torch.zeros(3, 2, 4)), strict=True)
        self.assertIn("a", aten.state_dict)
        self.assertEqual(count_placeholder(aten.graph_module), 3)

        new_ep = constant_prop_pass(aten)
        # Check there is no propagated tensor.
        FileCheck().check("p_a").check("x").check("y").run(aten.graph_module.code)
        self.assertNotIn("_prop_tensor_constant0", new_ep.constants)
        self.assertIn("a", new_ep.state_dict)
        self.assertEqual(count_placeholder(new_ep.graph_module), 3)

    def test_constant_prop_pass_for_control_flow(self) -> None:
        class Module(torch.nn.Module):
            def __init__(self):
                super().__init__()
                self.linear = torch.nn.Linear(3, 3)

            def t(self, val):
                return val + 1

            def f(self, val):
                return val - 1

            def true_fn(self, val):
                return self.linear(val) + self.t(val)

            def false_fn(self, val):
                return self.linear(val) - self.f(val)

            def forward(self, pred, x):
                return torch.ops.higher_order.cond(
                    pred, self.true_fn, self.false_fn, [x]
                )

        mod = Module()
        x = torch.randn([3, 3])
        pred = torch.tensor(x[0][0].item() < 0)
        edge = to_edge(
            export(mod, (pred, x), strict=True),
            compile_config=exir.EdgeCompileConfig(_check_ir_validity=False),
        )
        error_msg = r"constant_prop_pass for control flow is not supported yet."

        # TODO(chenlai): enable constant prop pass for control flow
        with self.assertRaisesRegex(
            RuntimeError,
            error_msg,
        ):
            _ = constant_prop_pass(edge.exported_program())

    def test_mutable_buffers(self) -> None:
        def count_copies(gm: torch.fx.GraphModule) -> int:
            return sum(
                (node.target == torch.ops.aten.copy_.default) for node in gm.graph.nodes
            )

        class MutableStateModule(torch.nn.Module):
            def __init__(self):
                super().__init__()
                self.register_buffer("state", torch.zeros(1))

            def forward(self, x):
                y = x + self.state
                self.state.add_(1)
                return y

        model = to_edge(export(MutableStateModule(), (torch.zeros(1),), strict=True))
        self.assertEqual(count_copies(model.exported_program().graph_module), 0)
        # Before
        # graph():
        #     %arg0_1 : [num_users=2] = placeholder[target=arg0_1]
        #     %_lifted_tensor_constant1 : [num_users=1] = placeholder[target=_lifted_tensor_constant1]
        #     %arg1_1 : [num_users=1] = placeholder[target=arg1_1]
        #     %aten_add_tensor : [num_users=1] = call_function[target=executorch.exir.dialects.edge._ops.aten.add.Tensor](args = (%arg1_1, %arg0_1), kwargs = {})
        #     %aten__to_copy_default : [num_users=1] = call_function[target=executorch.exir.dialects.edge._ops.aten._to_copy.default](args = (%_lifted_tensor_constant1,), kwargs = {dtype: torch.float32})
        #     %aten_add_tensor_1 : [num_users=1] = call_function[target=executorch.exir.dialects.edge._ops.aten.add.Tensor](args = (%arg0_1, %aten__to_copy_default), kwargs = {})
        #     return (aten_add_tensor_1, aten_add_tensor)
        gm, _ = insert_write_back_for_buffers_pass(model.exported_program())

        # After
        # graph():
        #     %arg0_1 : [num_users=3] = placeholder[target=arg0_1]
        #     %_lifted_tensor_constant1 : [num_users=1] = placeholder[target=_lifted_tensor_constant1]
        #     %arg1_1 : [num_users=1] = placeholder[target=arg1_1]
        #     %aten_add_tensor : [num_users=1] = call_function[target=executorch.exir.dialects.edge._ops.aten.add.Tensor](args = (%arg1_1, %arg0_1), kwargs = {})
        #     %aten__to_copy_default : [num_users=1] = call_function[target=executorch.exir.dialects.edge._ops.aten._to_copy.default](args = (%_lifted_tensor_constant1,), kwargs = {dtype: torch.float32})
        #     %aten_add_tensor_1 : [num_users=1] = call_function[target=executorch.exir.dialects.edge._ops.aten.add.Tensor](args = (%arg0_1, %aten__to_copy_default), kwargs = {})
        #     %copy__default : [num_users=1] = call_function[target=torch.ops.aten.copy_.default](args = (%arg0_1, %aten_add_tensor_1), kwargs = {})
        #     return (copy__default, aten_add_tensor)
        self.assertEqual(count_copies(gm), 1)

    def test_remove_quantized_op_noop_pass(self) -> None:
        class TestAddSliceNoop(torch.nn.Module):
            def __init__(self):
                super().__init__()

            def forward(self, x):
                x = x + x
                x = x + x[:]
                return x

        class TestAddSliceNotNoop(torch.nn.Module):
            def __init__(self):
                super().__init__()

            def forward(self, x):
                x = x + x
                x = x + x[:1]
                return x

        def count_dq_nodes(gm: torch.fx.GraphModule) -> int:
            return sum(
                (
                    node.target
                    in (
                        torch.ops.quantized_decomposed.dequantize_per_tensor.default,
                        exir_ops.edge.quantized_decomposed.dequantize_per_tensor.default,
                    )
                )
                for node in gm.graph.nodes
            )

        def count_q_nodes(gm: torch.fx.GraphModule) -> int:
            return sum(
                (
                    node.target
                    in (
                        torch.ops.quantized_decomposed.quantize_per_tensor.default,
                        exir_ops.edge.quantized_decomposed.quantize_per_tensor.default,
                    )
                )
                for node in gm.graph.nodes
            )

        def quantize_model(
            m_eager: torch.nn.Module, example_inputs: Tuple[torch.Tensor]
        ) -> Tuple[EdgeProgramManager, int, int]:
            # program capture
            m = torch.export.export_for_training(
                m_eager,
                example_inputs,
            ).module()

            quantizer = XNNPACKQuantizer()
            quantization_config = get_symmetric_quantization_config()
            quantizer.set_global(quantization_config)
            m = prepare_pt2e(m, quantizer)  # pyre-fixme[6]
            m = convert_pt2e(m, fold_quantize=True)
            ep = torch.export.export(m, example_inputs, strict=True)
            dq_nodes_pre = count_dq_nodes(ep.graph_module)
            q_nodes_pre = count_q_nodes(ep.graph_module)
            edge = to_edge(
                ep, compile_config=EdgeCompileConfig(_check_ir_validity=False)
            )
            return edge, dq_nodes_pre, q_nodes_pre

        example_inputs = (torch.randn(9, 8),)
        model = TestAddSliceNoop()
        m_eager = model.eval()
        edge, dq_nodes_pre, q_nodes_pre = quantize_model(m_eager, example_inputs)

        dq_nodes_post = count_dq_nodes(edge.exported_program().graph_module)
        q_nodes_post = count_q_nodes(edge.exported_program().graph_module)
        # One dq and one q node around the slice copy should have been removed.
        self.assertEqual(dq_nodes_pre - dq_nodes_post, 1)
        self.assertEqual(q_nodes_pre - q_nodes_post, 1)

        # Check that the slice_copy is removed by the RemoveNoopPass.
        for node in edge.exported_program().graph_module.graph.nodes:
            self.assertFalse("slice" in str(node.target))

        model = TestAddSliceNotNoop()
        m_eager = model.eval()
        edge, dq_nodes_pre, q_nodes_pre = quantize_model(m_eager, example_inputs)

        dq_nodes_post = count_dq_nodes(edge.exported_program().graph_module)
        q_nodes_post = count_q_nodes(edge.exported_program().graph_module)
        # One dq and one q node around the slice copy should have been removed.
        self.assertEqual(dq_nodes_pre, dq_nodes_post)
        self.assertEqual(q_nodes_pre, q_nodes_post)

        # Check that the slice_copy is not removed by the RemoveNoopPass.
        self.assertTrue(
            any(
                "slice" in str(node.target)
                for node in edge.exported_program().graph_module.graph.nodes
            )
        )

    def test_dq_q_no_op_pass(self) -> None:
        class TestDqQ(torch.nn.Module):
            def __init__(self):
                super().__init__()

            def forward(self, x):
                dq = torch.ops.quantized_decomposed.dequantize_per_tensor.default(
                    x, 1.0, 0, -128, 127, torch.int8
                )
                q = torch.ops.quantized_decomposed.quantize_per_tensor.default(
                    dq, 1.0, 0, -128, 127, torch.int8
                )
                return q

        model = TestDqQ()
        m_eager = model.eval()
        ep = torch.export.export(m_eager, (torch.randn(9, 8),), strict=True)
        edge = to_edge(ep)
        # Check that the dq and q nodes are not touched by the RemoveNoopPass.
        self.assertTrue(
            any(
                "dequantize" in str(node.target)
                for node in edge.exported_program().graph_module.graph.nodes
            )
        )
        self.assertTrue(
            any(
                "quantize" in str(node.target)
                for node in edge.exported_program().graph_module.graph.nodes
            )
        )

    def test_dq_q_different_qparams(self) -> None:
        class TestDqQDifferentQParam(torch.nn.Module):
            def __init__(self):
                super().__init__()

            def forward(self, x):
                dq = torch.ops.quantized_decomposed.dequantize_per_tensor.default(
                    x, 1.0, 0, -128, 127, torch.int8
                )
                slice_copy_output = torch.ops.aten.slice_copy.Tensor(dq, 0, 0)
                q = torch.ops.quantized_decomposed.quantize_per_tensor.default(
                    slice_copy_output, 1.0, 0, -127, 127, torch.int8
                )
                return q

        model = TestDqQDifferentQParam()
        m_eager = model.eval()
        ep = torch.export.export(m_eager, (torch.randn(9, 8),), strict=True)
        edge = to_edge(ep)
        print(edge.exported_program().graph_module.graph)
        # Check that the dq and q nodes are not touched by the RemoveNoopPass.
        self.assertTrue(
            any(
                "dequantize" in str(node.target)
                for node in edge.exported_program().graph_module.graph.nodes
            )
        )
        self.assertTrue(
            any(
                "quantize" in str(node.target)
                for node in edge.exported_program().graph_module.graph.nodes
            )
        )
        self.assertFalse(
            any(
                "slice" in str(node.target)
                for node in edge.exported_program().graph_module.graph.nodes
            )
        )

    def test_normalize_view_copy_base_pass(self) -> None:
        class ViewChain(torch.nn.Module):
            def forward(self, x):
                x = torch.ops.aten.view_copy.default(x, [30, 1])
                x = torch.ops.aten.view_copy.default(x, [5, 6])
                x = torch.ops.aten.view_copy.default(x, [2, 15])
                x = torch.ops.aten.view_copy.default(x, [3, -1])
                return x

        def is_view_copy(node: torch.fx.Node) -> bool:
            return (
                node.op == "call_function"
                and node.target == torch.ops.aten.view_copy.default
            )

        gm = export(ViewChain(), (torch.ones(30),), strict=True).graph_module

        # Check before transformation
        n_view_copy_before = 0
        n_view_copy_bases_before = 0
        for node in gm.graph.nodes:
            if is_view_copy(node):
                n_view_copy_before += 1
                base = node.args[0]
                if is_view_copy(base):
                    n_view_copy_bases_before += 1

        self.assertEqual(n_view_copy_before, 4)
        self.assertEqual(n_view_copy_bases_before, 3)

        # Do transformation
        p = NormalizeViewCopyBasePass()
        gm_res = p(gm)
        assert gm_res is not None
        gm = gm_res.graph_module

        # Check after transformation
        n_view_copy_after = 0
        n_view_copy_bases_after = 0
        for node in gm.graph.nodes:
            if is_view_copy(node):
                n_view_copy_after += 1
                base = node.args[0]
                if is_view_copy(base):
                    n_view_copy_bases_after += 1

        self.assertEqual(n_view_copy_after, 4)
        self.assertEqual(n_view_copy_bases_after, 0)

    def test_replace_view_copy_with_view_pass(self) -> None:  # noqa: C901
        # Helper functions
        def is_view_copy(node: torch.fx.Node) -> bool:
            return (
                node.op == "call_function"
                and node.target == torch.ops.aten.view_copy.default
            )

        def is_memory_view(node: torch.fx.Node) -> bool:
            return node.op == "call_function" and node.target == memory.view

        # Test example set up
        class TestViewCopies(torch.nn.Module):
            def __init__(self):
                super().__init__()
                self.parameter = torch.nn.Parameter(torch.ones(1))

            def forward(self, x):
                o1 = torch.ops.aten.view_copy.default(x, [1])
                o2 = torch.ops.aten.view_copy.default(self.parameter, [1])
                # view_copys at the end of a function are not replaced, so add
                # a computation before the end of the graph.
                return torch.ops.aten.add.Tensor(o1, o2)

        ep = torch.export.export(TestViewCopies(), args=(torch.ones(1),), strict=True)
        for node in ep.graph.nodes:
            if node.op == "placeholder":
                node.meta["spec"] = TensorSpec.from_tensor(torch.empty(1))
                node.meta["spec"].shape_dynamism = TensorShapeDynamism.STATIC

        # Run tests
        gm = ep.graph_module

        # Check before transformation
        FileCheck().check_count(
            "torch.ops.aten.view_copy.default", 2, exactly=True
        ).run(gm.code)
        FileCheck().check_count("executorch_exir_memory_view", 0, exactly=True).run(
            gm.code
        )

        # Do transformation
        p = ReplaceViewCopyWithViewPass()
        gm_res = p(gm)
        assert gm_res is not None
        gm = gm_res.graph_module

        # Check after transformation
        FileCheck().check_count(
            "torch.ops.aten.view_copy.default", 0, exactly=True
        ).run(gm.code)
        FileCheck().check_count("executorch_exir_memory_view", 2, exactly=True).run(
            gm.code
        )

    def test_constant_prop_pass_for_no_grad(self) -> None:
        class LSTM(torch.nn.Module):
            def __init__(self, input_size, hidden_size, num_layers):
                super(LSTM, self).__init__()
                self.hidden_size = hidden_size
                self.num_layers = num_layers
                self.lstm = torch.nn.LSTM(
                    input_size, hidden_size, num_layers, batch_first=True
                )

            def forward(self, text_tokens):
                # input: (seq_len, batch, input_size)
                lstm_out, (new_hidden_state, new_cell_state) = self.lstm(
                    input=text_tokens, hx=None
                )
                return lstm_out

        lstm = LSTM(input_size=200, hidden_size=203, num_layers=2)
        example_input = (torch.rand(2, 10, 200),)

        aten = torch.export.export(lstm, example_input, strict=False)
        _EDGE_COMPILE_CONFIG = exir.EdgeCompileConfig(
            _check_ir_validity=True,
            _skip_dim_order=True,  # TODO(T189114319): Reuse dim order op after solving the ios oss issue
        )

        edge_manager: EdgeProgramManager = to_edge(
            aten,
            compile_config=_EDGE_COMPILE_CONFIG,
        )
        new_ep = constant_prop_pass(edge_manager._edge_programs["forward"])
        _ = copy.deepcopy(new_ep.module_call_graph)

    def test_dim_order_revert_pass(self) -> None:
        aten_op_str = "torch.ops.aten._to_copy.default"
        edge_aten_op_str = "executorch_exir_dialects_edge__ops_aten__to_copy_default"
        edge_dim_order_op_str = "executorch_exir_dialects_edge__ops_dim_order_ops__to_dim_order_copy_default"

        class Module(torch.nn.Module):
            """
            A simple module that has a single to op that converts to channels last and then back to contiguous.
            Assuming contiguous input.
            """

            def __init__(self):
                super().__init__()

            def forward(self, x: torch.Tensor) -> torch.Tensor:
                return x.to(memory_format=torch.channels_last).to(
                    memory_format=torch.contiguous_format
                ) + x.to(memory_format=torch.channels_last).to(
                    memory_format=torch.contiguous_format
                )

            @staticmethod
            def to_copy_count():
                return 4

        def _do_checks(
            test_str: str, allowed: str, allowed_count: int, not_allowed_list: List[str]
        ) -> None:
            for not_allowed in not_allowed_list:
                FileCheck().check_count(allowed, allowed_count, exactly=True).check_not(
                    not_allowed
                ).run(test_str)

        m = Module()
        n = m.to_copy_count()
        input = torch.randn([2, 3, 4, 5]).to(memory_format=torch.contiguous_format)

        # 1. vanilla export, no edge ops
        ep = export(m, (input,), strict=True).run_decompositions({})
        _do_checks(
            ep.graph_module.code,
            aten_op_str,
            n,
            [edge_aten_op_str, edge_dim_order_op_str],
        )

        # 2a. to edge without dim orders, we should see edge aten ops but not dim order ops
        edge_prog = to_edge(
            ep, compile_config=exir.EdgeCompileConfig(_skip_dim_order=True)
        )._edge_programs["forward"]
        _do_checks(
            edge_prog.graph_module.code,
            edge_aten_op_str,
            n,
            [aten_op_str, edge_dim_order_op_str],
        )

        # 3a. expect no change after the pass, we should see edge aten ops but not dim order ops
        new_res = DimOrderOpsRevertPass()(edge_prog.graph_module)
        self.assertIsNotNone(new_res)
        _do_checks(
            new_res.graph_module.code,
            edge_aten_op_str,
            n,
            [aten_op_str, edge_dim_order_op_str],
        )

        # 2b. let's try with dim order enabled, we should see edge dim order ops but not edge aten ops
        edge_prog_dim_order = to_edge(
            ep, compile_config=exir.EdgeCompileConfig(_skip_dim_order=False)
        )._edge_programs["forward"]
        _do_checks(
            edge_prog_dim_order.graph_module.code,
            edge_dim_order_op_str,
            n,
            [aten_op_str, edge_aten_op_str],
        )

        # 3b. expect edge aten ops after the pass, we should see not see the edge dim order ops
        new_res_dim_order = DimOrderOpsRevertPass()(edge_prog_dim_order.graph_module)
        self.assertIsNotNone(new_res_dim_order)
        _do_checks(
            new_res_dim_order.graph_module.code,
            edge_aten_op_str,
            n,
            [aten_op_str, edge_dim_order_op_str],
        )

        output_no_dim_order = new_res.graph_module(input)
        output_no_dim_order_revert = new_res_dim_order.graph_module(input)
        self.assertTrue(
            torch.allclose(output_no_dim_order[0], output_no_dim_order_revert[0])
        )<|MERGE_RESOLUTION|>--- conflicted
+++ resolved
@@ -16,6 +16,7 @@
 # Import passes
 import executorch.exir.memory_planning  # noqa
 import torch
+from executorch.backends.xnnpack.partition.xnnpack_partitioner import XnnpackPartitioner
 from executorch.exir import EdgeCompileConfig, EdgeProgramManager, memory, to_edge
 from executorch.exir.dialects._ops import bind_pattern_to_op, ops, ops as exir_ops
 from executorch.exir.dialects.edge._ops import EdgeOpOverload
@@ -65,10 +66,12 @@
 from torch import nn
 
 from torch.ao.quantization.quantize_pt2e import convert_pt2e, prepare_pt2e
+from torch.ao.quantization.quantizer import QuantizationSpec
 from torch.ao.quantization.quantizer.xnnpack_quantizer import (
     get_symmetric_quantization_config,
     XNNPACKQuantizer,
 )
+from torch.ao.quantization.quantizer.xnnpack_quantizer_utils import QuantizationConfig
 from torch.export import export
 from torch.export.graph_signature import InputKind, InputSpec, TensorArgument
 from torch.fx import GraphModule, subgraph_rewriter
@@ -1110,8 +1113,6 @@
             ],
         )
 
-<<<<<<< HEAD
-=======
     def test_constant_prop_pass_after_delegation(self) -> None:
         class M(torch.nn.Module):
             def __init__(self, dim=32):
@@ -1186,7 +1187,6 @@
         # There should be at least one const due to spda op
         self.assertGreaterEqual(len(aten_prog.constants), 1)
 
->>>>>>> ac7a9500
     def test_constant_prop_pass_for_parameter_slice(self) -> None:
         def count_slice(gm: torch.fx.GraphModule) -> int:
             return sum(
