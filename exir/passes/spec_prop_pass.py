# Copyright (c) Meta Platforms, Inc. and affiliates.
# All rights reserved.
#
# This source code is licensed under the BSD-style license found in the
# LICENSE file in the root directory of this source tree.

# pyre-strict

import operator
from typing import Optional

import torch
from executorch.exir.delegate import executorch_call_delegate
<<<<<<< HEAD
from executorch.exir.pass_base import ExportPass, NodeMetadata, ProxyValue
from executorch.exir.schema import TensorShapeDynamism
=======
from executorch.exir.pass_base import ExportPass, ProxyValue
>>>>>>> 9eaea4ad
from executorch.exir.tensor import TensorSpec
from torch.export.exported_program import ExportGraphSignature
from torch.fx.node import Node
from torch.fx.passes.infra.pass_base import PassResult
from torch.utils import _pytree as pytree


# pyre-ignore
def make_spec(x):
    if isinstance(x, ProxyValue):
        return make_spec(x.node.meta["val"])
    elif isinstance(x, torch.Tensor):
        return TensorSpec.from_tensor(x)
    elif isinstance(x, (int, bool, float)):
        return x
    else:
        return None


def _is_mutable_buffer(
    node: Node, graph_signature: Optional[ExportGraphSignature] = None
) -> bool:
    """
    Check if the node is mutable buffer according to the provided graph signature.
    """
    # graph signature is None for memory planning passes not called from EdgeProgramManager, these paths are deprecated so mutable buffers are not supported on them.
    if graph_signature is None:
        return False
    if node.op == "placeholder":
        if isinstance(node.target, str):
            if node.target in graph_signature.inputs_to_buffers:
                fqn = graph_signature.inputs_to_buffers[node.target]
                # if the buffer is mutated then record that
                if fqn in graph_signature.buffers_to_mutate.values():
                    return True
    return False


class SpecPropPass(ExportPass):
    def __init__(self) -> None:
        super().__init__()

    def __call__(self, graph_module: torch.fx.GraphModule) -> PassResult:
        # Re-trace metadata to ensure it's up to date.
        res = ExportPass()(graph_module)
        assert res is not None
        gm = res.graph_module

        def get_spec(x):
            if hasattr(x, "meta"):
                return x.meta.get("spec", None)
            else:
                return None

        for module in gm.modules():
            if isinstance(module, torch.fx.GraphModule):
                for node in module.graph.nodes:
                    meta_val = node.meta.get("val", None)

                    if node.op == "output":
                        node.meta["spec"] = pytree.tree_map(get_spec, node.args[0])
                    elif node.op == "call_function" and node.target == operator.getitem:
                        value_spec = pytree.tree_map(get_spec, node.args[0])
                        node.meta["spec"] = value_spec[node.args[1]]
                    elif (
                        node.op == "call_function"
                        and node.target == executorch_call_delegate
                    ):
                        # Note: We currently rely on delegate node specs not being regenerated,
                        # as the spec is set somewhat manually when adding the call delegate node.
                        # If we regenerate, it can change and break lowering (it becomes a tuple?).
                        # Ideally, we should figure out how to make the spec regeneration not break
                        # things.
                        #
                        # We do need to regenerate non-call-delegate node specs, as this pass is called
                        # multiple times in some lowering paths (backends can and do call it).
                        if "spec" not in node.meta:
                            node.meta["spec"] = pytree.tree_map(make_spec, meta_val)
                    else:
                        node.meta["spec"] = pytree.tree_map(make_spec, meta_val)
        return res

    def call(self, graph_module: torch.fx.GraphModule) -> PassResult:
        return self(graph_module)

    def update_placeholder_tensor_specs(
        self,
        exported_program: torch.export.ExportedProgram,
        graph_module: torch.fx.GraphModule,
    ) -> None:
        """
        Update the tensor specs for all placeholder nodes such that
        placeholders that are parameters are marked as constant.
        """
        for node in graph_module.graph.nodes:
            if node.op != "placeholder":
                continue
            if "spec" not in node.meta:
                raise RuntimeError(f"Placeholder node {node} missing meta['spec']")
            spec = node.meta["spec"]
            if isinstance(node.target, str) and (
                node.target in exported_program.graph_signature.inputs_to_parameters
                or (
                    node.target in exported_program.graph_signature.inputs_to_buffers
                    and not _is_mutable_buffer(node, exported_program.graph_signature)
                )
                or node.target
                in exported_program.graph_signature.inputs_to_lifted_tensor_constants
            ):
<<<<<<< HEAD
                spec.const = True

    # pyre-ignore
    def placeholder(self, name: str, arg, meta):
        meta["spec"] = make_spec(arg)
        return super().placeholder(name, arg, meta)

    # pyre-ignore
    def call_operator(self, op, args, kwargs, meta):
        args_data, kwargs_data = pytree.tree_map_only(
            ProxyValue, lambda x: x.data, (args, kwargs)
        )
        meta["spec"] = pytree.tree_map(make_spec, op(*args_data, **kwargs_data))
        return super().call_operator(op, args, kwargs, meta)

    # pyre-ignore
    def call_getitem(self, value, key: int, meta):
        meta["spec"] = value.node.meta["spec"][key]
        return super().call_getitem(value, key, meta)

    # pyre-ignore
    def call_cond(self, pred, true_fn, false_fn, inputs, meta):
        # true_fn/false_fn return tensors of the same shape, so we can pick
        # either one here.
        *_, true_out_node = true_fn.graph.nodes
        meta["spec"] = pytree.tree_map(make_spec, true_out_node.meta["val"])
        return super().call_cond(pred, true_fn, false_fn, inputs, meta)

    def call_while(
        self,
        cond_fn: torch.fx.GraphModule,
        body_fn: torch.fx.GraphModule,
        carried_inputs: List[ProxyValue],
        additional_inputs: List[ProxyValue],
        meta: NodeMetadata,
    ):
        meta["spec"] = pytree.tree_map(make_spec, carried_inputs)
        return super().call_while(
            cond_fn, body_fn, carried_inputs, additional_inputs, meta
        )

    def call_map(
        self,
        f: torch.fx.GraphModule,
        mapped_args: List[ProxyValue],
        operands: List[ProxyValue],
        meta: NodeMetadata,
    ) -> ProxyValue:
        mapped_dim_size = [arg.data for arg in mapped_args][0].size(0)
        *_, body_out_node = f.graph.nodes
        body_out_node_fake_tensor = body_out_node.meta["val"]

        # For dynamic shapes, initialize with size 0 in the mapped dimension.
        # The et_copy_index op will resize as it writes to each index.
        # Check if the mapped dimension is symbolic (dynamic).
        is_dynamic = isinstance(mapped_dim_size, torch.SymInt)
        init_size = 0 if is_dynamic else mapped_dim_size

        map_fake_tensor = pytree.tree_map_only(
            torch.Tensor,
            lambda x: x.new_empty(init_size, *x.shape),
            body_out_node_fake_tensor,
        )
        meta["spec"] = pytree.tree_map(make_spec, map_fake_tensor)
        return super().call_map(f, mapped_args, operands, meta)

    def call_scan(
        self,
        combine_fn: torch.fx.GraphModule,
        init: List[ProxyValue],
        xs: List[ProxyValue],
        additional_inputs: List[ProxyValue],
        meta: NodeMetadata,
    ) -> ProxyValue:
        # Get the scan length - this may be symbolic for dynamic shapes
        xs_tensor = [arg.data for arg in xs][0]
        scan_length = xs_tensor.size(0)

        *_, body_out_node = combine_fn.graph.nodes
        body_out_fake = body_out_node.meta["val"]

        num_carry = len(init)
        flat_body_out, out_spec = pytree.tree_flatten(body_out_fake)

        carry_out = flat_body_out[:num_carry]
        y_out = flat_body_out[num_carry:]

        # Check if the scan dimension is symbolic (dynamic)
        is_dynamic = isinstance(scan_length, torch.SymInt)

        # For the y outputs, we need to use the upper bound size to allocate memory,
        # but also mark the tensor spec as DYNAMIC_BOUND so it can be resized at runtime.
        if is_dynamic:
            # Get the upper bound by evaluating the symbolic int
            # Using hint gives us the concrete upper bound value
            upper_bound_size = scan_length.node.shape_env.size_hint(
                scan_length.node.expr
            )
        else:
            upper_bound_size = scan_length

        carry_fake = carry_out
        y_fake = [
            (
                x.new_empty(upper_bound_size, *x.shape)
                if isinstance(x, torch.Tensor)
                else x
            )
            for x in y_out
        ]

        combined_fake = carry_fake + y_fake

        # Create specs from the fake tensors
        specs = pytree.tree_map(make_spec, combined_fake)

        # For dynamic shapes, mark the y_output specs as DYNAMIC_BOUND
        # so that et_copy_index can resize them at runtime
        if is_dynamic and isinstance(specs, list):
            for i in range(num_carry, len(specs)):
                if isinstance(specs[i], TensorSpec):
                    specs[i].shape_dynamism = TensorShapeDynamism.DYNAMIC_BOUND

        meta["spec"] = specs
        return super().call_scan(combine_fn, init, xs, additional_inputs, meta)

    # pyre-ignore
    def call_delegate(self, lowered_module, args, kwargs, meta):
        args_data, kwargs_data = pytree.tree_map_only(
            ProxyValue, lambda x: x.data, (args, kwargs)
        )
        # If spec is missing, re-genenrate it with args data
        if "spec" not in meta:
            meta["spec"] = pytree.tree_map(
                make_spec,
                executorch_call_delegate(lowered_module, *args_data),
            )
        return super().call_delegate(lowered_module, args, kwargs, meta)

    # pyre-ignore
    def output(self, results, meta):
        # pyre-ignore
        def get_spec(x):
            if isinstance(x, ProxyValue):
                return x.node.meta["spec"]
            else:
                return make_spec(x)

        meta["spec"] = pytree.tree_map(get_spec, results)
        return super().output(results, meta)
=======
                spec.const = True
>>>>>>> 9eaea4ad
<|MERGE_RESOLUTION|>--- conflicted
+++ resolved
@@ -11,12 +11,8 @@
 
 import torch
 from executorch.exir.delegate import executorch_call_delegate
-<<<<<<< HEAD
-from executorch.exir.pass_base import ExportPass, NodeMetadata, ProxyValue
+from executorch.exir.pass_base import ExportPass, ProxyValue
 from executorch.exir.schema import TensorShapeDynamism
-=======
-from executorch.exir.pass_base import ExportPass, ProxyValue
->>>>>>> 9eaea4ad
 from executorch.exir.tensor import TensorSpec
 from torch.export.exported_program import ExportGraphSignature
 from torch.fx.node import Node
@@ -126,7 +122,6 @@
                 or node.target
                 in exported_program.graph_signature.inputs_to_lifted_tensor_constants
             ):
-<<<<<<< HEAD
                 spec.const = True
 
     # pyre-ignore
@@ -276,7 +271,4 @@
                 return make_spec(x)
 
         meta["spec"] = pytree.tree_map(get_spec, results)
-        return super().output(results, meta)
-=======
-                spec.const = True
->>>>>>> 9eaea4ad
+        return super().output(results, meta)