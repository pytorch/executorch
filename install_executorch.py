# Copyright (c) Meta Platforms, Inc. and affiliates.
# Copyright 2024-25 Arm Limited and/or its affiliates.
# All rights reserved.
#
# This source code is licensed under the BSD-style license found in the
# LICENSE file in the root directory of this source tree.


import argparse
import glob
import itertools
import logging
import os
import shutil
import subprocess
import sys
from contextlib import contextmanager
from typing import List, Tuple

from install_requirements import (
    install_requirements,
    python_is_compatible,
    TORCH_NIGHTLY_URL,
)

# Set up logging
logging.basicConfig(
    level=logging.INFO, format="%(asctime)s [ExecuTorch] %(levelname)s: %(message)s"
)
logger = logging.getLogger()


@contextmanager
def pushd(new_dir):
    """Change the current directory to new_dir and yield. When exiting the context, change back to the original directory."""
    original_dir = os.getcwd()
    os.chdir(new_dir)
    try:
        yield
    finally:
        os.chdir(original_dir)


def clean():
    print("Cleaning build artifacts...")
    print("Cleaning pip-out/...")
    shutil.rmtree("pip-out/", ignore_errors=True)
    dirs = glob.glob("cmake-out*/") + glob.glob("cmake-android-out/")
    for d in dirs:
        print(f"Cleaning {d}...")
        shutil.rmtree(d, ignore_errors=True)
    print("Done cleaning build artifacts.")


<<<<<<< HEAD
VALID_PYBINDS = ["coreml", "mps", "xnnpack", "training", "openvino"]
=======
# Please keep this insync with `ShouldBuild.pybindings` in setup.py.
VALID_PYBINDS = ["coreml", "mps", "xnnpack", "training"]
>>>>>>> f5bbad14


################################################################################
# Git submodules
################################################################################
# The following submodules are required to be able to build ExecuTorch. If any of
# these folders are missing or missing CMakeLists.txt, we will run
# `git submodule update` to try to fix it. If the command fails, we will raise an
# error.
# An alternative to this would be to run `git submodule status` and run
# `git submodule update` if there's any local changes. However this is a bit
# too restrictive for users who modifies and tests the dependencies locally.

# keep sorted
REQUIRED_SUBMODULES = {
    "ao": "LICENSE",  # No CMakeLists.txt, choose a sort of stable file to check.
    "cpuinfo": "CMakeLists.txt",
    "eigen": "CMakeLists.txt",
    "flatbuffers": "CMakeLists.txt",
    "FP16": "CMakeLists.txt",
    "FXdiv": "CMakeLists.txt",
    "gflags": "CMakeLists.txt",
    "prelude": "BUCK",
    "pthreadpool": "CMakeLists.txt",
    "pybind11": "CMakeLists.txt",
    "shim": "BUCK",
    "tokenizers": "CMakeLists.txt",
    "XNNPACK": "CMakeLists.txt",
}


def get_required_submodule_paths():
    gitmodules_path = os.path.join(os.getcwd(), ".gitmodules")

    if not os.path.isfile(gitmodules_path):
        logger.error(".gitmodules file not found.")
        exit(1)

    with open(gitmodules_path, "r") as file:
        lines = file.readlines()

    # Extract paths of required submodules
    required_paths = {}
    for line in lines:
        if line.strip().startswith("path ="):
            path = line.split("=")[1].strip()
            for submodule, file_name in REQUIRED_SUBMODULES.items():
                if submodule in path:
                    required_paths[path] = file_name
    return required_paths


def check_and_update_submodules():
    def check_folder(folder: str, file: str) -> bool:
        return os.path.isdir(folder) and os.path.isfile(os.path.join(folder, file))

    # Check if the directories exist for each required submodule
    missing_submodules = {}
    for path, file in get_required_submodule_paths().items():
        if not check_folder(path, file):
            missing_submodules[path] = file

    # If any required submodule directories are missing, update them
    if missing_submodules:
        logger.warning("Some required submodules are missing. Updating submodules...")
        try:
            subprocess.check_call(["git", "submodule", "sync"])
            subprocess.check_call(["git", "submodule", "update", "--init"])
        except subprocess.CalledProcessError as e:
            logger.error(f"Error updating submodules: {e}")
            exit(1)

        # After updating submodules, check again
        for path, file in missing_submodules.items():
            if not check_folder(path, file):
                logger.error(f"{file} not found in {path}.")
                logger.error("Please run `git submodule update --init`.")
                exit(1)
    # Go into tokenizers submodule and install its submodules
    tokenizers_path = get_required_submodule_paths().get("tokenizers", None)
    if tokenizers_path:
        with pushd(tokenizers_path):
            subprocess.check_call(["git", "submodule", "update", "--init"])
    logger.info("All required submodules are present.")


def build_args_parser() -> argparse.ArgumentParser:
    # Parse options.
    parser = argparse.ArgumentParser()
    parser.add_argument(
        "--pybind",
        action="append",
        nargs="+",
        help="one or more of coreml/mps/xnnpack, or off",
    )
    parser.add_argument(
        "--clean",
        action="store_true",
        help="clean build artifacts and pip-out instead of installing",
    )
    parser.add_argument(
        "--use-pt-pinned-commit",
        action="store_true",
        help="build from the pinned PyTorch commit instead of nightly",
    )
    parser.add_argument(
        "--editable",
        "-e",
        action="store_true",
        help="build an editable pip wheel, changes to python code will be "
        "picked up without rebuilding the wheel. Extension libraries will be "
        "installed inside the source tree.",
    )
    return parser


# Returns (wants_off, wanted_pybindings)
def _list_pybind_defines(args) -> Tuple[bool, List[str]]:
    if args.pybind is None:
        return False, []

    # Flatten list of lists.
    args.pybind = list(itertools.chain(*args.pybind))
    if "off" in args.pybind:
        if len(args.pybind) != 1:
            raise Exception(f"Cannot combine `off` with other pybinds: {args.pybind}")
        return True, []

    cmake_args = []
    for pybind_arg in args.pybind:
        if pybind_arg not in VALID_PYBINDS:
            raise Exception(
                f"Unrecognized pybind argument {pybind_arg}; valid options are: {', '.join(VALID_PYBINDS)}"
            )
        if pybind_arg == "training":
            cmake_args.append("-DEXECUTORCH_BUILD_EXTENSION_TRAINING=ON")
        else:
            cmake_args.append(f"-DEXECUTORCH_BUILD_{pybind_arg.upper()}=ON")

    return False, cmake_args


def main(args):
    if not python_is_compatible():
        sys.exit(1)

    parser = build_args_parser()
    args = parser.parse_args()

    cmake_args = [os.getenv("CMAKE_ARGS", "")]
    use_pytorch_nightly = True

    wants_pybindings_off, pybind_defines = _list_pybind_defines(args)
    if not wants_pybindings_off:
        if len(pybind_defines) > 0:
            # If the user explicitly provides a list of bindings, just use them
            cmake_args += pybind_defines
        else:
            # If the user has not set pybindings off but also has not provided
            # a list, then turn on xnnpack by default
            cmake_args.append("-DEXECUTORCH_BUILD_XNNPACK=ON")

    if args.clean:
        clean()
        return

    if args.use_pt_pinned_commit:
        # This option is used in CI to make sure that PyTorch build from the pinned commit
        # is used instead of nightly. CI jobs wouldn't be able to catch regression from the
        # latest PT commit otherwise
        use_pytorch_nightly = False

    # Use ClangCL on Windows.
    # ClangCL is an alias to Clang that configures it to work in an MSVC-compatible
    # mode. Using it on Windows to avoid compiler compatibility issues for MSVC.
    if os.name == "nt":
        cmake_args.append("-T ClangCL")

    #
    # Install executorch pip package. This also makes `flatc` available on the path.
    # The --extra-index-url may be necessary if pyproject.toml has a dependency on a
    # pre-release or nightly version of a torch package.
    #

    # Set environment variables
    os.environ["CMAKE_ARGS"] = " ".join(cmake_args)

    # Check if the required submodules are present and update them if not
    check_and_update_submodules()

    install_requirements(use_pytorch_nightly)

    # Run the pip install command
    subprocess.run(
        [
            sys.executable,
            "-m",
            "pip",
            "install",
        ]
        + (["--editable"] if args.editable else [])
        + [
            ".",
            "--no-build-isolation",
            "-v",
            "--extra-index-url",
            TORCH_NIGHTLY_URL,
        ],
        check=True,
    )


if __name__ == "__main__":
    # Before doing anything, cd to the directory containing this script.
    os.chdir(os.path.dirname(os.path.abspath(__file__)))
    if not python_is_compatible():
        sys.exit(1)

    main(sys.argv[1:])<|MERGE_RESOLUTION|>--- conflicted
+++ resolved
@@ -52,12 +52,8 @@
     print("Done cleaning build artifacts.")
 
 
-<<<<<<< HEAD
+# Please keep this insync with `ShouldBuild.pybindings` in setup.py.
 VALID_PYBINDS = ["coreml", "mps", "xnnpack", "training", "openvino"]
-=======
-# Please keep this insync with `ShouldBuild.pybindings` in setup.py.
-VALID_PYBINDS = ["coreml", "mps", "xnnpack", "training"]
->>>>>>> f5bbad14
 
 
 ################################################################################
