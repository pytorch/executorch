--- conflicted
+++ resolved
@@ -47,9 +47,6 @@
 #ifdef USE_ATEN_LIB
     tensor_ = torch::from_blob(data, sizes, dtype);
 #else
-<<<<<<< HEAD
-    tensor_impl_ = std::make_unique<exec_aten::TensorImpl>(
-=======
     // Calculate strides.
     strides_ = std::vector<StridesType>(sizes_.size());
     if (sizes_.size() > 0) {
@@ -60,21 +57,14 @@
     }
 
     // Allocate TensorImpl.
-    tensor_impl_ = std::make_unique<TensorImpl>(
->>>>>>> 602be10c
+    tensor_impl_ = std::make_unique<exec_aten::TensorImpl>(
         dtype,
         sizes_.size(),
         sizes_.data(),
         data,
-<<<<<<< HEAD
-        nullptr,
-        nullptr,
-        executorch::runtime::TensorShapeDynamism::DYNAMIC_BOUND);
-=======
         /*dim_order=*/nullptr,
         strides_.data(),
-        TensorShapeDynamism::DYNAMIC_BOUND);
->>>>>>> 602be10c
+        executorch::runtime::TensorShapeDynamism::DYNAMIC_BOUND);
 #endif
   }
 
