--- conflicted
+++ resolved
@@ -58,7 +58,6 @@
   dtype_override: fp16
 export:
   max_seq_length: 256
-<<<<<<< HEAD
 quantization:
   pt2e_quantize: xnnpack_dynamic
   use_spin_quant: cuda
@@ -66,11 +65,8 @@
   coreml:
     quantize: c4w
     compute_units: cpu_and_gpu
-""")
-=======
 """
             )
->>>>>>> acd2079b
             config_file = f.name
 
         try:
@@ -81,21 +77,25 @@
             # Verify export_llama was called with config
             mock_export_llama.assert_called_once()
             called_config = mock_export_llama.call_args[0][0]
-<<<<<<< HEAD
-            self.assertEqual(called_config["base"]["tokenizer_path"], "/path/to/tokenizer.json")
+            self.assertEqual(
+                called_config["base"]["tokenizer_path"], "/path/to/tokenizer.json"
+            )
             self.assertEqual(called_config["base"]["model_class"], "llama2")
             self.assertEqual(called_config["base"]["preq_mode"].value, "8da4w")
             self.assertEqual(called_config["model"]["dtype_override"].value, "fp16")
-=======
+            self.assertEqual(called_config["export"]["max_seq_length"], 256)
             self.assertEqual(
-                called_config["base"]["tokenizer_path"], "/path/to/tokenizer.json"
+                called_config["quantization"]["pt2e_quantize"].value, "xnnpack_dynamic"
             )
->>>>>>> acd2079b
-            self.assertEqual(called_config["export"]["max_seq_length"], 256)
-            self.assertEqual(called_config["quantization"]["pt2e_quantize"].value, "xnnpack_dynamic")
-            self.assertEqual(called_config["quantization"]["use_spin_quant"].value, "cuda")
-            self.assertEqual(called_config["backend"]["coreml"]["quantize"].value, "c4w")
-            self.assertEqual(called_config["backend"]["coreml"]["compute_units"].value, "cpu_and_gpu")
+            self.assertEqual(
+                called_config["quantization"]["use_spin_quant"].value, "cuda"
+            )
+            self.assertEqual(
+                called_config["backend"]["coreml"]["quantize"].value, "c4w"
+            )
+            self.assertEqual(
+                called_config["backend"]["coreml"]["compute_units"].value, "cpu_and_gpu"
+            )
         finally:
             os.unlink(config_file)
 
