# LLM Export API

This directory contains the unified API for exporting Large Language Models (LLMs) to ExecuTorch. The `export_llm` module provides a streamlined interface to convert various LLM architectures to optimized `.pte` files for on-device inference.

## Overview

The LLM export process transforms a model from its original format to an optimized representation suitable for mobile and edge devices. This involves several key steps:

1. **Model Instantiation**: Load the model architecture and weights from sources like Hugging Face
2. **Source Transformations**: Apply model-specific optimizations and quantization
3. **IR Export**: Convert to intermediate representations (EXIR, Edge dialect)
4. **Graph Transformations**: Apply backend-specific optimizations and PT2E quantization  
5. **Backend Delegation**: Partition operations to hardware-specific backends (XNNPACK, CoreML, QNN, etc.)
6. **Serialization**: Export to final ExecuTorch `.pte` format

## Supported Models

- **Llama**: Llama 2, Llama 3, Llama 3.1, Llama 3.2 (1B, 3B, 8B variants)
- **Qwen**: Qwen 2.5, Qwen 3 (0.6B, 1.7B, 4B variants)  
- **Phi**: Phi-3-Mini, Phi-4-Mini
- **Stories**: Stories110M (educational model)
- **SmolLM**: SmolLM2

## Usage

The export API supports two configuration approaches:

### Option 1: Hydra CLI Arguments

Use structured configuration arguments directly on the command line:

```bash
python -m extension.llm.export.export_llm \
    base.model_class=llama3 \
    model.use_sdpa_with_kv_cache=True \
    model.use_kv_cache=True \
    export.max_seq_length=128 \
    debug.verbose=True \
    backend.xnnpack.enabled=True \
    backend.xnnpack.extended_ops=True \
    quantization.qmode=8da4w
```

### Option 2: Configuration File

Create a YAML configuration file and reference it:

```bash
python -m extension.llm.export.export_llm --config my_config.yaml
```

Example `my_config.yaml`:
```yaml
base:
  model_class: llama3
  tokenizer_path: /path/to/tokenizer.json

model:
  use_kv_cache: true
  use_sdpa_with_kv_cache: true
  enable_dynamic_shape: true

export:
  max_seq_length: 512
  output_dir: ./exported_models
  output_name: llama3_optimized.pte

quantization:
  qmode: 8da4w
  group_size: 32

backend:
  xnnpack:
    enabled: true
    extended_ops: true

debug:
  verbose: true
```

**Important**: You cannot mix both approaches. Use either CLI arguments OR a config file, not both.

## Example Commands

### Export Qwen3 0.6B with XNNPACK backend and quantization
```bash
python -m extension.llm.export.export_llm \
    base.model_class=qwen3_0_6b \
    base.params=examples/models/qwen3/0_6b_config.json \
    base.metadata='{"get_bos_id": 151644, "get_eos_ids":[151645]}' \
    model.use_kv_cache=true \
    model.use_sdpa_with_kv_cache=true \
    model.dtype_override=FP32 \
    export.max_seq_length=512 \
    export.output_name=qwen3_0_6b.pte \
    quantization.qmode=8da4w \
    backend.xnnpack.enabled=true \
    backend.xnnpack.extended_ops=true \
    debug.verbose=true
```

### Export Phi-4-Mini with custom checkpoint
```bash
python -m extension.llm.export.export_llm \
    base.model_class=phi_4_mini \
    base.checkpoint=/path/to/phi4_checkpoint.pth \
    base.params=examples/models/phi-4-mini/config.json \
    base.metadata='{"get_bos_id":151643, "get_eos_ids":[151643]}' \
    model.use_kv_cache=true \
    model.use_sdpa_with_kv_cache=true \
    export.max_seq_length=256 \
    export.output_name=phi4_mini.pte \
    backend.xnnpack.enabled=true \
    debug.verbose=true
```

### Export with CoreML backend (iOS optimization)
```bash
python -m extension.llm.export.export_llm \
    base.model_class=llama3 \
    model.use_kv_cache=true \
    export.max_seq_length=128 \
    backend.coreml.enabled=true \
    backend.coreml.compute_units=ALL \
    quantization.pt2e_quantize=coreml_c4w \
    debug.verbose=true
```

## Configuration Options

<<<<<<< HEAD
<<<<<<< HEAD
For a complete reference of all available configuration options, see the [LlmConfig class definition](config/llm_config.py) which documents all supported parameters for base, model, export, quantization, backend, and debug configurations.
=======
For a complete reference of all available configuration options, see the [LlmConfig class definition](../../../examples/models/llama/config/llm_config.py) which documents all supported parameters for base, model, export, quantization, backend, and debug configurations.
>>>>>>> main
=======
For a complete reference of all available configuration options, see the [LlmConfig class definition](config/llm_config.py) which documents all supported parameters for base, model, export, quantization, backend, and debug configurations.
>>>>>>> bc9756c1

## Further Reading

- [Llama Examples](../../../examples/models/llama/README.md) - Comprehensive Llama export guide
- [LLM Runner](../runner/) - Running exported models
- [ExecuTorch Documentation](https://pytorch.org/executorch/) - Framework overview<|MERGE_RESOLUTION|>--- conflicted
+++ resolved
@@ -128,15 +128,7 @@
 
 ## Configuration Options
 
-<<<<<<< HEAD
-<<<<<<< HEAD
 For a complete reference of all available configuration options, see the [LlmConfig class definition](config/llm_config.py) which documents all supported parameters for base, model, export, quantization, backend, and debug configurations.
-=======
-For a complete reference of all available configuration options, see the [LlmConfig class definition](../../../examples/models/llama/config/llm_config.py) which documents all supported parameters for base, model, export, quantization, backend, and debug configurations.
->>>>>>> main
-=======
-For a complete reference of all available configuration options, see the [LlmConfig class definition](config/llm_config.py) which documents all supported parameters for base, model, export, quantization, backend, and debug configurations.
->>>>>>> bc9756c1
 
 ## Further Reading
 
