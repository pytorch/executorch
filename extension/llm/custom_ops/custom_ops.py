# Copyright (c) Meta Platforms, Inc. and affiliates.
# All rights reserved.
#
# This source code is licensed under the BSD-style license found in the
# LICENSE file in the root directory of this source tree.

# Import custom op defined in op_sdpa_aot.cpp. Those ops are using PyTorch
# C++ APIs for registration so here we need to import the shared library.
# This is only needed for OSS.

# pyre-unsafe

import logging

import torch

from torch.library import impl

try:
    op = torch.ops.llama.sdpa_with_kv_cache.default
    assert op is not None
    op2 = torch.ops.llama.fast_hadamard_transform.default
    assert op2 is not None
except:
    import glob

    import executorch

<<<<<<< HEAD
    # Ideally package is installed in only one location but usage of
    # PYATHONPATH can result in multiple locations.
    # ATM this is mainly used in CI for qnn runner. Will need to revisit this
    executorch_package_path = executorch.__path__[-1]
    logging.info(f"Looking for libcustom_ops_aot_lib.so in {executorch_package_path }")
=======
    executorch_package_path = executorch.__path__[0]
    logging.info(f"Looking for libcustom_ops_aot_lib.so in {executorch_package_path}")
>>>>>>> d38acb4a
    libs = list(
        glob.glob(
            f"{executorch_package_path}/**/libcustom_ops_aot_lib.*", recursive=True
        )
    )
    assert len(libs) == 1, f"Expected 1 library but got {len(libs)}"
    logging.info(f"Loading custom ops library: {libs[0]}")
    torch.ops.load_library(libs[0])
    op = torch.ops.llama.sdpa_with_kv_cache.default
    assert op is not None
    op2 = torch.ops.llama.fast_hadamard_transform.default
    assert op2 is not None

custom_ops_lib = torch.library.Library("llama", "IMPL")


def _validate_params(
    query,
    key,
    value,
    key_cache,
    value_cache,
    start_pos,
    seq_len,
    attn_mask,
    drpout_p,
    is_causal,
    scale,
):
    assert (
        query.dim() == 4
    ), f"Expected query to be 4 dimensional but got {query.dim()} dimensions."
    assert (
        key.dim() == 4
    ), f"Expected key to be 4 dimensional but got {key.dim()} dimensions."
    assert (
        value.dim() == 4
    ), f"Expected value to be 4 dimensional but got {value.dim()} dimensions."

    assert (
        query.dtype == torch.float32
    ), f"Expected query to be float32 but got {query.dtype}"
    assert key.dtype == torch.float32, f"Expected key to be float32 but got {key.dtype}"
    assert (
        value.dtype == torch.float32
    ), f"Expected value to be float32 but got {value.dtype}"

    assert (
        key_cache.dim() == 4
    ), f"Expected key_cache to be 4 dimensional but got {key_cache.dim()}"
    assert (
        value_cache.dim() == 4
    ), f"Expected value_cache to be 4 dimensional but got {value_cache.dim()}"

    assert (
        key_cache.dtype == torch.float32
    ), f"Expected key_cache to be float32 but got {key_cache.dtype}"
    assert (
        value_cache.dtype == torch.float32
    ), f"Expected value_cache to be float32 but got {value_cache.dtype}"

    assert (
        key_cache.size() == value_cache.size()
    ), f"Key cache and value cache must have same size but got {key_cache.size()} and {value_cache.size()}"

    # These asserts are real but they require me to add constrain_as_size/value calls to the model and I dont want to do that right now
    # assert start_pos < key_cache.size(
    #     1
    # ), f"Start position {start_pos} must be less than sequence length {key_cache.size(2)}"
    # assert (start_pos + seq_len) < key_cache.size(
    #     1
    # ), f"Start position  + length = {start_pos + seq_len} must be less than sequence length {key_cache.size(2)}"

    if attn_mask is not None:
        assert (
            attn_mask.dim() == 2
        ), f"Expected attn_mask to be 2 dimensional but got {attn_mask.dim()} dimensions."
        assert (attn_mask.dtype == torch.float32) or (
            attn_mask.dtype == torch.float16
        ), f"Expected attn_mask to be float but got {attn_mask.dtype}"


@impl(custom_ops_lib, "sdpa_with_kv_cache", "Meta")
def sdpa_with_kv_cache_meta(
    query,
    key,
    value,
    key_cache,
    value_cache,
    start_pos,
    seq_len,
    attn_mask=None,
    drpout_p=0.0,
    is_causal=False,
    scale=None,
):
    _validate_params(
        query,
        key,
        value,
        key_cache,
        value_cache,
        start_pos,
        seq_len,
        attn_mask,
        drpout_p,
        is_causal,
        scale,
    )

    return torch.empty_like(query)


@impl(custom_ops_lib, "fast_hadamard_transform", "Meta")
def fast_hadamard_transform_meta(mat):
    # assert(mat.strides[-1] == 1, "input matrix must be contiguous in the last dimension!")
    # assert(mat.shape[-1] == 128 or mat.shape[-1] == 14336, "unexpected input size for llama3 demo!")
    # assert(mat.is_contiguous(), "input matrix must be contiguous currently!")
    return torch.empty_like(mat)


@impl(custom_ops_lib, "custom_sdpa", "Meta")
def custom_sdpa(
    query,
    key_cache,
    value_cache,
    start_pos,
    attn_mask=None,
    drpout_p=0.0,
    is_causal=False,
    scale=None,
):
    seq_len = query.size(1)
    _validate_params(
        query,
        key_cache,
        value_cache,
        key_cache,
        value_cache,
        start_pos,
        seq_len,
        attn_mask,
        drpout_p,
        is_causal,
        scale,
    )

    return torch.empty_like(query)


def _validate_update_cache_params(
    value,
    cache,
    start_pos,
):
    seq_len = value.size(1)
    assert (
        value.dim() == 4
    ), f"Expected value to be 4 dimensional but got {value.dim()} dimensions."

    assert (
        value.dtype == cache.dtype
    ), f"Expected value and cache to be of the same type but got value type {value.dtype} and cache type {cache.dtype}"

    for i in [0, 2, 3]:
        assert value.size(i) == cache.size(
            i
        ), f"Expected value and cache to have same size in dimension {i} but got {value.size(i)} and {cache.size(i)}"

    torch._check_is_size(start_pos)
    # Setting to arbitrary limit of 256 for now since there is no way
    # to plumb this information from model config
    torch._check(start_pos < cache.size(1))
    assert start_pos < cache.size(
        1
    ), f"Start position {start_pos} must be less than sequence length {cache.size(1)}"

    torch._check((start_pos + seq_len) < cache.size(1))
    assert (start_pos + seq_len) < cache.size(
        1
    ), f"Start position  + length = {start_pos + seq_len} must be less than sequence length {cache.size(1)}"


@impl(custom_ops_lib, "update_cache", "Meta")
def update_cache_meta(
    value,
    cache,
    start_pos,
):
    _validate_update_cache_params(
        value,
        cache,
        start_pos,
    )

    # Update cache doesnt really return anything but I dont know a better
    # workaround. Should we just return cache instead? But I am afraid that
    # will result in extra memory allocation
    return torch.empty((1,), dtype=value.dtype, device="meta")<|MERGE_RESOLUTION|>--- conflicted
+++ resolved
@@ -26,16 +26,11 @@
 
     import executorch
 
-<<<<<<< HEAD
     # Ideally package is installed in only one location but usage of
     # PYATHONPATH can result in multiple locations.
     # ATM this is mainly used in CI for qnn runner. Will need to revisit this
     executorch_package_path = executorch.__path__[-1]
-    logging.info(f"Looking for libcustom_ops_aot_lib.so in {executorch_package_path }")
-=======
-    executorch_package_path = executorch.__path__[0]
     logging.info(f"Looking for libcustom_ops_aot_lib.so in {executorch_package_path}")
->>>>>>> d38acb4a
     libs = list(
         glob.glob(
             f"{executorch_package_path}/**/libcustom_ops_aot_lib.*", recursive=True
