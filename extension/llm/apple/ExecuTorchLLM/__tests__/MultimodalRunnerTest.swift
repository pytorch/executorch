--- conflicted
+++ resolved
@@ -99,17 +99,10 @@
 
 class MultimodalRunnerTest: XCTestCase {
   let systemPrompt = "A chat between a curious human and an artificial intelligence assistant. The assistant gives helpful, detailed, and polite answers to the human's questions."
-<<<<<<< HEAD
-  let userPrompt = "What's on the picture?"
-
-  func testGemma() {
-    let chatTemplate = "<start_of_turn>user\n%@<end_of_turn>\n<start_of_turn>model"
-=======
 
   func testGemma() {
     let chatTemplate = "<start_of_turn>user\n%@<end_of_turn>\n<start_of_turn>model"
     let userPrompt = "What's on the picture?"
->>>>>>> 491654b3
     let sideSize: CGFloat = 896
     let sequenceLength = 768
     let bundle = Bundle(for: type(of: self))
@@ -164,10 +157,7 @@
 
   func testLLaVA() {
     let chatTemplate = "USER: %@ ASSISTANT: "
-<<<<<<< HEAD
-=======
     let userPrompt = "What's on the picture?"
->>>>>>> 491654b3
     let sideSize: CGFloat = 336
     let sequenceLength = 768
     let bundle = Bundle(for: type(of: self))
