load("@fbsource//xplat/executorch/build:runtime_wrapper.bzl", "runtime")

def define_common_targets(is_fbcode=False):
    """Defines targets that should be shared between fbcode and xplat.

    The directory containing this targets.bzl file should also contain both
    TARGETS and BUCK files that call this function.
    """

    runtime.cxx_test(
        name = "flat_tensor_header_test",
        srcs = [
            "flat_tensor_header_test.cpp",
        ],
        deps = [
            "//executorch/extension/flat_tensor/serialize:flat_tensor_header",
        ],
    )

    runtime.cxx_test(
        name = "serialize_cpp_test",
        srcs = [
            "test_serialize.cpp",
        ],
        deps = [
            "//executorch/extension/flat_tensor/serialize:serialize_cpp",
            "//executorch/extension/flat_tensor/serialize:generated_headers",
            "//executorch/extension/flat_tensor/serialize:flat_tensor_header",
            "//executorch/extension/tensor:tensor",
        ],
    )

    if not runtime.is_oss and is_fbcode:
        modules_env = {
            # The tests use this var to find the program file to load. This uses
            # an fbcode target path because the authoring/export tools
            # intentionally don't work in xplat (since they're host-only tools).
<<<<<<< HEAD
            "ET_MODULE_LINEAR_PROGRAM": "$(location fbcode//executorch/test/models:exported_program_and_data[ModuleLinear.pte])",
            "ET_MODULE_LINEAR_DATA": "$(location fbcode//executorch/test/models:exported_program_and_data[ModuleLinear.ptd])",
=======
            "ET_MODULE_LINEAR_PROGRAM_PATH": "$(location fbcode//executorch/test/models:exported_programs_with_data_separated[ModuleLinear.pte])",
            "ET_MODULE_LINEAR_DATA_PATH": "$(location fbcode//executorch/test/models:exported_programs_with_data_separated[ModuleLinear.ptd])",
>>>>>>> 96ba8ab7
        }

        runtime.cxx_test(
            name = "flat_tensor_data_map",
            srcs = [
                "flat_tensor_data_map_test.cpp",
            ],
            deps = [
                "//executorch/extension/data_loader:file_data_loader",
                "//executorch/extension/flat_tensor:flat_tensor_data_map",
                "//executorch/extension/flat_tensor/serialize:flat_tensor_header",
                "//executorch/extension/flat_tensor/serialize:generated_headers",
                "//executorch/extension/flat_tensor/serialize:schema",
                "//executorch/runtime/core:named_data_map",
                "//executorch/runtime/core/exec_aten:lib",
            ],
            env = modules_env,
        )<|MERGE_RESOLUTION|>--- conflicted
+++ resolved
@@ -35,13 +35,8 @@
             # The tests use this var to find the program file to load. This uses
             # an fbcode target path because the authoring/export tools
             # intentionally don't work in xplat (since they're host-only tools).
-<<<<<<< HEAD
-            "ET_MODULE_LINEAR_PROGRAM": "$(location fbcode//executorch/test/models:exported_program_and_data[ModuleLinear.pte])",
-            "ET_MODULE_LINEAR_DATA": "$(location fbcode//executorch/test/models:exported_program_and_data[ModuleLinear.ptd])",
-=======
-            "ET_MODULE_LINEAR_PROGRAM_PATH": "$(location fbcode//executorch/test/models:exported_programs_with_data_separated[ModuleLinear.pte])",
-            "ET_MODULE_LINEAR_DATA_PATH": "$(location fbcode//executorch/test/models:exported_programs_with_data_separated[ModuleLinear.ptd])",
->>>>>>> 96ba8ab7
+            "ET_MODULE_LINEAR_PROGRAM_PATH": "$(location fbcode//executorch/test/models:exported_program_and_data[ModuleLinear.pte])",
+            "ET_MODULE_LINEAR_DATA_PATH": "$(location fbcode//executorch/test/models:exported_program_and_data[ModuleLinear.ptd])",
         }
 
         runtime.cxx_test(
