--- conflicted
+++ resolved
@@ -8,13 +8,8 @@
 from executorch.exir._serialize._cord import Cord
 from executorch.exir._serialize._dataclass import _DataclassEncoder, _json_to_dataclass
 
-<<<<<<< HEAD
 from executorch.exir._serialize._flatbuffer import _flatc_compile, _flatc_decompile
-from executorch.exir._serialize.data_serializer import DataSerializer, SerializationInfo
-=======
-from executorch.exir._serialize._flatbuffer import _flatc_compile
 from executorch.exir._serialize.data_serializer import DataPayload, DataSerializer
->>>>>>> 68c20fc9
 
 from executorch.exir._serialize.padding import aligned_size, pad_to, padding_required
 
@@ -55,6 +50,7 @@
 
 
 def _convert_to_flat_tensor(flatbuffer: bytes) -> FlatTensor:
+    """Converts a flatbuffer to a FlatTensor and returns the dataclass."""
     with tempfile.TemporaryDirectory() as d:
         schema_path = os.path.join(d, "flat_tensor.fbs")
         with open(schema_path, "wb") as schema_file:
