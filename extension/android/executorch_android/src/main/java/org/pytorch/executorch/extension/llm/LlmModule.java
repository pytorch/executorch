--- conflicted
+++ resolved
@@ -173,31 +173,16 @@
    * @param width Input image width
    * @param height Input image height
    * @param channels Input image number of channels
-<<<<<<< HEAD
-   * @param startPos The starting position in KV cache of the input in the LLM.
-=======
->>>>>>> 02fafa84
    * @return 0, as the updated starting position in KV cache of the input in the LLM is no longer
    *     exposed to user.
    * @throws RuntimeException if the prefill failed
    */
   @Deprecated
-<<<<<<< HEAD
-  public long prefillImages(int[] image, int width, int height, int channels, long startPos) {
-    if (startPos == 0) {
-      resetContext();
-    }
-    int nativeResult = appendImagesInput(image, width, height, channels);
-    if (nativeResult != 0) {
-      throw new RuntimeException("Prefill failed with error code: " + nativeResult);
-    }
-=======
   public long prefillImages(int[] image, int width, int height, int channels) {
     int nativeResult = appendImagesInput(image, width, height, channels);
     if (nativeResult != 0) {
       throw new RuntimeException("Prefill failed with error code: " + nativeResult);
     }
->>>>>>> 02fafa84
     return 0;
   }
 
@@ -207,28 +192,13 @@
    * Prefill an LLaVA Module with the given text input.
    *
    * @param prompt The text prompt to LLaVA.
-<<<<<<< HEAD
-   * @param startPos The starting position in KV cache of the input in the LLM. It's passed as
-   *     reference and will be updated inside this function.
-   * @param bos The number of BOS (begin of sequence) token.
-   * @param eos The number of EOS (end of sequence) token.
-=======
->>>>>>> 02fafa84
    * @return 0, as the updated starting position in KV cache of the input in the LLM is no longer
    *     exposed to user.
    * @throws RuntimeException if the prefill failed
    */
   @Deprecated
-<<<<<<< HEAD
-  public long prefillPrompt(String prompt, long startPos, int bos, int eos) {
-    if (startPos == 0) {
-      resetContext();
-    }
-    int nativeResult = appendTextInput(prompt, bos, eos);
-=======
   public long prefillPrompt(String prompt) {
     int nativeResult = appendTextInput(prompt);
->>>>>>> 02fafa84
     if (nativeResult != 0) {
       throw new RuntimeException("Prefill failed with error code: " + nativeResult);
     }
@@ -236,14 +206,7 @@
   }
 
   // returns status
-<<<<<<< HEAD
-  private native int appendTextInput(String prompt, int bos, int eos);
-
-  // returns status
-  private native int appendAudioInput(int[] data, int batchSize, int nChannels, int nSamples);
-=======
   private native int appendTextInput(String prompt);
->>>>>>> 02fafa84
 
   /**
    * Reset the context of the LLM. This will clear the KV cache and reset the state of the LLM.
