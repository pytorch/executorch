--- conflicted
+++ resolved
@@ -205,13 +205,8 @@
     return 0;
   }
 
-<<<<<<< HEAD
-  // returns a tuple of (status, updated startPos)
-  private native int appendTextInput(String prompt, int bos, int eos);
-=======
   // returns status
   private native int appendTextInput(String prompt);
->>>>>>> c48a08b5
 
   /**
    * Reset the context of the LLM. This will clear the KV cache and reset the state of the LLM.
