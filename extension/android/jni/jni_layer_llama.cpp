/*
 * Copyright (c) Meta Platforms, Inc. and affiliates.
 * All rights reserved.
 *
 * This source code is licensed under the BSD-style license found in the
 * LICENSE file in the root directory of this source tree.
 */

#include <chrono>
#include <cstdint>
#include <memory>
#include <string>
#include <unordered_map>
#include <vector>

#include <executorch/extension/llm/runner/image.h>
#include <executorch/extension/llm/runner/irunner.h>
#include <executorch/extension/llm/runner/llm_runner_helper.h>
#include <executorch/extension/llm/runner/multimodal_input.h>
#include <executorch/extension/llm/runner/multimodal_runner.h>
#include <executorch/extension/llm/runner/text_llm_runner.h>
#include <executorch/runtime/platform/log.h>
#include <executorch/runtime/platform/platform.h>
#include <executorch/runtime/platform/runtime.h>

#if defined(ET_USE_THREADPOOL)
#include <executorch/extension/threadpool/cpuinfo_utils.h>
#include <executorch/extension/threadpool/threadpool.h>
#endif

#include <fbjni/ByteBuffer.h>
#include <fbjni/fbjni.h>

#if defined(EXECUTORCH_BUILD_QNN)
#include <executorch/examples/qualcomm/oss_scripts/llama/runner/runner.h>
#endif

#if defined(EXECUTORCH_BUILD_MEDIATEK)
#include <executorch/examples/mediatek/executor_runner/mtk_llama_runner.h>
#endif

namespace llm = ::executorch::extension::llm;
using ::executorch::runtime::Error;

namespace {
bool utf8_check_validity(const char* str, size_t length) {
  for (size_t i = 0; i < length; ++i) {
    uint8_t byte = static_cast<uint8_t>(str[i]);
    if (byte >= 0x80) { // Non-ASCII byte
      if (i + 1 >= length) { // Incomplete sequence
        return false;
      }
      uint8_t next_byte = static_cast<uint8_t>(str[i + 1]);
      if ((byte & 0xE0) == 0xC0 &&
          (next_byte & 0xC0) == 0x80) { // 2-byte sequence
        i += 1;
      } else if (
          (byte & 0xF0) == 0xE0 && (next_byte & 0xC0) == 0x80 &&
          (i + 2 < length) &&
          (static_cast<uint8_t>(str[i + 2]) & 0xC0) ==
              0x80) { // 3-byte sequence
        i += 2;
      } else if (
          (byte & 0xF8) == 0xF0 && (next_byte & 0xC0) == 0x80 &&
          (i + 2 < length) &&
          (static_cast<uint8_t>(str[i + 2]) & 0xC0) == 0x80 &&
          (i + 3 < length) &&
          (static_cast<uint8_t>(str[i + 3]) & 0xC0) ==
              0x80) { // 4-byte sequence
        i += 3;
      } else {
        return false; // Invalid sequence
      }
    }
  }
  return true; // All bytes were valid
}

std::string token_buffer;
} // namespace

namespace executorch_jni {

class ExecuTorchLlmCallbackJni
    : public facebook::jni::JavaClass<ExecuTorchLlmCallbackJni> {
 public:
  constexpr static const char* kJavaDescriptor =
      "Lorg/pytorch/executorch/extension/llm/LlmCallback;";

  void onResult(std::string result) const {
    static auto cls = ExecuTorchLlmCallbackJni::javaClassStatic();
    static const auto method =
        cls->getMethod<void(facebook::jni::local_ref<jstring>)>("onResult");

    token_buffer += result;
    if (!utf8_check_validity(token_buffer.c_str(), token_buffer.size())) {
      ET_LOG(
          Info, "Current token buffer is not valid UTF-8. Waiting for more.");
      return;
    }
    result = token_buffer;
    token_buffer = "";
    facebook::jni::local_ref<jstring> s = facebook::jni::make_jstring(result);
    method(self(), s);
  }

  void onStats(const llm::Stats& result) const {
    static auto cls = ExecuTorchLlmCallbackJni::javaClassStatic();
    static const auto on_stats_method =
        cls->getMethod<void(facebook::jni::local_ref<jstring>)>("onStats");
    on_stats_method(
        self(),
        facebook::jni::make_jstring(
            executorch::extension::llm::stats_to_json_string(result)));
  }
};

class ExecuTorchLlmJni : public facebook::jni::HybridClass<ExecuTorchLlmJni> {
 private:
  friend HybridBase;
  float temperature_ = 0.0f;
  int model_type_category_;
  std::unique_ptr<llm::IRunner> runner_;
  std::unique_ptr<executorch::extension::llm::MultimodalRunner>
      multi_modal_runner_;
  std::vector<llm::MultimodalInput> prefill_inputs_;

 public:
  constexpr static auto kJavaDescriptor =
      "Lorg/pytorch/executorch/extension/llm/LlmModule;";

  constexpr static int MODEL_TYPE_CATEGORY_LLM = 1;
  constexpr static int MODEL_TYPE_CATEGORY_MULTIMODAL = 2;
  constexpr static int MODEL_TYPE_MEDIATEK_LLAMA = 3;
  constexpr static int MODEL_TYPE_QNN_LLAMA = 4;

  static facebook::jni::local_ref<jhybriddata> initHybrid(
      facebook::jni::alias_ref<jclass>,
      jint model_type_category,
      facebook::jni::alias_ref<jstring> model_path,
      facebook::jni::alias_ref<jstring> tokenizer_path,
      jfloat temperature,
      facebook::jni::alias_ref<jstring> data_path) {
    return makeCxxInstance(
        model_type_category,
        model_path,
        tokenizer_path,
        temperature,
        data_path);
  }

  ExecuTorchLlmJni(
      jint model_type_category,
      facebook::jni::alias_ref<jstring> model_path,
      facebook::jni::alias_ref<jstring> tokenizer_path,
      jfloat temperature,
      facebook::jni::alias_ref<jstring> data_path = nullptr) {
    temperature_ = temperature;
#if defined(ET_USE_THREADPOOL)
    // Reserve 1 thread for the main thread.
    int32_t num_performant_cores =
        ::executorch::extension::cpuinfo::get_num_performant_cores() - 1;
    if (num_performant_cores > 0) {
      ET_LOG(Info, "Resetting threadpool to %d threads", num_performant_cores);
      ::executorch::extension::threadpool::get_threadpool()
          ->_unsafe_reset_threadpool(num_performant_cores);
    }
#endif

    model_type_category_ = model_type_category;
    if (model_type_category == MODEL_TYPE_CATEGORY_MULTIMODAL) {
      multi_modal_runner_ = llm::create_multimodal_runner(
          model_path->toStdString().c_str(),
          llm::load_tokenizer(tokenizer_path->toStdString()));
    } else if (model_type_category == MODEL_TYPE_CATEGORY_LLM) {
      std::optional<const std::string> data_path_str = data_path
          ? std::optional<const std::string>{data_path->toStdString()}
          : std::nullopt;
      runner_ = executorch::extension::llm::create_text_llm_runner(
          model_path->toStdString(),
          llm::load_tokenizer(tokenizer_path->toStdString()),
          data_path_str);
#if defined(EXECUTORCH_BUILD_QNN)
    } else if (model_type_category == MODEL_TYPE_QNN_LLAMA) {
      std::unique_ptr<executorch::extension::Module> module = std::make_unique<
          executorch::extension::Module>(
          model_path->toStdString().c_str(),
          executorch::extension::Module::LoadMode::MmapUseMlockIgnoreErrors);
      std::string decoder_model = "llama3"; // use llama3 for now
      runner_ = std::make_unique<example::Runner<uint16_t>>( // QNN runner
          std::move(module),
          decoder_model.c_str(),
          model_path->toStdString().c_str(),
          tokenizer_path->toStdString().c_str(),
          data_path->toStdString().c_str(),
          "");
      model_type_category_ = MODEL_TYPE_CATEGORY_LLM;
#endif
#if defined(EXECUTORCH_BUILD_MEDIATEK)
    } else if (model_type_category == MODEL_TYPE_MEDIATEK_LLAMA) {
      runner_ = std::make_unique<MTKLlamaRunner>(
          model_path->toStdString().c_str(),
          tokenizer_path->toStdString().c_str());
      // Interpret the model type as LLM
      model_type_category_ = MODEL_TYPE_CATEGORY_LLM;
#endif
    }
  }

  jint generate(
      facebook::jni::alias_ref<jstring> prompt,
      jint seq_len,
      facebook::jni::alias_ref<ExecuTorchLlmCallbackJni> callback,
      jboolean echo) {
    if (model_type_category_ == MODEL_TYPE_CATEGORY_MULTIMODAL) {
      std::vector<llm::MultimodalInput> inputs = prefill_inputs_;
      prefill_inputs_.clear();
      if (!prompt->toStdString().empty()) {
        inputs.emplace_back(llm::MultimodalInput{prompt->toStdString()});
      }
      executorch::extension::llm::GenerationConfig config{
          .echo = static_cast<bool>(echo),
          .seq_len = seq_len,
          .temperature = temperature_,
      };
      multi_modal_runner_->generate(
          std::move(inputs),
          config,
          [callback](const std::string& result) { callback->onResult(result); },
          [callback](const llm::Stats& result) { callback->onStats(result); });
    } else if (model_type_category_ == MODEL_TYPE_CATEGORY_LLM) {
      executorch::extension::llm::GenerationConfig config{
          .echo = static_cast<bool>(echo),
          .seq_len = seq_len,
          .temperature = temperature_,
      };
      runner_->generate(
          prompt->toStdString(),
          config,
          [callback](std::string result) { callback->onResult(result); },
          [callback](const llm::Stats& result) { callback->onStats(result); });
    }
    return 0;
  }

  // Returns status_code
  // Contract is valid within an AAR (JNI + corresponding Java code)
<<<<<<< HEAD
  // If the first element is not Error::Ok, the other element is undefined.
  jint append_text_input(
      facebook::jni::alias_ref<jstring> prompt,
      jint bos,
      jint eos) {
=======
  jint append_text_input(facebook::jni::alias_ref<jstring> prompt) {
>>>>>>> 02fafa84
    prefill_inputs_.emplace_back(llm::MultimodalInput{prompt->toStdString()});
    return 0;
  }

<<<<<<< HEAD
=======
  // Returns status_code
>>>>>>> 02fafa84
  jint append_images_input(
      facebook::jni::alias_ref<jintArray> image,
      jint width,
      jint height,
      jint channels) {
<<<<<<< HEAD
    if (image == nullptr) {
      return Error::InvalidArgument;
    }
=======
>>>>>>> 02fafa84
    std::vector<llm::Image> images;
    if (image == nullptr) {
      return static_cast<jint>(Error::EndOfMethod);
    }
    auto image_size = image->size();
    if (image_size != 0) {
      std::vector<jint> image_data_jint(image_size);
      std::vector<uint8_t> image_data(image_size);
      image->getRegion(0, image_size, image_data_jint.data());
      for (int i = 0; i < image_size; i++) {
        image_data[i] = image_data_jint[i];
      }
      llm::Image image_runner{std::move(image_data), width, height, channels};
      prefill_inputs_.emplace_back(
          llm::MultimodalInput{std::move(image_runner)});
    }

    return 0;
<<<<<<< HEAD
  }

  jint append_audio_input(
      facebook::jni::alias_ref<jintArray> audio,
      jint batch_size,
      jint n_channels,
      jint n_samples) {
    if (audio == nullptr) {
      return Error::InvalidArgument;
    }
    auto audio_size = audio->size();
    std::vector<uint8_t> audio_data(audio_size);
    if (audio_size != 0) {
      std::vector<jint> audio_data_jint(audio_size);
      audio->getRegion(0, audio_size, audio_data_jint.data());
      for (int i = 0; i < audio_size; i++) {
        audio_data[i] = audio_data_jint[i];
      }
      llm::RawAudio audio_input{audio_data, batch_size, n_channels, n_samples};
      prefill_inputs_.emplace_back(
          llm::MultimodalInput{std::move(audio_input)});
    }
    return 0;
=======
>>>>>>> 02fafa84
  }

  void stop() {
    if (model_type_category_ == MODEL_TYPE_CATEGORY_MULTIMODAL) {
      multi_modal_runner_->stop();
    } else if (model_type_category_ == MODEL_TYPE_CATEGORY_LLM) {
      runner_->stop();
    }
  }

  void reset_context() {
<<<<<<< HEAD
    runner_->reset();
=======
    if (runner_ != nullptr) {
      runner_->reset();
    }
    if (multi_modal_runner_ != nullptr) {
      multi_modal_runner_->reset();
    }
>>>>>>> 02fafa84
  }

  jint load() {
    if (model_type_category_ == MODEL_TYPE_CATEGORY_MULTIMODAL) {
      return static_cast<jint>(multi_modal_runner_->load());
    } else if (model_type_category_ == MODEL_TYPE_CATEGORY_LLM) {
      return static_cast<jint>(runner_->load());
    }
    return static_cast<jint>(Error::InvalidArgument);
  }

  static void registerNatives() {
    registerHybrid({
        makeNativeMethod("initHybrid", ExecuTorchLlmJni::initHybrid),
        makeNativeMethod("generate", ExecuTorchLlmJni::generate),
        makeNativeMethod("stop", ExecuTorchLlmJni::stop),
        makeNativeMethod("load", ExecuTorchLlmJni::load),
        makeNativeMethod(
            "appendImagesInput", ExecuTorchLlmJni::append_images_input),
<<<<<<< HEAD
        makeNativeMethod(
            "appendTextInput", ExecuTorchLlmJni::append_text_input),
        makeNativeMethod(
            "appendAudioInput", ExecuTorchLlmJni::append_audio_input),
=======
        makeNativeMethod(
            "appendTextInput", ExecuTorchLlmJni::append_text_input),
>>>>>>> 02fafa84
        makeNativeMethod("resetContext", ExecuTorchLlmJni::reset_context),
    });
  }
};

} // namespace executorch_jni

void register_natives_for_llm() {
  executorch_jni::ExecuTorchLlmJni::registerNatives();
}<|MERGE_RESOLUTION|>--- conflicted
+++ resolved
@@ -245,34 +245,19 @@
 
   // Returns status_code
   // Contract is valid within an AAR (JNI + corresponding Java code)
-<<<<<<< HEAD
-  // If the first element is not Error::Ok, the other element is undefined.
-  jint append_text_input(
-      facebook::jni::alias_ref<jstring> prompt,
-      jint bos,
-      jint eos) {
-=======
   jint append_text_input(facebook::jni::alias_ref<jstring> prompt) {
->>>>>>> 02fafa84
     prefill_inputs_.emplace_back(llm::MultimodalInput{prompt->toStdString()});
     return 0;
   }
 
-<<<<<<< HEAD
-=======
-  // Returns status_code
->>>>>>> 02fafa84
   jint append_images_input(
       facebook::jni::alias_ref<jintArray> image,
       jint width,
       jint height,
       jint channels) {
-<<<<<<< HEAD
     if (image == nullptr) {
       return Error::InvalidArgument;
     }
-=======
->>>>>>> 02fafa84
     std::vector<llm::Image> images;
     if (image == nullptr) {
       return static_cast<jint>(Error::EndOfMethod);
@@ -291,7 +276,6 @@
     }
 
     return 0;
-<<<<<<< HEAD
   }
 
   jint append_audio_input(
@@ -315,8 +299,6 @@
           llm::MultimodalInput{std::move(audio_input)});
     }
     return 0;
-=======
->>>>>>> 02fafa84
   }
 
   void stop() {
@@ -328,16 +310,12 @@
   }
 
   void reset_context() {
-<<<<<<< HEAD
-    runner_->reset();
-=======
     if (runner_ != nullptr) {
       runner_->reset();
     }
     if (multi_modal_runner_ != nullptr) {
       multi_modal_runner_->reset();
     }
->>>>>>> 02fafa84
   }
 
   jint load() {
@@ -357,15 +335,10 @@
         makeNativeMethod("load", ExecuTorchLlmJni::load),
         makeNativeMethod(
             "appendImagesInput", ExecuTorchLlmJni::append_images_input),
-<<<<<<< HEAD
         makeNativeMethod(
             "appendTextInput", ExecuTorchLlmJni::append_text_input),
         makeNativeMethod(
             "appendAudioInput", ExecuTorchLlmJni::append_audio_input),
-=======
-        makeNativeMethod(
-            "appendTextInput", ExecuTorchLlmJni::append_text_input),
->>>>>>> 02fafa84
         makeNativeMethod("resetContext", ExecuTorchLlmJni::reset_context),
     });
   }
