--- conflicted
+++ resolved
@@ -294,10 +294,6 @@
       facebook::jni::alias_ref<
           facebook::jni::JArrayClass<JEValue::javaobject>::javaobject>
           jinputs) {
-<<<<<<< HEAD
-
-=======
->>>>>>> 38ae11ce
     // If no inputs is given, it will run with sample inputs (ones)
     if (jinputs->size() == 0) {
       if (module_->load_method(method) != Error::Ok) {
@@ -310,19 +306,12 @@
         return {};
       }
       facebook::jni::local_ref<facebook::jni::JArrayClass<JEValue>> jresult =
-<<<<<<< HEAD
-        facebook::jni::JArrayClass<JEValue>::newArray(underlying_method->outputs_size());
-
-      for (int i = 0; i < underlying_method->outputs_size(); i++) {
-        auto jevalue = JEValue::newJEValueFromEValue(underlying_method->get_output(i));
-=======
           facebook::jni::JArrayClass<JEValue>::newArray(
               underlying_method->outputs_size());
 
       for (int i = 0; i < underlying_method->outputs_size(); i++) {
         auto jevalue =
             JEValue::newJEValueFromEValue(underlying_method->get_output(i));
->>>>>>> 38ae11ce
         jresult->setElement(i, *jevalue);
       }
       return jresult;
