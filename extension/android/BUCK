--- conflicted
+++ resolved
@@ -23,13 +23,8 @@
 fb_android_library(
     name = "executorch_llama",
     srcs = [
-<<<<<<< HEAD
-        "executorch_android/src/main/java/org/pytorch/executorch/LlamaCallback.java",
-        "executorch_android/src/main/java/org/pytorch/executorch/LlamaModule.java",
-=======
-        "src/main/java/org/pytorch/executorch/extension/llm/LlmCallback.java",
-        "src/main/java/org/pytorch/executorch/extension/llm/LlmModule.java",
->>>>>>> be92d7d8
+        "executorch_android/src/main/java/org/pytorch/executorch/extension/llm/LlmCallback.java",
+        "executorch_android/src/main/java/org/pytorch/executorch/extension/llm/LlmModule.java",
     ],
     autoglob = False,
     language = "JAVA",
