/*
 * Copyright (c) Meta Platforms, Inc. and affiliates.
 * All rights reserved.
 *
 * This source code is licensed under the BSD-style license found in the
 * LICENSE file in the root directory of this source tree.
 */

@_exported import ExecuTorch

/// Computes the total number of elements in a tensor based on its shape.
///
/// - Parameter shape: An array of integers, where each element represents a dimension size.
/// - Returns: An integer equal to the product of the sizes of all dimensions.
public func elementCount(ofShape shape: [Int]) -> Int {
  __ExecuTorchElementCountOfShape(shape.map(NSNumber.init))
}

/// A protocol that types conform to in order to be used as tensor element types.
/// Provides the mapping from the Swift type to the underlying `DataType`.
public protocol Scalar {
  /// The `DataType` corresponding to this scalar type.
  static var dataType: DataType { get }
  /// Converts the scalar to an `NSNumber`.
  func asNSNumber() -> NSNumber
}

extension UInt8: Scalar {
  /// The `DataType` corresponding to `UInt8`, which is `.byte`.
  public static var dataType: DataType { .byte }
  /// Returns the value as an `NSNumber`.
  public func asNSNumber() -> NSNumber { NSNumber(value: self) }
}

extension Int8: Scalar {
  /// The `DataType` corresponding to `Int8`, which is `.char`.
  public static var dataType: DataType { .char }
  /// Returns the value as an `NSNumber`.
  public func asNSNumber() -> NSNumber { NSNumber(value: self) }
}

extension Int16: Scalar {
  /// The `DataType` corresponding to `Int16`, which is `.short`.
  public static var dataType: DataType { .short }
  /// Returns the value as an `NSNumber`.
  public func asNSNumber() -> NSNumber { NSNumber(value: self) }
}

extension Int32: Scalar {
  /// The `DataType` corresponding to `Int32`, which is `.int`.
  public static var dataType: DataType { .int }
  /// Returns the value as an `NSNumber`.
  public func asNSNumber() -> NSNumber { NSNumber(value: self) }
}

extension Int64: Scalar {
  /// The `DataType` corresponding to `Int64`, which is `.long`.
  public static var dataType: DataType { .long }
  /// Returns the value as an `NSNumber`.
  public func asNSNumber() -> NSNumber { NSNumber(value: self) }
}

extension Int: Scalar {
  /// The `DataType` corresponding to `Int`, which is `.long`.
  public static var dataType: DataType { .long }
  /// Returns the value as an `NSNumber`.
  public func asNSNumber() -> NSNumber { NSNumber(value: self) }
}

extension Float: Scalar {
  /// The `DataType` corresponding to `Float`, which is `.float`.
  public static var dataType: DataType { .float }
  /// Returns the value as an `NSNumber`.
  public func asNSNumber() -> NSNumber { NSNumber(value: self) }
}

extension Double: Scalar {
  /// The `DataType` corresponding to `Double`, which is `.double`.
  public static var dataType: DataType { .double }
  /// Returns the value as an `NSNumber`.
  public func asNSNumber() -> NSNumber { NSNumber(value: self) }
}

extension Bool: Scalar {
  /// The `DataType` corresponding to `Bool`, which is `.bool`.
  public static var dataType: DataType { .bool }
  /// Returns the value as an `NSNumber`.
  public func asNSNumber() -> NSNumber { NSNumber(value: self) }
}

extension UInt16: Scalar {
  /// The `DataType` corresponding to `UInt16`.
  public static var dataType: DataType { .uInt16 }
  /// Returns the value as an `NSNumber`.
  public func asNSNumber() -> NSNumber { NSNumber(value: self) }
}

extension UInt32: Scalar {
  /// The `DataType` corresponding to `UInt32`.
  public static var dataType: DataType { .uInt32 }
  /// Returns the value as an `NSNumber`.
  public func asNSNumber() -> NSNumber { NSNumber(value: self) }
}

extension UInt64: Scalar {
  /// The `DataType` corresponding to `UInt64`.
  public static var dataType: DataType { .uInt64 }
  /// Returns the value as an `NSNumber`.
  public func asNSNumber() -> NSNumber { NSNumber(value: self) }
}

extension UInt: Scalar {
  /// The `DataType` corresponding to `UInt`.
  public static var dataType: DataType { .uInt64 }
  /// Returns the value as an `NSNumber`.
  public func asNSNumber() -> NSNumber { NSNumber(value: self) }
}

/// A type-erasing tensor class for ExecuTorch operations.
public extension AnyTensor {
  /// The shape of the tensor.
  var shape: [Int] { __shape.map(\.intValue) }

  /// The strides of the tensor.
  var strides: [Int] { __strides.map(\.intValue) }

  /// The order of dimensions in the tensor.
  var dimensionOrder: [Int] { __dimensionOrder.map(\.intValue) }

  /// The total number of elements in the tensor.
  var count: Int { __count }

  /// Creates a new tensor that shares the underlying data storage with the
  /// given tensor, with metadata overrides. An empty array for
  /// a parameter signifies that it should be inherited or derived.
  ///
  /// - Parameters:
  ///   - tensor: The tensor instance to create a view of.
  ///   - shape: An override for the tensor's shape.
  ///   - dimensionOrder: An override for the tensor's dimension order.
  ///   - strides: An override for the tensor's strides.
  convenience init(
    _ tensor: AnyTensor,
    shape: [Int] = [],
    dimensionOrder: [Int] = [],
    strides: [Int] = []
  ) {
    self.init(
      __tensor: tensor,
      shape: shape.map(NSNumber.init),
      dimensionOrder: dimensionOrder.map(NSNumber.init),
      strides: strides.map(NSNumber.init)
    )
  }

  /// Initializes a tensor without copying the provided data.
  ///
  /// - Parameters:
  ///   - pointer: A pointer to the data buffer.
  ///   - shape: An array of integers representing the tensor's shape.
  ///   - strides: An array of integers representing the tensor's strides.
  ///   - dimensionOrder: An array of integers indicating the order of dimensions.
  ///   - dataType: A `DataType` value specifying the element type.
  ///   - shapeDynamism: A `ShapeDynamism` value indicating whether the shape is static or dynamic.
  convenience init(
    bytesNoCopy pointer: UnsafeMutableRawPointer,
    shape: [Int],
    strides: [Int] = [],
    dimensionOrder: [Int] = [],
    dataType: DataType,
    shapeDynamism: ShapeDynamism = .dynamicBound
  ) {
    self.init(
      __bytesNoCopy:    pointer,
      shape:          shape.map(NSNumber.init),
      strides:        strides.map(NSNumber.init),
      dimensionOrder: dimensionOrder.map(NSNumber.init),
      dataType:       dataType,
      shapeDynamism:  shapeDynamism
    )
  }

  /// Initializes a tensor by copying bytes from the provided pointer.
  ///
  /// - Parameters:
  ///   - pointer: A pointer to the source data buffer.
  ///   - shape: An array of integers representing the tensor's shape.
  ///   - strides: An array of integers representing the tensor's strides.
  ///   - dimensionOrder: An array of integers indicating the order of dimensions.
  ///   - dataType: A `DataType` value specifying the element type.
  ///   - shapeDynamism: A `ShapeDynamism` value indicating the shape dynamism.
  convenience init(
    bytes pointer: UnsafeRawPointer,
    shape: [Int],
    strides: [Int] = [],
    dimensionOrder: [Int] = [],
    dataType: DataType,
    shapeDynamism: ShapeDynamism = .dynamicBound
  ) {
    self.init(
      __bytes: pointer,
      shape: shape.map(NSNumber.init),
      strides: strides.map(NSNumber.init),
      dimensionOrder: dimensionOrder.map(NSNumber.init),
      dataType: dataType,
      shapeDynamism: shapeDynamism
    )
  }

  /// Initializes a tensor using a `Data` object. The tensor holds a reference
  /// to the `Data` object to ensure its buffer remains alive. The data is not copied.
  ///
  /// - Parameters:
  ///   - data: A `Data` object containing the tensor data.
  ///   - shape: An array of integers representing the tensor's shape.
  ///   - strides: An array of integers representing the tensor's strides.
  ///   - dimensionOrder: An array of integers indicating the order of dimensions.
  ///   - dataType: A `DataType` value specifying the element type.
  ///   - shapeDynamism: A `ShapeDynamism` value indicating the shape dynamism.
  convenience init(
    data: Data,
    shape: [Int],
    strides: [Int] = [],
    dimensionOrder: [Int] = [],
    dataType: DataType,
    shapeDynamism: ShapeDynamism = .dynamicBound
  ) {
    self.init(
      __data: data,
      shape: shape.map(NSNumber.init),
      strides: strides.map(NSNumber.init),
      dimensionOrder: dimensionOrder.map(NSNumber.init),
      dataType: dataType,
      shapeDynamism: shapeDynamism
    )
  }

  /// Resizes the tensor to a new shape.
  ///
  /// - Parameter shape: An array of `Int` representing the desired new shape.
  /// - Throws: An error if the resize operation fails.
  func resize(to shape: [Int]) throws {
    try __resize(toShape: shape.map(NSNumber.init))
  }

  // MARK: Equatable

  /// Determines whether the current tensor is equal to another tensor.
  ///
  /// - Parameters:
  ///   - lhs: The left-hand side tensor.
  ///   - rhs: The right-hand side tensor.
  /// - Returns: `true` if the tensors have the same type, shape, strides, and data; otherwise, `false`.
  static func == (lhs: AnyTensor, rhs: AnyTensor) -> Bool {
    lhs.__isEqual(to: rhs)
  }

  /// Attempts to convert this type-erased `AnyTensor` into a strongly-typed `Tensor<T>`.
  ///
  /// - Returns: A `Tensor<T>` if the runtime data type matches, otherwise `nil`.
  func asTensor<T: Scalar>() -> Tensor<T>? {
    guard dataType == T.dataType else { return nil }
    return Tensor<T>(self)
  }
}

public extension AnyTensor {
  /// Creates an empty tensor with the specified properties.
  ///
  /// - Parameters:
  ///   - shape: An array of integers representing the desired shape.
  ///   - strides: An array of integers representing the desired strides.
  ///   - dataType: A `DataType` value specifying the element type.
  ///   - shapeDynamism: A value specifying whether the shape is static or dynamic.
  /// - Returns: A new, empty `AnyTensor` instance.
  static func empty(
    shape: [Int],
    strides: [Int] = [],
    dataType: DataType,
    shapeDynamism: ShapeDynamism = .dynamicBound
  ) -> AnyTensor {
    __empty(
      withShape: shape.map(NSNumber.init),
      strides: strides.map(NSNumber.init),
      dataType: dataType,
      shapeDynamism: shapeDynamism
    )
  }

  /// Creates an empty tensor with the same properties as a given tensor.
  ///
  /// - Parameters:
  ///   - like: An existing `AnyTensor` instance whose shape and strides are used.
  ///   - dataType: A `DataType` value specifying the element type.
  ///   - shapeDynamism: A value specifying whether the shape is static or dynamic.
  /// - Returns: A new, empty `AnyTensor` instance.
  static func empty(
    like tensor: AnyTensor,
    dataType: DataType = .undefined,
    shapeDynamism: ShapeDynamism = .dynamicBound
  ) -> AnyTensor {
    __emptyTensorLike(
      tensor,
      dataType: dataType == .undefined ? tensor.dataType : dataType,
      shapeDynamism: shapeDynamism
    )
  }
}

public extension AnyTensor {
  /// Creates a tensor filled with the specified scalar value.
  ///
  /// - Parameters:
  ///   - shape: An array of integers representing the desired shape.
  ///   - scalar: The value to fill the tensor with.
  ///   - strides: An array of integers representing the desired strides.
  ///   - shapeDynamism: A value specifying whether the shape is static or dynamic.
  /// - Returns: A new `AnyTensor` instance filled with the scalar value.
  static func full<T: Scalar>(
    shape: [Int],
    scalar: T,
    strides: [Int] = [],
    shapeDynamism: ShapeDynamism = .dynamicBound
  ) -> AnyTensor {
    __fullTensor(
      withShape: shape.map(NSNumber.init),
      scalar: scalar.asNSNumber(),
      strides: strides.map(NSNumber.init),
      dataType: T.dataType,
      shapeDynamism: shapeDynamism
    )
  }

  /// Creates a tensor filled with a scalar value, with the same properties as a given tensor.
  ///
  /// - Parameters:
  ///   - like: An existing `AnyTensor` instance whose shape and strides are used.
  ///   - scalar: The value to fill the tensor with.
  ///   - shapeDynamism: A value specifying whether the shape is static or dynamic.
  /// - Returns: A new `AnyTensor` instance filled with the scalar value.
  static func full<T: Scalar>(
    like tensor: AnyTensor,
    scalar: T,
    shapeDynamism: ShapeDynamism = .dynamicBound
  ) -> AnyTensor {
    __fullTensorLike(
      tensor,
      scalar: scalar.asNSNumber(),
      dataType: T.dataType,
      shapeDynamism: shapeDynamism
    )
  }
}

public extension AnyTensor {
  /// Creates a tensor filled with ones.
  ///
  /// - Parameters:
  ///   - shape: An array of integers representing the desired shape.
  ///   - dataType: A `DataType` value specifying the element type.
  ///   - shapeDynamism: A value specifying whether the shape is static or dynamic.
  /// - Returns: A new `AnyTensor` instance filled with ones.
  static func ones(
    shape: [Int],
    dataType: DataType,
    shapeDynamism: ShapeDynamism = .dynamicBound
  ) -> AnyTensor {
    __onesTensor(
      withShape: shape.map(NSNumber.init),
      dataType: dataType,
      shapeDynamism: shapeDynamism
    )
  }

  /// Creates a tensor of ones with the same properties as a given tensor.
  ///
  /// - Parameters:
  ///   - like: An existing `AnyTensor` instance whose shape and strides are used.
  ///   - shapeDynamism: A value specifying whether the shape is static or dynamic.
  /// - Returns: A new `AnyTensor` instance filled with ones.
  static func ones(
    like tensor: AnyTensor,
    dataType: DataType = .undefined,
    shapeDynamism: ShapeDynamism = .dynamicBound
  ) -> AnyTensor {
    __onesTensorLike(
      tensor,
      dataType: dataType == .undefined ? tensor.dataType : dataType,
      shapeDynamism: shapeDynamism
    )
  }
}

public extension AnyTensor {
  /// Creates a tensor filled with zeros.
  ///
  /// - Parameters:
  ///   - shape: An array of integers representing the desired shape.
  ///   - dataType: A `DataType` value specifying the element type.
  ///   - shapeDynamism: A value specifying whether the shape is static or dynamic.
  /// - Returns: A new `AnyTensor` instance filled with zeros.
  static func zeros(
    shape: [Int],
    dataType: DataType,
    shapeDynamism: ShapeDynamism = .dynamicBound
  ) -> AnyTensor {
    __zerosTensor(
      withShape: shape.map(NSNumber.init),
      dataType: dataType,
      shapeDynamism: shapeDynamism
    )
  }

  /// Creates a tensor of zeros with the same properties as a given tensor.
  ///
  /// - Parameters:
  ///   - like: An existing `AnyTensor` instance whose shape and strides are used.
  ///   - dataType: A `DataType` value specifying the element type.
  ///   - shapeDynamism: A value specifying whether the shape is static or dynamic.
  /// - Returns: A new `AnyTensor` instance filled with zeros.
  static func zeros(
    like tensor: AnyTensor,
    dataType: DataType = .undefined,
    shapeDynamism: ShapeDynamism = .dynamicBound
  ) -> AnyTensor {
    __zerosTensorLike(
      tensor,
      dataType: dataType == .undefined ? tensor.dataType : dataType,
      shapeDynamism: shapeDynamism
    )
  }
}

public extension AnyTensor {
  /// Creates a tensor with random values uniformly distributed in `[0, 1)`.
  ///
  /// - Parameters:
  ///   - shape: An array of integers representing the desired shape.
  ///   - strides: An array of integers representing the desired strides.
  ///   - dataType: A `DataType` value specifying the element type.
  ///   - shapeDynamism: A value specifying whether the shape is static or dynamic.
  /// - Returns: A new `AnyTensor` instance filled with random values.
  static func rand(
    shape: [Int],
    strides: [Int] = [],
    dataType: DataType,
    shapeDynamism: ShapeDynamism = .dynamicBound
  ) -> AnyTensor {
    __randomTensor(
      withShape: shape.map(NSNumber.init),
      strides: strides.map(NSNumber.init),
      dataType: dataType,
      shapeDynamism: shapeDynamism
    )
  }

  /// Creates a tensor with random values with the same properties as a given tensor.
  ///
  /// - Parameters:
  ///   - like: An existing `AnyTensor` instance whose shape and strides are used.
  ///   - dataType: A `DataType` value specifying the element type.
  ///   - shapeDynamism: A value specifying whether the shape is static or dynamic.
  /// - Returns: A new `AnyTensor` instance filled with random values.
  static func rand(
    like tensor: AnyTensor,
    dataType: DataType = .undefined,
    shapeDynamism: ShapeDynamism = .dynamicBound
  ) -> AnyTensor {
    __randomTensorLike(
      tensor,
      dataType: dataType == .undefined ? tensor.dataType : dataType,
      shapeDynamism: shapeDynamism
    )
  }
}

public extension AnyTensor {
  /// Creates a tensor with random values from a normal distribution with mean `0` and variance `1`.
  ///
  /// - Parameters:
  ///   - shape: An array of integers representing the desired shape.
  ///   - strides: An array of integers representing the desired strides.
  ///   - dataType: A `DataType` value specifying the element type.
  ///   - shapeDynamism: A value specifying whether the shape is static or dynamic.
  /// - Returns: A new `AnyTensor` instance filled with values from a normal distribution.
  static func randn(
    shape: [Int],
    strides: [Int] = [],
    dataType: DataType,
    shapeDynamism: ShapeDynamism = .dynamicBound
  ) -> AnyTensor {
    __randomNormalTensor(
      withShape: shape.map(NSNumber.init),
      strides: strides.map(NSNumber.init),
      dataType: dataType,
      shapeDynamism: shapeDynamism
    )
  }

  /// Creates a tensor with random normal values with the same properties as a given tensor.
  ///
  /// - Parameters:
  ///   - like: An existing `AnyTensor` instance whose shape and strides are used.
  ///   - dataType: A `DataType` value specifying the element type.
  ///   - shapeDynamism: A value specifying whether the shape is static or dynamic.
  /// - Returns: A new `AnyTensor` instance filled with values from a normal distribution.
  static func randn(
    like tensor: AnyTensor,
    dataType: DataType = .undefined,
    shapeDynamism: ShapeDynamism = .dynamicBound
  ) -> AnyTensor {
    __randomNormalTensorLike(
      tensor,
      dataType: dataType == .undefined ? tensor.dataType : dataType,
      shapeDynamism: shapeDynamism
    )
  }
}

public extension AnyTensor {
  /// Creates a tensor with random integers from `low` (inclusive) to `high` (exclusive).
  ///
  /// - Parameters:
  ///   - low: The inclusive lower bound of the random integer range.
  ///   - high: The exclusive upper bound of the random integer range.
  ///   - shape: An array of integers representing the desired shape.
  ///   - strides: An array of integers representing the desired strides.
  ///   - dataType: A `DataType` value specifying the element type.
  ///   - shapeDynamism: A value specifying whether the shape is static or dynamic.
  /// - Returns: A new `AnyTensor` instance filled with random integer values.
  static func randint(
    low: Int,
    high: Int,
    shape: [Int],
    strides: [Int] = [],
    dataType: DataType,
    shapeDynamism: ShapeDynamism = .dynamicBound
  ) -> AnyTensor {
    __randomIntegerTensor(
      withLow: low,
      high: high,
      shape: shape.map(NSNumber.init),
      strides: strides.map(NSNumber.init),
      dataType: dataType,
      shapeDynamism: shapeDynamism
    )
  }

  /// Creates a tensor with random integers with the same properties as a given tensor.
  ///
  /// - Parameters:
  ///   - like: An existing `AnyTensor` instance whose shape and strides are used.
  ///   - low: The inclusive lower bound of the random integer range.
  ///   - high: The exclusive upper bound of the random integer range.
  ///   - dataType: A `DataType` value specifying the element type.
  ///   - shapeDynamism: A value specifying whether the shape is static or dynamic.
  /// - Returns: A new `AnyTensor` instance filled with random integer values.
  static func randint(
    like tensor: AnyTensor,
    low: Int,
    high: Int,
    dataType: DataType = .undefined,
    shapeDynamism: ShapeDynamism = .dynamicBound
  ) -> AnyTensor {
    __randomIntegerTensorLike(
      tensor,
      low: low,
      high: high,
      dataType: dataType == .undefined ? tensor.dataType : dataType,
      shapeDynamism: shapeDynamism
    )
  }
}

/// A generic tensor class for ExecuTorch operations.
///
/// This class encapsulates a type-erasing `AnyTensor` instance and provides a variety of
/// initializers and utility methods to work with tensor data.
public final class Tensor<T: Scalar>: Equatable {
  /// The data type of the tensor's elements.
  public var dataType: DataType { anyTensor.dataType }

  /// The shape of the tensor.
  public var shape: [Int] { anyTensor.shape }

  /// The strides of the tensor.
  public var strides: [Int] { anyTensor.strides }

  /// The order of dimensions in the tensor.
  public var dimensionOrder: [Int] { anyTensor.dimensionOrder }

  /// The dynamism of the tensor's shape.
  public var shapeDynamism: ShapeDynamism { anyTensor.shapeDynamism }

  /// The total number of elements in the tensor.
  public var count: Int { anyTensor.count }

  /// Initializes a tensor with an `AnyTensor` instance.
  ///
  /// - Parameter tensor: An `AnyTensor` instance.
  public init(_ tensor: AnyTensor) {
    precondition(tensor.dataType == T.dataType)
    anyTensor = tensor
  }

  /// Creates a new tensor that shares the underlying data storage with the
  /// given tensor, with optional metadata overrides. An empty array for
  /// a parameter signifies that it should be inherited or derived.
  ///
  /// - Parameters:
  ///   - tensor: The tensor to create a view of.
  ///   - shape: An override for the tensor's shape.
  ///   - dimensionOrder: An override for the tensor's dimension order.
  ///   - strides: An override for the tensor's strides.
  public convenience init(
    _ tensor: Tensor<T>,
    shape: [Int] = [],
    dimensionOrder: [Int] = [],
    strides: [Int] = []
  ) {
    self.init(
      AnyTensor(
        tensor.anyTensor,
        shape: shape,
        dimensionOrder: dimensionOrder,
        strides: strides
      )
    )
  }

  /// Initializes a tensor without copying the provided data.
  ///
  /// - Parameters:
  ///   - pointer: A pointer to the data buffer.
  ///   - shape: An array of integers representing the tensor's shape.
  ///   - strides: An array of integers representing the tensor's strides.
  ///   - dimensionOrder: An array of integers indicating the order of dimensions.
  ///   - shapeDynamism: A `ShapeDynamism` value indicating whether the shape is static or dynamic.
  public convenience init(
    bytesNoCopy pointer: UnsafeMutableRawPointer,
    shape: [Int],
    strides: [Int] = [],
    dimensionOrder: [Int] = [],
    shapeDynamism: ShapeDynamism = .dynamicBound
  ) {
    self.init(AnyTensor(
      bytesNoCopy: pointer,
      shape: shape,
      strides: strides,
      dimensionOrder: dimensionOrder,
      dataType: T.dataType,
      shapeDynamism: shapeDynamism
    ))
  }

  /// Initializes a tensor by copying bytes from the provided pointer.
  ///
  /// - Parameters:
  ///   - pointer: A pointer to the source data buffer.
  ///   - shape: An array of integers representing the tensor's shape.
  ///   - strides: An array of integers representing the tensor's strides.
  ///   - dimensionOrder: An array of integers indicating the order of dimensions.
  ///   - shapeDynamism: A `ShapeDynamism` value indicating the shape dynamism.
  public convenience init(
    bytes pointer: UnsafeRawPointer,
    shape: [Int],
    strides: [Int] = [],
    dimensionOrder: [Int] = [],
    shapeDynamism: ShapeDynamism = .dynamicBound
  ) {
    self.init(AnyTensor(
      bytes: pointer,
      shape: shape,
      strides: strides,
      dimensionOrder: dimensionOrder,
      dataType: T.dataType,
      shapeDynamism: shapeDynamism
    ))
  }

  /// Initializes a tensor using a `Data` object. The tensor holds a reference
  /// to the `Data` object to ensure its buffer remains alive. The data is not copied.
  ///
  /// - Parameters:
  ///   - data: A `Data` object containing the tensor data.
  ///   - shape: An array of integers representing the tensor's shape.
  ///   - strides: An array of integers representing the tensor's strides.
  ///   - dimensionOrder: An array of integers indicating the order of dimensions.
  ///   - shapeDynamism: A `ShapeDynamism` value indicating the shape dynamism.
  public convenience init(
    data: Data,
    shape: [Int],
    strides: [Int] = [],
    dimensionOrder: [Int] = [],
    shapeDynamism: ShapeDynamism = .dynamicBound
  ) {
    self.init(AnyTensor(
      data: data,
      shape: shape,
      strides: strides,
      dimensionOrder: dimensionOrder,
      dataType: T.dataType,
      shapeDynamism: shapeDynamism
    ))
  }

  /// Initializes a tensor without copying the data from an existing array.
  ///
  /// - Parameters:
  ///   - scalars: An `inout` array of scalar values to share memory with.
  ///   - shape: An array of integers representing the desired tensor shape. If empty, the shape is inferred as `[scalars.count]`.
  ///   - strides: An array of integers representing the tensor strides.
  ///   - dimensionOrder: An array of integers indicating the order of dimensions.
  ///   - shapeDynamism: A `ShapeDynamism` value indicating the shape dynamism.
  public convenience init(
    _ scalars: inout [T],
    shape: [Int] = [],
    strides: [Int] = [],
    dimensionOrder: [Int] = [],
    shapeDynamism: ShapeDynamism = .dynamicBound
  ) {
    let newShape = shape.isEmpty ? [scalars.count] : shape
    precondition(scalars.count == elementCount(ofShape: newShape))
    self.init(scalars.withUnsafeMutableBufferPointer {
      AnyTensor(
        bytesNoCopy: $0.baseAddress!,
        shape: newShape,
        strides: strides,
        dimensionOrder: dimensionOrder,
        dataType: T.dataType,
        shapeDynamism: shapeDynamism
      )
    })
  }

  /// Initializes a tensor with an array of scalar values.
  ///
  /// - Parameters:
  ///   - scalars: An array of scalar values.
  ///   - shape: An array of integers representing the desired tensor shape. If empty, the shape is inferred as `[scalars.count]`.
  ///   - strides: An array of integers representing the tensor strides.
  ///   - dimensionOrder: An array of integers indicating the order of dimensions.
  ///   - shapeDynamism: A `ShapeDynamism` value indicating the shape dynamism.
  public convenience init(
    _ scalars: [T],
    shape: [Int] = [],
    strides: [Int] = [],
    dimensionOrder: [Int] = [],
    shapeDynamism: ShapeDynamism = .dynamicBound
  ) {
    let newShape = shape.isEmpty ? [scalars.count] : shape
    precondition(scalars.count == elementCount(ofShape: newShape))
    self.init(scalars.withUnsafeBufferPointer {
      AnyTensor(
        bytes: $0.baseAddress!,
        shape: newShape,
        strides: strides,
        dimensionOrder: dimensionOrder,
        dataType: T.dataType,
        shapeDynamism: shapeDynamism
      )
    })
  }

  /// Initializes a tensor with a single scalar value.
  ///
  /// - Parameter scalar: A scalar value.
  public convenience init(_ scalar: T) {
    self.init(AnyTensor(__scalar: scalar.asNSNumber(), dataType: T.dataType))
  }

  /// Returns a copy of the tensor.
  ///
  /// - Returns: A new `Tensor` instance that is a duplicate of the current tensor.
  public func copy() -> Tensor<T> {
    Tensor<T>(anyTensor.copy())
  }

  /// Returns a copy of the tensor, converted to the specified scalar type.
<<<<<<< HEAD
=======
  ///
>>>>>>> 55452bf1
  /// - Parameter dataType: The target scalar type.
  /// - Returns: A new tensor with the same shape and metadata but converted elements.
  public func copy<U: Scalar>(to dataType: U.Type) -> Tensor<U> {
    Tensor<U>(anyTensor.copy(to: U.dataType))
  }

  /// Calls the closure with a typed, immutable buffer pointer over the tensor’s elements.
  ///
  /// - Parameter body: A closure that receives an `UnsafeBufferPointer<T>` bound to the tensor’s data.
  /// - Returns: The value returned by `body`.
  /// - Throws: Any error thrown by `body`.
  public func withUnsafeBytes<R>(_ body: (UnsafeBufferPointer<T>) throws -> R) rethrows -> R {
    try withoutActuallyEscaping(body) { body in
      var result: Result<R, Error>?
      anyTensor.bytes { pointer, count, _ in
        result = Result { try body(UnsafeBufferPointer(start: pointer.assumingMemoryBound(to: T.self), count: count)) }
      }
      return try result!.get()
    }
  }

  /// Calls the closure with a typed, mutable buffer pointer over the tensor’s elements.
  ///
  /// - Parameter body: A closure that receives an `UnsafeMutableBufferPointer<T>` bound to the tensor’s data.
  /// - Returns: The value returned by `body`.
  /// - Throws: Any error thrown by `body`.
  public func withUnsafeMutableBytes<R>(_ body: (UnsafeMutableBufferPointer<T>) throws -> R) rethrows -> R {
    try withoutActuallyEscaping(body) { body in
      var result: Result<R, Error>?
      anyTensor.mutableBytes { pointer, count, _ in
        result = Result { try body(UnsafeMutableBufferPointer(start: pointer.assumingMemoryBound(to: T.self), count: count)) }
      }
      return try result!.get()
    }
  }

  /// Resizes the tensor to a new shape.
  ///
  /// - Parameter shape: An array of `Int` representing the desired new shape.
  /// - Throws: An error if the resize operation fails.
  public func resize(to shape: [Int]) throws {
    try anyTensor.resize(to: shape)
  }

  // MARK: Equatable

  /// Determines whether the current tensor is equal to another tensor.
  ///
  /// - Parameters:
  ///   - lhs: The left-hand side tensor.
  ///   - rhs: The right-hand side tensor.
  /// - Returns: `true` if the tensors have the same type, shape, strides, and data; otherwise, `false`.
  public static func == (lhs: Tensor<T>, rhs: Tensor<T>) -> Bool {
    lhs.anyTensor == rhs.anyTensor
  }

  // Wrapped AnyTensor instance.
  public let anyTensor: AnyTensor
}

public extension Tensor {
  /// Returns the tensor's elements as an array of scalars.
  ///
  /// - Returns: An array of scalars of type `T`.
  func scalars() -> [T] {
    withUnsafeBytes { Array($0) }
  }
}

public extension Tensor {
  /// Creates an empty tensor with the specified properties.
  ///
  /// - Parameters:
  ///   - shape: An array of integers representing the desired shape.
  ///   - strides: An array of integers representing the desired strides.
  ///   - shapeDynamism: A value specifying whether the shape is static or dynamic.
  /// - Returns: A new, empty `Tensor` instance.
  static func empty(
    shape: [Int],
    strides: [Int] = [],
    shapeDynamism: ShapeDynamism = .dynamicBound
  ) -> Tensor<T> {
    Tensor<T>(AnyTensor.empty(
      shape: shape,
      strides: strides,
      dataType: T.dataType,
      shapeDynamism: shapeDynamism
    ))
  }

  /// Creates an empty tensor with the same properties as a given tensor.
  ///
  /// - Parameters:
  ///   - like: An existing `Tensor` instance whose shape and strides are used.
  ///   - shapeDynamism: A value specifying whether the shape is static or dynamic.
  /// - Returns: A new, empty `Tensor` instance.
  static func empty(
    like tensor: Tensor<T>,
    shapeDynamism: ShapeDynamism = .dynamicBound
  ) -> Tensor<T> {
    Tensor<T>(AnyTensor.empty(
      like: tensor.anyTensor,
      shapeDynamism: shapeDynamism
    ))
  }
}

public extension Tensor {
  /// Creates a tensor filled with the specified scalar value.
  ///
  /// - Parameters:
  ///   - shape: An array of integers representing the desired shape.
  ///   - scalar: The value to fill the tensor with.
  ///   - strides: An array of integers representing the desired strides.
  ///   - shapeDynamism: A value specifying whether the shape is static or dynamic.
  /// - Returns: A new `Tensor` instance filled with the scalar value.
  static func full(
    shape: [Int],
    scalar: T,
    strides: [Int] = [],
    shapeDynamism: ShapeDynamism = .dynamicBound
  ) -> Tensor<T> {
    Tensor<T>(AnyTensor.full(
      shape: shape,
      scalar: scalar,
      strides: strides,
      shapeDynamism: shapeDynamism
    ))
  }

  /// Creates a tensor filled with a scalar value, with the same properties as a given tensor.
  ///
  /// - Parameters:
  ///   - like: An existing `Tensor` instance whose shape and strides are used.
  ///   - scalar: The value to fill the tensor with.
  ///   - shapeDynamism: A value specifying whether the shape is static or dynamic.
  /// - Returns: A new `Tensor` instance filled with the scalar value.
  static func full(
    like tensor: Tensor<T>,
    scalar: T,
    shapeDynamism: ShapeDynamism = .dynamicBound
  ) -> Tensor<T> {
    Tensor<T>(AnyTensor.full(
      like: tensor.anyTensor,
      scalar: scalar,
      shapeDynamism: shapeDynamism
    ))
  }
}

public extension Tensor {
  /// Creates a tensor filled with ones.
  ///
  /// - Parameters:
  ///   - shape: An array of integers representing the desired shape.
  ///   - shapeDynamism: A value specifying whether the shape is static or dynamic.
  /// - Returns: A new `Tensor` instance filled with ones.
  static func ones(
    shape: [Int],
    shapeDynamism: ShapeDynamism = .dynamicBound
  ) -> Tensor<T> {
    Tensor<T>(AnyTensor.ones(
      shape: shape,
      dataType: T.dataType,
      shapeDynamism: shapeDynamism
    ))
  }

  /// Creates a tensor of ones with the same properties as a given tensor.
  ///
  /// - Parameters:
  ///   - like: An existing `Tensor` instance whose shape and strides are used.
  ///   - shapeDynamism: A value specifying whether the shape is static or dynamic.
  /// - Returns: A new `Tensor` instance filled with ones.
  static func ones(
    like tensor: Tensor<T>,
    shapeDynamism: ShapeDynamism = .dynamicBound
  ) -> Tensor<T> {
    Tensor<T>(AnyTensor.ones(
      like: tensor.anyTensor,
      shapeDynamism: shapeDynamism
    ))
  }
}

public extension Tensor {
  /// Creates a tensor filled with zeros.
  ///
  /// - Parameters:
  ///   - shape: An array of integers representing the desired shape.
  ///   - shapeDynamism: A value specifying whether the shape is static or dynamic.
  /// - Returns: A new `Tensor` instance filled with zeros.
  static func zeros(
    shape: [Int],
    shapeDynamism: ShapeDynamism = .dynamicBound
  ) -> Tensor<T> {
    Tensor<T>(AnyTensor.zeros(
      shape: shape,
      dataType: T.dataType,
      shapeDynamism: shapeDynamism
    ))
  }

  /// Creates a tensor of zeros with the same properties as a given tensor.
  ///
  /// - Parameters:
  ///   - like: An existing `Tensor` instance whose shape and strides are used.
  ///   - shapeDynamism: A value specifying whether the shape is static or dynamic.
  /// - Returns: A new `Tensor` instance filled with zeros.
  static func zeros(
    like tensor: Tensor<T>,
    shapeDynamism: ShapeDynamism = .dynamicBound
  ) -> Tensor<T> {
    Tensor<T>(AnyTensor.zeros(
      like: tensor.anyTensor,
      shapeDynamism: shapeDynamism
    ))
  }
}

public extension Tensor {
  /// Creates a tensor with random values uniformly distributed in `[0, 1)`.
  ///
  /// - Parameters:
  ///   - shape: An array of integers representing the desired shape.
  ///   - strides: An array of integers representing the desired strides.
  ///   - shapeDynamism: A value specifying whether the shape is static or dynamic.
  /// - Returns: A new `Tensor` instance filled with random values.
  static func rand(
    shape: [Int],
    strides: [Int] = [],
    shapeDynamism: ShapeDynamism = .dynamicBound
  ) -> Tensor<T> {
    Tensor<T>(AnyTensor.rand(
      shape: shape,
      strides: strides,
      dataType: T.dataType,
      shapeDynamism: shapeDynamism
    ))
  }

  /// Creates a tensor with random values with the same properties as a given tensor.
  ///
  /// - Parameters:
  ///   - like: An existing `Tensor` instance whose shape and strides are used.
  ///   - shapeDynamism: A value specifying whether the shape is static or dynamic.
  /// - Returns: A new `Tensor` instance filled with random values.
  static func rand(
    like tensor: Tensor<T>,
    shapeDynamism: ShapeDynamism = .dynamicBound
  ) -> Tensor<T> {
    Tensor<T>(AnyTensor.rand(
      like: tensor.anyTensor,
      shapeDynamism: shapeDynamism
    ))
  }
}

public extension Tensor {
  /// Creates a tensor with random values from a normal distribution with mean `0` and variance `1`.
  ///
  /// - Parameters:
  ///   - shape: An array of integers representing the desired shape.
  ///   - strides: An array of integers representing the desired strides.
  ///   - shapeDynamism: A value specifying whether the shape is static or dynamic.
  /// - Returns: A new `Tensor` instance filled with values from a normal distribution.
  static func randn(
    shape: [Int],
    strides: [Int] = [],
    shapeDynamism: ShapeDynamism = .dynamicBound
  ) -> Tensor<T> {
    Tensor<T>(AnyTensor.randn(
      shape: shape,
      strides: strides,
      dataType: T.dataType,
      shapeDynamism: shapeDynamism
    ))
  }

  /// Creates a tensor with random normal values with the same properties as a given tensor.
  ///
  /// - Parameters:
  ///   - like: An existing `Tensor` instance whose shape and strides are used.
  ///   - shapeDynamism: A value specifying whether the shape is static or dynamic.
  /// - Returns: A new `Tensor` instance filled with values from a normal distribution.
  static func randn(
    like tensor: Tensor<T>,
    shapeDynamism: ShapeDynamism = .dynamicBound
  ) -> Tensor<T> {
    Tensor<T>(AnyTensor.randn(
      like: tensor.anyTensor,
      shapeDynamism: shapeDynamism
    ))
  }
}

public extension Tensor {
  /// Creates a tensor with random integers from `low` (inclusive) to `high` (exclusive).
  ///
  /// - Parameters:
  ///   - low: The inclusive lower bound of the random integer range.
  ///   - high: The exclusive upper bound of the random integer range.
  ///   - shape: An array of integers representing the desired shape.
  ///   - strides: An array of integers representing the desired strides.
  ///   - shapeDynamism: A value specifying whether the shape is static or dynamic.
  /// - Returns: A new `Tensor` instance filled with random integer values.
  static func randint(
    low: Int,
    high: Int,
    shape: [Int],
    strides: [Int] = [],
    shapeDynamism: ShapeDynamism = .dynamicBound
  ) -> Tensor<T> {
    Tensor<T>(AnyTensor.randint(
      low: low,
      high: high,
      shape: shape,
      strides: strides,
      dataType: T.dataType,
      shapeDynamism: shapeDynamism
    ))
  }

  /// Creates a tensor with random integers with the same properties as a given tensor.
  ///
  /// - Parameters:
  ///   - like: An existing `Tensor` instance whose shape and strides are used.
  ///   - low: The inclusive lower bound of the random integer range.
  ///   - high: The exclusive upper bound of the random integer range.
  ///   - shapeDynamism: A value specifying whether the shape is static or dynamic.
  /// - Returns: A new `Tensor` instance filled with random integer values.
  static func randint(
    like tensor: Tensor<T>,
    low: Int,
    high: Int,
    shapeDynamism: ShapeDynamism = .dynamicBound
  ) -> Tensor<T> {
    Tensor<T>(AnyTensor.randint(
      like: tensor.anyTensor,
      low: low,
      high: high,
      shapeDynamism: shapeDynamism
    ))
  }
}

extension Tensor: CustomStringConvertible {
  public var description: String {
    self.anyTensor.description
  }
}<|MERGE_RESOLUTION|>--- conflicted
+++ resolved
@@ -777,10 +777,7 @@
   }
 
   /// Returns a copy of the tensor, converted to the specified scalar type.
-<<<<<<< HEAD
-=======
-  ///
->>>>>>> 55452bf1
+  ///
   /// - Parameter dataType: The target scalar type.
   /// - Returns: A new tensor with the same shape and metadata but converted elements.
   public func copy<U: Scalar>(to dataType: U.Type) -> Tensor<U> {
