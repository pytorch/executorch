/*
 * Copyright (c) Meta Platforms, Inc. and affiliates.
 * All rights reserved.
 *
 * This source code is licensed under the BSD-style license found in the
 * LICENSE file in the root directory of this source tree.
 */

#pragma once

#include <algorithm>
#include <functional>
#include <memory>
#include <vector>

#include <executorch/runtime/core/error.h>
#include <executorch/runtime/core/exec_aten/exec_aten.h>
#include <executorch/runtime/core/exec_aten/util/scalar_type_util.h>

namespace executorch {
namespace extension {

/**
 * A smart pointer type for managing the lifecycle of a Tensor.
 */
using TensorPtr = std::shared_ptr<executorch::aten::Tensor>;

/**
 * Creates a TensorPtr that manages a Tensor with the specified properties.
 *
 * @param sizes A vector specifying the size of each dimension.
 * @param data A pointer to the data buffer.
 * @param dim_order A vector specifying the order of dimensions.
 * @param strides A vector specifying the strides of the tensor.
 * @param type The scalar type of the tensor elements.
 * @param dynamism Specifies the mutability of the tensor's shape.
 * @param deleter A custom deleter function for managing the lifetime of the
 * data buffer. If provided, this deleter will be called when the managed Tensor
 * object is destroyed.
 * @return A TensorPtr that manages the newly created Tensor.
 */
TensorPtr make_tensor_ptr(
    std::vector<executorch::aten::SizesType> sizes,
    void* data,
    std::vector<executorch::aten::DimOrderType> dim_order,
    std::vector<executorch::aten::StridesType> strides,
    const executorch::aten::ScalarType type =
        executorch::aten::ScalarType::Float,
    const executorch::aten::TensorShapeDynamism dynamism =
        executorch::aten::TensorShapeDynamism::DYNAMIC_BOUND,
    std::function<void(void*)> deleter = nullptr);

/**
 * Creates a TensorPtr that manages a Tensor with the specified properties.
 *
 * @param sizes A vector specifying the size of each dimension.
 * @param data A pointer to the data buffer.
 * @param type The scalar type of the tensor elements.
 * @param dynamism Specifies the mutability of the tensor's shape.
 * @param deleter A custom deleter function for managing the lifetime of the
 * data buffer. If provided, this deleter will be called when the managed Tensor
 * object is destroyed.
 * @return A TensorPtr that manages the newly created Tensor.
 */
inline TensorPtr make_tensor_ptr(
    std::vector<executorch::aten::SizesType> sizes,
    void* data,
    const executorch::aten::ScalarType type =
        executorch::aten::ScalarType::Float,
    const executorch::aten::TensorShapeDynamism dynamism =
        executorch::aten::TensorShapeDynamism::DYNAMIC_BOUND,
    std::function<void(void*)> deleter = nullptr) {
  return make_tensor_ptr(
      std::move(sizes), data, {}, {}, type, dynamism, std::move(deleter));
}

/**
 * Creates a TensorPtr that manages a Tensor with the specified properties.
 *
 * This template overload is specialized for cases where the tensor data is
 * provided as a vector. The scalar type is automatically deduced from the
 * vector's data type. If the specified `type` differs from the deduced type of
 * the vector's elements, and casting is allowed, the data will be cast to the
 * specified `type`. This allows for flexible creation of tensors with data
 * vectors of one type and a different scalar type.
 *
 * @tparam T The C++ type of the tensor elements, deduced from the vector.
 * @param sizes A vector specifying the size of each dimension.
 * @param data A vector containing the tensor's data.
 * @param dim_order A vector specifying the order of dimensions.
 * @param strides A vector specifying the strides of each dimension.
 * @param type The scalar type of the tensor elements. If it differs from the
 * deduced type, the data will be cast to this type if allowed.
 * @param dynamism Specifies the mutability of the tensor's shape.
 * @return A TensorPtr that manages the newly created TensorImpl.
 */
template <
    typename T = float,
    executorch::aten::ScalarType deduced_type =
        runtime::CppTypeToScalarType<T>::value>
inline TensorPtr make_tensor_ptr(
    std::vector<executorch::aten::SizesType> sizes,
    std::vector<T> data,
    std::vector<executorch::aten::DimOrderType> dim_order = {},
    std::vector<executorch::aten::StridesType> strides = {},
    executorch::aten::ScalarType type = deduced_type,
    executorch::aten::TensorShapeDynamism dynamism =
        executorch::aten::TensorShapeDynamism::DYNAMIC_BOUND) {
  ET_CHECK_MSG(
      data.size() ==
          executorch::aten::compute_numel(sizes.data(), sizes.size()),
      "Data size does not match tensor size.");
  if (type != deduced_type) {
    ET_CHECK_MSG(
        runtime::canCast(deduced_type, type),
        "Cannot cast deduced type to specified type.");
    std::vector<uint8_t> casted_data(data.size() * runtime::elementSize(type));

    // Create a minimal context for error handling in ET_SWITCH
    struct {
      [[noreturn]] void fail(torch::executor::Error /* error */) {
        ET_CHECK_MSG(false, "Unsupported dtype in make_tensor_ptr");
      }
    } ctx;

    ET_SWITCH_REALHBBF16_AND_UINT_TYPES(
        type, ctx, "make_tensor_ptr", CTYPE, [&] {
          std::transform(
              data.begin(),
              data.end(),
              reinterpret_cast<CTYPE*>(casted_data.data()),
              [](const T& val) { return static_cast<CTYPE>(val); });
        });
    const auto raw_data_ptr = casted_data.data();
    auto data_ptr =
        std::make_shared<std::vector<uint8_t>>(std::move(casted_data));
    return make_tensor_ptr(
        std::move(sizes),
        raw_data_ptr,
        std::move(dim_order),
        std::move(strides),
        type,
        dynamism,
        [data_ptr = std::move(data_ptr)](void*) {});
  }
  const auto raw_data_ptr = data.data();
  auto data_ptr = std::make_shared<std::vector<T>>(std::move(data));
  return make_tensor_ptr(
      std::move(sizes),
      raw_data_ptr,
      std::move(dim_order),
      std::move(strides),
      type,
      dynamism,
      [data_ptr = std::move(data_ptr)](void*) {});
}

/**
 * Creates a TensorPtr that manages a Tensor with the specified properties.
 *
 * This template overload is specialized for cases where the tensor data is
 * provided as a vector. The scalar type is automatically deduced from the
 * vector's data type. If the specified `type` differs from the deduced type of
 * the vector's elements, and casting is allowed, the data will be cast to the
 * specified `type`. This allows for flexible creation of tensors with data
 * vectors of one type and a different scalar type.
 *
 * @tparam T The C++ type of the tensor elements, deduced from the vector.
 * @param data A vector containing the tensor's data.
 * @param type The scalar type of the tensor elements. If it differs from the
 * deduced type, the data will be cast to this type if allowed.
 * @param dynamism Specifies the mutability of the tensor's shape.
 * @return A TensorPtr that manages the newly created TensorImpl.
 */
template <
    typename T = float,
    executorch::aten::ScalarType deduced_type =
        runtime::CppTypeToScalarType<T>::value>
inline TensorPtr make_tensor_ptr(
    std::vector<T> data,
    executorch::aten::ScalarType type = deduced_type,
    executorch::aten::TensorShapeDynamism dynamism =
        executorch::aten::TensorShapeDynamism::DYNAMIC_BOUND) {
  std::vector<executorch::aten::SizesType> sizes{
      executorch::aten::SizesType(data.size())};
  return make_tensor_ptr(
      std::move(sizes), std::move(data), {0}, {1}, type, dynamism);
}

/**
 * Creates a TensorPtr that manages a Tensor with the specified properties.
 *
 * This template overload is specialized for cases where the tensor data is
 * provided as an initializer list. The scalar type is automatically deduced
 * from the initializer list's data type. If the specified `type` differs from
 * the deduced type of the initializer list's elements, and casting is allowed,
 * the data will be cast to the specified `type`. This allows for flexible
 * creation of tensors with data vectors of one type and a different scalar
 * type.
 *
 * @tparam T The C++ type of the tensor elements, deduced from the initializer
 * list.
 * @param sizes A vector specifying the size of each dimension.
 * @param list An initializer list containing the tensor's data.
 * @param dim_order A vector specifying the order of dimensions.
 * @param strides A vector specifying the strides of each dimension.
 * @param type The scalar type of the tensor elements. If it differs from the
 * deduced type, the data will be cast to this type if allowed.
 * @param dynamism Specifies the mutability of the tensor's shape.
 * @return A TensorPtr that manages the newly created TensorImpl.
 */
template <
    typename T = float,
    executorch::aten::ScalarType deduced_type =
        runtime::CppTypeToScalarType<T>::value>
inline TensorPtr make_tensor_ptr(
    std::vector<executorch::aten::SizesType> sizes,
    std::initializer_list<T> list,
    std::vector<executorch::aten::DimOrderType> dim_order = {},
    std::vector<executorch::aten::StridesType> strides = {},
    executorch::aten::ScalarType type = deduced_type,
    executorch::aten::TensorShapeDynamism dynamism =
        executorch::aten::TensorShapeDynamism::DYNAMIC_BOUND) {
  return make_tensor_ptr(
      std::move(sizes),
      std::vector<T>(std::move(list)),
      std::move(dim_order),
      std::move(strides),
      type,
      dynamism);
}

/**
 * Creates a TensorPtr that manages a Tensor with the specified properties.
 *
 * This template overload allows creating a Tensor from an initializer list
 * of data. The scalar type is automatically deduced from the type of the
 * initializer list's elements. If the specified `type` differs from
 * the deduced type of the initializer list's elements, and casting is allowed,
 * the data will be cast to the specified `type`. This allows for flexible
 * creation of tensors with data vectors of one type and a different scalar
 * type.
 *
 * @tparam T The C++ type of the tensor elements, deduced from the initializer
 * list.
 * @param list An initializer list containing the tensor's data.
 * @param type The scalar type of the tensor elements. If it differs from the
 * deduced type, the data will be cast to this type if allowed.
 * @param dynamism Specifies the mutability of the tensor's shape.
 * @return A TensorPtr that manages the newly created TensorImpl.
 */
template <
    typename T = float,
    executorch::aten::ScalarType deduced_type =
        runtime::CppTypeToScalarType<T>::value>
inline TensorPtr make_tensor_ptr(
    std::initializer_list<T> list,
    executorch::aten::ScalarType type = deduced_type,
    executorch::aten::TensorShapeDynamism dynamism =
        executorch::aten::TensorShapeDynamism::DYNAMIC_BOUND) {
  std::vector<executorch::aten::SizesType> sizes{
      executorch::aten::SizesType(list.size())};
  return make_tensor_ptr(
      std::move(sizes), std::move(list), {0}, {1}, type, dynamism);
}

/**
 * Creates a TensorPtr that manages a Tensor with a single scalar value.
 *
 * @tparam T The C++ type of the scalar value.
 * @param value The scalar value to be used for the Tensor.
 * @return A TensorPtr that manages the newly created TensorImpl.
 */
template <typename T>
inline TensorPtr make_tensor_ptr(T value) {
  return make_tensor_ptr(
      std::vector<executorch::aten::SizesType>{}, std::vector<T>{value});
}

/**
 * Creates a TensorPtr that manages a Tensor with the specified properties.
 *
 * This overload accepts a raw memory buffer stored in a std::vector<uint8_t>
 * and a scalar type to interpret the data. The vector is managed, and the
 * memory's lifetime is tied to the TensorImpl.
 *
 * @param sizes A vector specifying the size of each dimension.
 * @param data A vector containing the raw memory for the tensor's data.
 * @param dim_order A vector specifying the order of dimensions.
 * @param strides A vector specifying the strides of each dimension.
 * @param type The scalar type of the tensor elements.
 * @param dynamism Specifies the mutability of the tensor's shape.
 * @return A TensorPtr managing the newly created Tensor.
 */
TensorPtr make_tensor_ptr(
    std::vector<executorch::aten::SizesType> sizes,
    std::vector<uint8_t> data,
    std::vector<executorch::aten::DimOrderType> dim_order,
    std::vector<executorch::aten::StridesType> strides,
    executorch::aten::ScalarType type = executorch::aten::ScalarType::Float,
    executorch::aten::TensorShapeDynamism dynamism =
        executorch::aten::TensorShapeDynamism::DYNAMIC_BOUND);

/**
 * Creates a TensorPtr that manages a Tensor with the specified properties.
 *
 * This overload accepts a raw memory buffer stored in a std::vector<uint8_t>
 * and a scalar type to interpret the data. The vector is managed, and the
 * memory's lifetime is tied to the TensorImpl.
 *
 * @param sizes A vector specifying the size of each dimension.
 * @param data A vector containing the raw memory for the tensor's data.
 * @param type The scalar type of the tensor elements.
 * @param dynamism Specifies the mutability of the tensor's shape.
 * @return A TensorPtr managing the newly created Tensor.
 */
inline TensorPtr make_tensor_ptr(
    std::vector<executorch::aten::SizesType> sizes,
    std::vector<uint8_t> data,
    executorch::aten::ScalarType type = executorch::aten::ScalarType::Float,
    executorch::aten::TensorShapeDynamism dynamism =
        executorch::aten::TensorShapeDynamism::DYNAMIC_BOUND) {
  return make_tensor_ptr(
      std::move(sizes), std::move(data), {}, {}, type, dynamism);
}

/**
 * Creates a TensorPtr to manage a new Tensor that aliases the given Tensor's
 * storage, with optional metadata overrides. Shape dynamism is inherited from
 * the source tensor.
 *
 * If an override is provided (non-empty), it is passed as-is. If an override is
 * empty, the corresponding metadata is reused from the source tensor when it
 * fits; otherwise it is left empty for the core factory to derive a valid
 * configuration. If `dim_order` is empty but `strides` is provided, `dim_order`
 * is left empty so the core may infer it from the provided strides.
 *
 * @param tensor The source tensor to alias.
 * @param sizes Optional sizes override.
 * @param dim_order Optional dimension order override.
 * @param strides Optional strides override.
<<<<<<< HEAD
=======
 * @param deleter A custom deleter function for managing the lifetime of the
 * original Tensor.
>>>>>>> 0481c5c0
 * @return A TensorPtr aliasing the same storage with requested metadata.
 */
inline TensorPtr make_tensor_ptr(
    const executorch::aten::Tensor& tensor,
    std::vector<executorch::aten::SizesType> sizes = {},
    std::vector<executorch::aten::DimOrderType> dim_order = {},
<<<<<<< HEAD
    std::vector<executorch::aten::StridesType> strides = {}) {
=======
    std::vector<executorch::aten::StridesType> strides = {},
    std::function<void(void*)> deleter = nullptr) {
>>>>>>> 0481c5c0
  if (sizes.empty()) {
    sizes.assign(tensor.sizes().begin(), tensor.sizes().end());
  }
  const auto same_rank = sizes.size() == static_cast<size_t>(tensor.dim());
  const auto same_shape = same_rank &&
      std::equal(sizes.begin(), sizes.end(), tensor.sizes().begin());
  const auto element_count =
      executorch::aten::compute_numel(sizes.data(), sizes.size());
  const auto parent_element_count = tensor.numel();
  ET_CHECK_MSG(
      element_count <= parent_element_count,
      "Requested view has %zd elements, but source tensor only has %zd.",
      static_cast<ssize_t>(element_count),
      static_cast<ssize_t>(parent_element_count));
#ifndef USE_ATEN_LIB
  if (dim_order.empty() && strides.empty() && same_rank) {
    dim_order.assign(tensor.dim_order().begin(), tensor.dim_order().end());
  }
#endif // USE_ATEN_LIB
  if (strides.empty() && dim_order.empty() && same_shape) {
    strides.assign(tensor.strides().begin(), tensor.strides().end());
  }
  return make_tensor_ptr(
      std::move(sizes),
      tensor.mutable_data_ptr(),
      std::move(dim_order),
      std::move(strides),
<<<<<<< HEAD
      tensor.scalar_type()
#ifndef USE_ATEN_LIB
          ,
      tensor.shape_dynamism()
=======
      tensor.scalar_type(),
#ifndef USE_ATEN_LIB
      tensor.shape_dynamism(),
#else // USE_ATEN_LIB
      executorch::aten::TensorShapeDynamism::DYNAMIC_BOUND,
>>>>>>> 0481c5c0
#endif // USE_ATEN_LIB
      std::move(deleter));
}

/**
 * Convenience overload identical to make_tensor_ptr(*tensor_ptr, ...).
 * Keeps the original TensorPtr alive until the returned TensorPtr is destroyed.
 *
 * @param tensor_ptr The source tensor pointer to alias.
 * @param sizes Optional sizes override.
 * @param dim_order Optional dimension order override.
 * @param strides Optional strides override.
 * @return A TensorPtr aliasing the same storage with requested metadata.
 */
inline TensorPtr make_tensor_ptr(
    const TensorPtr& tensor_ptr,
    std::vector<executorch::aten::SizesType> sizes = {},
    std::vector<executorch::aten::DimOrderType> dim_order = {},
    std::vector<executorch::aten::StridesType> strides = {}) {
  return make_tensor_ptr(
      *tensor_ptr,
      std::move(sizes),
      std::move(dim_order),
      std::move(strides),
      [tensor_ptr](void*) {});
}

/**
 * Convenience overload identical to make_tensor_ptr(*tensor_ptr, ...).
 *
 * @param tensor_ptr The source tensor pointer to alias.
 * @param sizes Optional sizes override.
 * @param dim_order Optional dimension order override.
 * @param strides Optional strides override.
 * @return A TensorPtr aliasing the same storage with requested metadata.
 */
inline TensorPtr make_tensor_ptr(
    const TensorPtr& tensor_ptr,
    std::vector<executorch::aten::SizesType> sizes = {},
    std::vector<executorch::aten::DimOrderType> dim_order = {},
    std::vector<executorch::aten::StridesType> strides = {}) {
  return make_tensor_ptr(
      *tensor_ptr, std::move(sizes), std::move(dim_order), std::move(strides));
}

/**
 * Creates a TensorPtr that manages a new Tensor with the same properties
 * as the given Tensor, but with a copy of the data owned by the returned
 * TensorPtr, or nullptr if the original data is null.
 *
 * @param tensor The Tensor to clone.
 * @return A new TensorPtr that manages a Tensor with the same properties as the
 * original but with copied data.
 */
TensorPtr clone_tensor_ptr(const executorch::aten::Tensor& tensor);

/**
 * Creates a new TensorPtr by cloning the given TensorPtr, copying the
 * underlying data.
 *
 * @param tensor The TensorPtr to clone.
 * @return A new TensorPtr that manages a Tensor with the same properties as the
 * original but with copied data.
 */
inline TensorPtr clone_tensor_ptr(const TensorPtr& tensor) {
  return clone_tensor_ptr(*tensor);
}

/**
 * Resizes the Tensor managed by the provided TensorPtr to the new sizes.
 *
 * @param tensor A TensorPtr managing the Tensor to resize.
 * @param sizes A vector representing the new sizes for each dimension.
 * @return Error::Ok on success, or an appropriate error code on failure.
 */
ET_NODISCARD
runtime::Error resize_tensor_ptr(
    TensorPtr& tensor,
    const std::vector<executorch::aten::SizesType>& sizes);

} // namespace extension
} // namespace executorch<|MERGE_RESOLUTION|>--- conflicted
+++ resolved
@@ -273,8 +273,7 @@
  */
 template <typename T>
 inline TensorPtr make_tensor_ptr(T value) {
-  return make_tensor_ptr(
-      std::vector<executorch::aten::SizesType>{}, std::vector<T>{value});
+  return make_tensor_ptr({}, std::vector<T>{value});
 }
 
 /**
@@ -339,23 +338,16 @@
  * @param sizes Optional sizes override.
  * @param dim_order Optional dimension order override.
  * @param strides Optional strides override.
-<<<<<<< HEAD
-=======
  * @param deleter A custom deleter function for managing the lifetime of the
  * original Tensor.
->>>>>>> 0481c5c0
  * @return A TensorPtr aliasing the same storage with requested metadata.
  */
 inline TensorPtr make_tensor_ptr(
     const executorch::aten::Tensor& tensor,
     std::vector<executorch::aten::SizesType> sizes = {},
     std::vector<executorch::aten::DimOrderType> dim_order = {},
-<<<<<<< HEAD
-    std::vector<executorch::aten::StridesType> strides = {}) {
-=======
     std::vector<executorch::aten::StridesType> strides = {},
     std::function<void(void*)> deleter = nullptr) {
->>>>>>> 0481c5c0
   if (sizes.empty()) {
     sizes.assign(tensor.sizes().begin(), tensor.sizes().end());
   }
@@ -383,18 +375,11 @@
       tensor.mutable_data_ptr(),
       std::move(dim_order),
       std::move(strides),
-<<<<<<< HEAD
-      tensor.scalar_type()
-#ifndef USE_ATEN_LIB
-          ,
-      tensor.shape_dynamism()
-=======
       tensor.scalar_type(),
 #ifndef USE_ATEN_LIB
       tensor.shape_dynamism(),
 #else // USE_ATEN_LIB
       executorch::aten::TensorShapeDynamism::DYNAMIC_BOUND,
->>>>>>> 0481c5c0
 #endif // USE_ATEN_LIB
       std::move(deleter));
 }
@@ -423,24 +408,6 @@
 }
 
 /**
- * Convenience overload identical to make_tensor_ptr(*tensor_ptr, ...).
- *
- * @param tensor_ptr The source tensor pointer to alias.
- * @param sizes Optional sizes override.
- * @param dim_order Optional dimension order override.
- * @param strides Optional strides override.
- * @return A TensorPtr aliasing the same storage with requested metadata.
- */
-inline TensorPtr make_tensor_ptr(
-    const TensorPtr& tensor_ptr,
-    std::vector<executorch::aten::SizesType> sizes = {},
-    std::vector<executorch::aten::DimOrderType> dim_order = {},
-    std::vector<executorch::aten::StridesType> strides = {}) {
-  return make_tensor_ptr(
-      *tensor_ptr, std::move(sizes), std::move(dim_order), std::move(strides));
-}
-
-/**
  * Creates a TensorPtr that manages a new Tensor with the same properties
  * as the given Tensor, but with a copy of the data owned by the returned
  * TensorPtr, or nullptr if the original data is null.
