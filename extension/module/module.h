--- conflicted
+++ resolved
@@ -91,11 +91,7 @@
    */
   explicit Module(
       const std::string& file_path,
-<<<<<<< HEAD
-      std::unordered_set<std::string>& data_files,
-=======
       std::vector<std::string> data_files,
->>>>>>> f24351a3
       const LoadMode load_mode = LoadMode::File,
       std::unique_ptr<runtime::EventTracer> event_tracer = nullptr);
 
@@ -633,11 +629,7 @@
   };
 
   std::string file_path_;
-<<<<<<< HEAD
-  std::unordered_set<std::string> data_files_;
-=======
   std::vector<std::string> data_files_;
->>>>>>> f24351a3
   LoadMode load_mode_{LoadMode::File};
   std::shared_ptr<Program> program_;
   std::unique_ptr<runtime::DataLoader> data_loader_;
@@ -647,11 +639,7 @@
   std::vector<std::unique_ptr<runtime::DataLoader>> data_map_loaders_;
   std::vector<std::unique_ptr<NamedDataMap>> named_data_maps_;
   std::unique_ptr<NamedDataMap> merged_data_map_;
-<<<<<<< HEAD
-  std::vector<uint8_t> debug_buffer_;
-=======
   ET_DEPRECATED std::vector<uint8_t> debug_buffer_;
->>>>>>> f24351a3
 
  protected:
   std::unordered_map<std::string, MethodHolder> methods_;
