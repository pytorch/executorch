# Copyright (c) Meta Platforms, Inc. and affiliates.
# All rights reserved.
#
# This source code is licensed under the BSD-style license found in the
# LICENSE file in the root directory of this source tree.

# Please this file formatted by running:
# ~~~
# cmake-format -i CMakeLists.txt
# ~~~

cmake_minimum_required(VERSION 3.19)

# Source root directory for executorch.
if(NOT EXECUTORCH_ROOT)
  set(EXECUTORCH_ROOT ${CMAKE_CURRENT_SOURCE_DIR}/../..)
endif()

list(TRANSFORM _extension_module__srcs PREPEND "${EXECUTORCH_ROOT}/")
if(CMAKE_TOOLCHAIN_IOS
   OR CMAKE_TOOLCHAIN_ANDROID
   OR APPLE
)
  # Building a share library on iOS requires code signing On Android we see
  # duplicated registration when using shared lib
  add_library(extension_module STATIC ${_extension_module__srcs})
else()
  add_library(extension_module ${_extension_module__srcs})
endif()
target_link_libraries(
  extension_module PRIVATE executorch_core extension_data_loader
                           extension_flat_tensor
)
target_include_directories(
  extension_module PUBLIC ${_common_include_directories}
)
target_compile_options(
  extension_module PUBLIC -Wno-deprecated-declarations -fPIC
)

# Module extension built as a static library. TODO(gjcomer) Remove this target
# after cleaning up CMake targets.
add_library(extension_module_static STATIC ${_extension_module__srcs})
target_link_libraries(
  extension_module_static PRIVATE executorch_core extension_data_loader
                                  extension_flat_tensor
)
target_include_directories(
  extension_module_static PUBLIC ${_common_include_directories}
)
target_compile_options(
  extension_module_static PUBLIC -Wno-deprecated-declarations -fPIC
)

# Install libraries
install(
  TARGETS extension_module extension_module_static
  EXPORT ExecuTorchTargets
<<<<<<< HEAD
  DESTINATION ${CMAKE_INSTALL_LIBDIR}
=======
  DESTINATION lib
>>>>>>> 815ae923
  INCLUDES
  DESTINATION ${_common_include_directories}
)

if(BUILD_TESTING)
  add_subdirectory(test)
endif()<|MERGE_RESOLUTION|>--- conflicted
+++ resolved
@@ -56,11 +56,7 @@
 install(
   TARGETS extension_module extension_module_static
   EXPORT ExecuTorchTargets
-<<<<<<< HEAD
   DESTINATION ${CMAKE_INSTALL_LIBDIR}
-=======
-  DESTINATION lib
->>>>>>> 815ae923
   INCLUDES
   DESTINATION ${_common_include_directories}
 )
