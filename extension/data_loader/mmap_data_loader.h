/*
 * Copyright (c) Meta Platforms, Inc. and affiliates.
 * All rights reserved.
 *
 * This source code is licensed under the BSD-style license found in the
 * LICENSE file in the root directory of this source tree.
 */

#pragma once

#include <executorch/runtime/core/data_loader.h>
#include <executorch/runtime/core/result.h>
#include <executorch/runtime/platform/compiler.h>

<<<<<<< HEAD
#ifdef _WIN32
#include <windows.h>
#else
#include <sys/types.h>
#endif

namespace torch {
namespace executor {
namespace util {
=======
namespace executorch {
namespace extension {
>>>>>>> d5fdbd44

/**
 * A DataLoader that loads segments from a file, allocating the memory
 * with `malloc()`.
 *
 * Note that this will keep the file open for the duration of its lifetime, to
 * avoid the overhead of opening it again for every load() call.
 */
class MmapDataLoader final : public executorch::runtime::DataLoader {
 public:
  /**
   * Describes how and whether to lock loaded pages with `mlock()`.
   *
   * Using `mlock()` typically loads all of the pages immediately, and will
   * typically ensure that they are not swapped out. The actual behavior
   * will depend on the host system.
   */
  enum class MlockConfig {
    /// Do not call `mlock()` on loaded pages.
    NoMlock,
    /// Call `mlock()` on loaded pages, failing if it fails.
    UseMlock,
    /// Call `mlock()` on loaded pages, ignoring errors if it fails.
    UseMlockIgnoreErrors,
  };

  /**
   * Creates a new MmapDataLoader that wraps the named file. Fails if
   * the file can't be opened for reading or if its size can't be found.
   *
   * @param[in] file_name The path to the file to load from. The file will be
   *     kept open until the MmapDataLoader is destroyed, to avoid the
   *     overhead of opening it again for every load() call.
   * @param[in] mlock_config How and whether to lock loaded pages with
   *     `mlock()`.
   */
  static executorch::runtime::Result<MmapDataLoader> from(
      const char* file_name,
      MlockConfig mlock_config = MlockConfig::UseMlock);

  /// DEPRECATED: Use the lowercase `from()` instead.
  ET_DEPRECATED static executorch::runtime::Result<MmapDataLoader> From(
      const char* file_name,
      MlockConfig mlock_config = MlockConfig::UseMlock) {
    return from(file_name, mlock_config);
  }

  /// DEPRECATED: Use the version of `from()` that takes an MlockConfig.
  ET_DEPRECATED
  static executorch::runtime::Result<MmapDataLoader> From(
      const char* file_name,
      bool use_mlock) {
    MlockConfig mlock_config =
        use_mlock ? MlockConfig::UseMlock : MlockConfig::NoMlock;
    return from(file_name, mlock_config);
  }

  // Movable to be compatible with Result.
  MmapDataLoader(MmapDataLoader&& rhs) noexcept
      : file_name_(rhs.file_name_),
        file_size_(rhs.file_size_),
        page_size_(rhs.page_size_),
#ifdef _WIN32
        file_handle_(rhs.file_handle_),
        mapping_handle_(rhs.mapping_handle_),
#else
        fd_(rhs.fd_),
#endif
        mlock_config_(rhs.mlock_config_) {
<<<<<<< HEAD
    rhs.file_name_ = nullptr;
    rhs.file_size_ = 0;
    rhs.page_size_ = 0;
#ifdef _WIN32
    rhs.file_handle_ = INVALID_HANDLE_VALUE;
    rhs.mapping_handle_ = nullptr;
#else
    rhs.fd_ = -1;
#endif
    rhs.mlock_config_ = MlockConfig::NoMlock;
=======
    const_cast<const char*&>(rhs.file_name_) = nullptr;
    const_cast<size_t&>(rhs.file_size_) = 0;
    const_cast<size_t&>(rhs.page_size_) = 0;
    const_cast<int&>(rhs.fd_) = -1;
    const_cast<MlockConfig&>(rhs.mlock_config_) = MlockConfig::NoMlock;
>>>>>>> d5fdbd44
  }

  ~MmapDataLoader() override;

  ET_NODISCARD
  executorch::runtime::Result<executorch::runtime::FreeableBuffer> load(
      size_t offset,
      size_t size,
      const DataLoader::SegmentInfo& segment_info) const override;

  ET_NODISCARD executorch::runtime::Result<size_t> size() const override;

 private:
  MmapDataLoader(
#ifdef _WIN32
      HANDLE file_handle,
      HANDLE mapping_handle,
#else
      int fd,
#endif
      size_t file_size,
      const char* file_name,
      size_t page_size,
      MlockConfig mlock_config)
      : file_name_(file_name),
        file_size_(file_size),
        page_size_(page_size),
#ifdef _WIN32
        file_handle_(file_handle),
        mapping_handle_(mapping_handle),
#else
        fd_(fd),
#endif
        mlock_config_(mlock_config) {}

  // Not safely copyable.
  MmapDataLoader(const MmapDataLoader&) = delete;
  MmapDataLoader& operator=(const MmapDataLoader&) = delete;
  MmapDataLoader& operator=(MmapDataLoader&&) = delete;

<<<<<<< HEAD
  const char* file_name_; // String data is owned by the instance.
  size_t file_size_;
  size_t page_size_;
#ifdef _WIN32
  HANDLE file_handle_;
  HANDLE mapping_handle_;
#else
  int fd_; // Owned by the instance.
#endif
  MlockConfig mlock_config_;
=======
  const char* const file_name_; // String data is owned by the instance.
  const size_t file_size_;
  const size_t page_size_;
  const int fd_; // Owned by the instance.
  const MlockConfig mlock_config_;
>>>>>>> d5fdbd44
};

} // namespace extension
} // namespace executorch

namespace torch {
namespace executor {
namespace util {
// TODO(T197294990): Remove these deprecated aliases once all users have moved
// to the new `::executorch` namespaces.
using ::executorch::extension::MmapDataLoader;
} // namespace util
} // namespace executor
} // namespace torch<|MERGE_RESOLUTION|>--- conflicted
+++ resolved
@@ -12,20 +12,14 @@
 #include <executorch/runtime/core/result.h>
 #include <executorch/runtime/platform/compiler.h>
 
-<<<<<<< HEAD
 #ifdef _WIN32
 #include <windows.h>
 #else
 #include <sys/types.h>
 #endif
 
-namespace torch {
-namespace executor {
-namespace util {
-=======
 namespace executorch {
 namespace extension {
->>>>>>> d5fdbd44
 
 /**
  * A DataLoader that loads segments from a file, allocating the memory
@@ -95,24 +89,16 @@
         fd_(rhs.fd_),
 #endif
         mlock_config_(rhs.mlock_config_) {
-<<<<<<< HEAD
-    rhs.file_name_ = nullptr;
-    rhs.file_size_ = 0;
-    rhs.page_size_ = 0;
 #ifdef _WIN32
-    rhs.file_handle_ = INVALID_HANDLE_VALUE;
-    rhs.mapping_handle_ = nullptr;
+    const_cast<HANDLE&>(rhs.file_handle_) = INVALID_HANDLE_VALUE;
+    const_cast<HANDLE&>(rhs.mapping_handle_) = nullptr;
 #else
-    rhs.fd_ = -1;
+    const_cast<int&>(rhs.fd_) = -1;
 #endif
-    rhs.mlock_config_ = MlockConfig::NoMlock;
-=======
     const_cast<const char*&>(rhs.file_name_) = nullptr;
     const_cast<size_t&>(rhs.file_size_) = 0;
     const_cast<size_t&>(rhs.page_size_) = 0;
-    const_cast<int&>(rhs.fd_) = -1;
     const_cast<MlockConfig&>(rhs.mlock_config_) = MlockConfig::NoMlock;
->>>>>>> d5fdbd44
   }
 
   ~MmapDataLoader() override;
@@ -153,24 +139,16 @@
   MmapDataLoader& operator=(const MmapDataLoader&) = delete;
   MmapDataLoader& operator=(MmapDataLoader&&) = delete;
 
-<<<<<<< HEAD
   const char* file_name_; // String data is owned by the instance.
-  size_t file_size_;
-  size_t page_size_;
-#ifdef _WIN32
-  HANDLE file_handle_;
-  HANDLE mapping_handle_;
-#else
-  int fd_; // Owned by the instance.
-#endif
-  MlockConfig mlock_config_;
-=======
-  const char* const file_name_; // String data is owned by the instance.
   const size_t file_size_;
   const size_t page_size_;
+#ifdef _WIN32
+  const HANDLE file_handle_;
+  const HANDLE mapping_handle_;
+#else
   const int fd_; // Owned by the instance.
+#endif
   const MlockConfig mlock_config_;
->>>>>>> d5fdbd44
 };
 
 } // namespace extension
