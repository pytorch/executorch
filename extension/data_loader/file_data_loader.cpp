/*
 * Copyright (c) Meta Platforms, Inc. and affiliates.
 * All rights reserved.
 *
 * This source code is licensed under the BSD-style license found in the
 * LICENSE file in the root directory of this source tree.
 */

#include <executorch/extension/data_loader/file_data_loader.h>

#include <algorithm>
#include <cerrno>
#include <cstddef>
#include <cstring>
#include <limits>

#include <fcntl.h>
#include <sys/stat.h>
#include <sys/types.h>
#include <unistd.h>

#include <executorch/runtime/core/error.h>
#include <executorch/runtime/core/result.h>
#include <executorch/runtime/platform/log.h>

<<<<<<< HEAD
using executorch::runtime::Error;
using executorch::runtime::FreeableBuffer;
using executorch::runtime::Result;

namespace executorch {
namespace extension {

=======
// Some platforms (e.g. Xtensa) do not support pread() that we use to read the
// file at different offsets simultaneously from multiple threads not affecting
// each other. We list them below and use a workaround for them.
#if defined(__xtensa__)
#define ET_HAVE_PREAD 0
#endif // defined(__xtensa__)

#ifndef ET_HAVE_PREAD
#define ET_HAVE_PREAD 1
#endif // !ET_HAVE_PREAD

namespace torch {
namespace executor {
namespace util {
>>>>>>> 602be10c
namespace {

/**
 * Returns true if the value is an integer power of 2.
 */
static bool is_power_of_2(size_t value) {
  return value > 0 && (value & ~(value - 1)) == value;
}

/**
 * Returns the next alignment for a given pointer.
 */
static uint8_t* align_pointer(void* ptr, size_t alignment) {
  intptr_t addr = reinterpret_cast<intptr_t>(ptr);
  if ((addr & (alignment - 1)) == 0) {
    // Already aligned.
    return reinterpret_cast<uint8_t*>(ptr);
  }
  // Bump forward.
  addr = (addr | (alignment - 1)) + 1;
  return reinterpret_cast<uint8_t*>(addr);
}
} // namespace

FileDataLoader::~FileDataLoader() {
  // file_name_ can be nullptr if this instance was moved from, but freeing a
  // null pointer is safe.
  std::free(const_cast<char*>(file_name_));
  // fd_ can be -1 if this instance was moved from, but closing a negative fd is
  // safe (though it will return an error).
  ::close(fd_);
}

Result<FileDataLoader> FileDataLoader::from(
    const char* file_name,
    size_t alignment) {
  ET_CHECK_OR_RETURN_ERROR(
      is_power_of_2(alignment),
      InvalidArgument,
      "Alignment %zu is not a power of 2",
      alignment);

  // Use open() instead of fopen() to avoid the layer of buffering that
  // fopen() does. We will be reading large portions of the file in one shot,
  // so buffering does not help.
  int fd = ::open(file_name, O_RDONLY);
  if (fd < 0) {
    ET_LOG(
        Error, "Failed to open %s: %s (%d)", file_name, strerror(errno), errno);
    return Error::AccessFailed;
  }

  // Cache the file size.
  struct stat st;
  int err = ::fstat(fd, &st);
  if (err < 0) {
    ET_LOG(
        Error,
        "Could not get length of %s: %s (%d)",
        file_name,
        ::strerror(errno),
        errno);
    ::close(fd);
    return Error::AccessFailed;
  }
  size_t file_size = st.st_size;

  // Copy the filename so we can print better debug messages if reads fail.
  const char* file_name_copy = ::strdup(file_name);
  if (file_name_copy == nullptr) {
    ET_LOG(Error, "strdup(%s) failed", file_name);
    ::close(fd);
    return Error::MemoryAllocationFailed;
  }

  return FileDataLoader(fd, file_size, alignment, file_name_copy);
}

namespace {
/**
 * FreeableBuffer::FreeFn-compatible callback.
 *
 * `context` is actually a ptrdiff_t value (not a pointer) that contains the
 * offset in bytes between `data` and the actual pointer to free.
 */
void FreeSegment(void* context, void* data, ET_UNUSED size_t size) {
  ptrdiff_t offset = reinterpret_cast<ptrdiff_t>(context);
  ET_DCHECK_MSG(offset >= 0, "Unexpected offset %ld", (long int)offset);
  std::free(static_cast<uint8_t*>(data) - offset);
}
} // namespace

Result<FreeableBuffer> FileDataLoader::load(
    size_t offset,
    size_t size,
    ET_UNUSED const DataLoader::SegmentInfo& segment_info) const {
  ET_CHECK_OR_RETURN_ERROR(
      // Probably had its value moved to another instance.
      fd_ >= 0,
      InvalidState,
      "Uninitialized");
  ET_CHECK_OR_RETURN_ERROR(
      offset + size <= file_size_,
      InvalidArgument,
      "File %s: offset %zu + size %zu > file_size_ %zu",
      file_name_,
      offset,
      size,
      file_size_);

  // Don't bother allocating/freeing for empty segments.
  if (size == 0) {
    return FreeableBuffer(nullptr, 0, /*free_fn=*/nullptr);
  }

  // Allocate memory for the FreeableBuffer.
  size_t alloc_size = size;
  if (alignment_ > alignof(std::max_align_t)) {
    // malloc() will align to smaller values, but we must manually align to
    // larger values.
    alloc_size += alignment_;
  }
  void* buffer = std::malloc(alloc_size);
  if (buffer == nullptr) {
    ET_LOG(
        Error,
        "Reading from %s at offset %zu: malloc(%zd) failed",
        file_name_,
        offset,
        size);
    return Error::MemoryAllocationFailed;
  }

  // Align.
  void* aligned_buffer = align_pointer(buffer, alignment_);

  // Assert that the alignment didn't overflow the buffer.
  ET_DCHECK_MSG(
      reinterpret_cast<uintptr_t>(aligned_buffer) + size <=
          reinterpret_cast<uintptr_t>(buffer) + alloc_size,
      "aligned_buffer %p + size %zu > buffer %p + alloc_size %zu",
      aligned_buffer,
      size,
      buffer,
      alloc_size);

  auto err = load_into(offset, size, segment_info, aligned_buffer);
  if (err != Error::Ok) {
    // Free `buffer`, which is what malloc() gave us, not `aligned_buffer`.
    std::free(buffer);
    return err;
  }

  // We can't naively free this pointer, since it may not be what malloc() gave
  // us. Pass the offset to the real buffer as context. This is the number of
  // bytes that need to be subtracted from the FreeableBuffer::data() pointer to
  // find the actual pointer to free.
  return FreeableBuffer(
      aligned_buffer,
      size,
      FreeSegment,
      /*free_fn_context=*/
      reinterpret_cast<void*>(
          // Using signed types here because it will produce a signed ptrdiff_t
          // value, though for us it will always be non-negative.
          reinterpret_cast<intptr_t>(aligned_buffer) -
          reinterpret_cast<intptr_t>(buffer)));
}

Result<size_t> FileDataLoader::size() const {
  ET_CHECK_OR_RETURN_ERROR(
      // Probably had its value moved to another instance.
      fd_ >= 0,
      InvalidState,
      "Uninitialized");
  return file_size_;
}

ET_NODISCARD Error FileDataLoader::load_into(
    size_t offset,
    size_t size,
    ET_UNUSED const SegmentInfo& segment_info,
    void* buffer) const {
  ET_CHECK_OR_RETURN_ERROR(
      // Probably had its value moved to another instance.
      fd_ >= 0,
      InvalidState,
      "Uninitialized");
  ET_CHECK_OR_RETURN_ERROR(
      offset + size <= file_size_,
      InvalidArgument,
      "File %s: offset %zu + size %zu > file_size_ %zu",
      file_name_,
      offset,
      size,
      file_size_);
  ET_CHECK_OR_RETURN_ERROR(
      buffer != nullptr, InvalidArgument, "Provided buffer cannot be null");

  // Read the data into the aligned address.
  size_t needed = size;
  uint8_t* buf = reinterpret_cast<uint8_t*>(buffer);

  // Make a duplicate fd if pread() is not available and we have to seek().
  // Cannot use the standard dup() or fcntl() calls because the returned
  // duplicate will share the underlying file record and affect the original fd
  // when seeking on multiple threads simultaneously.
  const auto dup_fd = ET_HAVE_PREAD ? fd_ : ::open(file_name_, O_RDONLY);

  while (needed > 0) {
    // Reads on macOS will fail with EINVAL if size > INT32_MAX.
    const auto chunk_size = std::min<size_t>(
        needed, static_cast<size_t>(std::numeric_limits<int32_t>::max()));
    const auto nread =
#if ET_HAVE_PREAD
        ::pread(dup_fd, buf, chunk_size, offset);
#else
        (::lseek(dup_fd, offset, SEEK_SET) == (off_t)-1)
        ? -1
        : ::read(dup_fd, buf, chunk_size);
#endif
    if (nread < 0 && errno == EINTR) {
      // Interrupted by a signal; zero bytes read.
      continue;
    }
    if (nread <= 0) {
      // nread == 0 means EOF, which we shouldn't see if we were able to read
      // the full amount. nread < 0 means an error occurred.
      ET_LOG(
          Error,
          "Reading from %s: failed to read %zu bytes at offset %zu: %s",
          file_name_,
          size,
          offset,
          nread == 0 ? "EOF" : strerror(errno));
      if (!ET_HAVE_PREAD) {
        ::close(dup_fd);
      }
      return Error::AccessFailed;
    }
    needed -= nread;
    buf += nread;
    offset += nread;
  }
  if (!ET_HAVE_PREAD) {
    ::close(dup_fd);
  }
  return Error::Ok;
}

} // namespace extension
} // namespace executorch<|MERGE_RESOLUTION|>--- conflicted
+++ resolved
@@ -23,15 +23,6 @@
 #include <executorch/runtime/core/result.h>
 #include <executorch/runtime/platform/log.h>
 
-<<<<<<< HEAD
-using executorch::runtime::Error;
-using executorch::runtime::FreeableBuffer;
-using executorch::runtime::Result;
-
-namespace executorch {
-namespace extension {
-
-=======
 // Some platforms (e.g. Xtensa) do not support pread() that we use to read the
 // file at different offsets simultaneously from multiple threads not affecting
 // each other. We list them below and use a workaround for them.
@@ -43,10 +34,13 @@
 #define ET_HAVE_PREAD 1
 #endif // !ET_HAVE_PREAD
 
-namespace torch {
-namespace executor {
-namespace util {
->>>>>>> 602be10c
+using executorch::runtime::Error;
+using executorch::runtime::FreeableBuffer;
+using executorch::runtime::Result;
+
+namespace executorch {
+namespace extension {
+
 namespace {
 
 /**
