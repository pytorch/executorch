# Copyright (c) Meta Platforms, Inc. and affiliates.
# Copyright 2024 Arm Limited and/or its affiliates.
# All rights reserved.
#
# This source code is licensed under the BSD-style license found in the
# LICENSE file in the root directory of this source tree.

# Part of this code is from pybind11 cmake_example:
# https://github.com/pybind/cmake_example/blob/master/setup.py so attach the
# license below.

# Copyright (c) 2016 The Pybind Development Team, All rights reserved.
#
# Redistribution and use in source and binary forms, with or without
# modification, are permitted provided that the following conditions are met:
#
# 1. Redistributions of source code must retain the above copyright notice, this
#    list of conditions and the following disclaimer.
#
# 2. Redistributions in binary form must reproduce the above copyright notice,
#    this list of conditions and the following disclaimer in the documentation
#    and/or other materials provided with the distribution.
#
# 3. Neither the name of the copyright holder nor the names of its contributors
#    may be used to endorse or promote products derived from this software
#    without specific prior written permission.
#
# THIS SOFTWARE IS PROVIDED BY THE COPYRIGHT HOLDERS AND CONTRIBUTORS "AS IS" AND
# ANY EXPRESS OR IMPLIED WARRANTIES, INCLUDING, BUT NOT LIMITED TO, THE IMPLIED
# WARRANTIES OF MERCHANTABILITY AND FITNESS FOR A PARTICULAR PURPOSE ARE
# DISCLAIMED. IN NO EVENT SHALL THE COPYRIGHT HOLDER OR CONTRIBUTORS BE LIABLE
# FOR ANY DIRECT, INDIRECT, INCIDENTAL, SPECIAL, EXEMPLARY, OR CONSEQUENTIAL
# DAMAGES (INCLUDING, BUT NOT LIMITED TO, PROCUREMENT OF SUBSTITUTE GOODS OR
# SERVICES; LOSS OF USE, DATA, OR PROFITS; OR BUSINESS INTERRUPTION) HOWEVER
# CAUSED AND ON ANY THEORY OF LIABILITY, WHETHER IN CONTRACT, STRICT LIABILITY,
# OR TORT (INCLUDING NEGLIGENCE OR OTHERWISE) ARISING IN ANY WAY OUT OF THE USE
# OF THIS SOFTWARE, EVEN IF ADVISED OF THE POSSIBILITY OF SUCH DAMAGE.
#
# You are under no obligation whatsoever to provide any bug fixes, patches, or
# upgrades to the features, functionality or performance of the source code
# ("Enhancements") to anyone; however, if you choose to make your Enhancements
# available either publicly, or directly to the author of this software, without
# imposing a separate written license agreement for such Enhancements, then you
# hereby grant the following license: a non-exclusive, royalty-free perpetual
# license to install, use, modify, prepare derivative works, incorporate into
# other computer software, distribute, and sublicense such enhancements or
# derivative works thereof, in binary and source code form.

import contextlib
import os
import re
import sys

# Import this before distutils so that setuptools can intercept the distuils
# imports.
import setuptools  # noqa: F401 # usort: skip

from distutils import log
from distutils.sysconfig import get_python_lib
from pathlib import Path
from typing import List, Optional

from setuptools import Extension, setup
from setuptools.command.build import build
from setuptools.command.build_ext import build_ext
from setuptools.command.build_py import build_py

# For information on setuptools Command subclassing see
# https://setuptools.pypa.io/en/latest/userguide/extension.html


class ShouldBuild:
    """Indicates whether to build various components."""

    @staticmethod
    def _is_env_enabled(env_var: str, default: bool = False) -> bool:
        val = os.environ.get(env_var, None)
        if val is None:
            return default
        if val in ("OFF", "0", ""):
            return False
        return True

    @classmethod
    def pybindings(cls) -> bool:
        return cls._is_env_enabled("EXECUTORCH_BUILD_PYBIND", default=False)

    @classmethod
    def llama_custom_ops(cls) -> bool:
        return cls._is_env_enabled("EXECUTORCH_BUILD_KERNELS_CUSTOM_AOT", default=True)

    @classmethod
    def flatc(cls) -> bool:
        return cls._is_env_enabled("EXECUTORCH_BUILD_FLATC", default=True)


class Version:
    """Static strings that describe the version of the pip package."""

    # Cached values returned by the properties.
    __root_dir_attr: Optional[str] = None
    __string_attr: Optional[str] = None
    __git_hash_attr: Optional[str] = None

    @classmethod
    def _root_dir(cls) -> str:
        """The path to the root of the git repo."""
        if cls.__root_dir_attr is None:
            # This setup.py file lives in the root of the repo.
            cls.__root_dir_attr = str(Path(__file__).parent.resolve())
        return str(cls.__root_dir_attr)

    @classmethod
    def git_hash(cls) -> Optional[str]:
        """The current git hash, if known."""
        if cls.__git_hash_attr is None:
            import subprocess

            try:
                cls.__git_hash_attr = (
                    subprocess.check_output(
                        ["git", "rev-parse", "HEAD"], cwd=cls._root_dir()
                    )
                    .decode("ascii")
                    .strip()
                )
            except subprocess.CalledProcessError:
                cls.__git_hash_attr = ""  # Non-None but empty.
        # A non-None but empty value indicates that we don't know it.
        return cls.__git_hash_attr if cls.__git_hash_attr else None

    @classmethod
    def string(cls) -> str:
        """The version string."""
        if cls.__string_attr is None:
            # If set, BUILD_VERSION should override any local version
            # information. CI will use this to manage, e.g., release vs. nightly
            # versions.
            version = os.getenv("BUILD_VERSION", "").strip()
            if not version:
                # Otherwise, read the version from a local file and add the git
                # commit if available.
                version = (
                    open(os.path.join(cls._root_dir(), "version.txt")).read().strip()
                )
                if cls.git_hash():
                    version += "+" + cls.git_hash()[:7]
            cls.__string_attr = version
        return cls.__string_attr

    @classmethod
    def write_to_python_file(cls, path: str) -> None:
        """Creates a file similar to PyTorch core's `torch/version.py`."""
        lines = [
            "from typing import Optional",
            '__all__ = ["__version__", "git_version"]',
            f'__version__ = "{cls.string()}"',
            # A string or None.
            f"git_version: Optional[str] = {repr(cls.git_hash())}",
        ]
        with open(path, "w") as fp:
            fp.write("\n".join(lines) + "\n")


class _BaseExtension(Extension):
    """A base class that maps an abstract source to an abstract destination."""

    def __init__(self, src: str, dst: str, name: str):
        # Source path; semantics defined by the subclass.
        self.src: str = src

        # Destination path relative to a namespace defined elsewhere. If this ends
        # in "/", it is treated as a directory. If this is "", it is treated as the
        # root of the namespace.
        # Destination path; semantics defined by the subclass.
        self.dst: str = dst

        # Other parts of setuptools expects .name to exist. For actual extensions
        # this can be the module path, but otherwise it should be somehing unique
        # that doesn't look like a module path.
        self.name: str = name

        super().__init__(name=self.name, sources=[])

    def src_path(self, installer: "InstallerBuildExt") -> Path:
        """Returns the path to the source file, resolving globs.

        Args:
            installer: The InstallerBuildExt instance that is installing the
                file.
        """
        # TODO(dbort): share the cmake-out location with CustomBuild. Can get a
        # handle with installer.get_finalized_command('build')
        cmake_cache_dir: Path = Path().cwd() / installer.build_temp / "cmake-out"

        # Construct the full source path, resolving globs. If there are no glob
        # pattern characters, this will just ensure that the source file exists.
        srcs = tuple(cmake_cache_dir.glob(self.src))
        if len(srcs) != 1:
            raise ValueError(
                f"Expected exactly one file matching '{self.src}'; found {repr(srcs)}"
            )
        return srcs[0]


class BuiltFile(_BaseExtension):
    """An extension that installs a single file that was built by cmake.

    This isn't technically a `build_ext` style python extension, but there's no
    dedicated command for installing arbitrary data. It's convenient to use
    this, though, because it lets us manage the files to install as entries in
    `ext_modules`.
    """

    def __init__(self, src: str, dst: str):
        """Initializes a BuiltFile.

        Args:
            src: The path to the file to install, relative to the cmake-out
                directory. May be an fnmatch-style glob that matches exactly one
                file.
            dst: The path to install to, relative to the root of the pip
                package. If dst ends in "/", it is treated as a directory.
                Otherwise it is treated as a filename.
        """
        # This is not a real extension, so use a unique name that doesn't look
        # like a module path. Some of setuptools's autodiscovery will look for
        # extension names with prefixes that match certain module paths.
        super().__init__(src=src, dst=dst, name=f"@EXECUTORCH_BuiltFile_{src}:{dst}")

    def dst_path(self, installer: "InstallerBuildExt") -> Path:
        """Returns the path to the destination file.

        Args:
            installer: The InstallerBuildExt instance that is installing the
                file.
        """
        dst_root = Path(installer.build_lib).resolve()

        if self.dst.endswith("/"):
            # Destination looks like a directory. Use the basename of the source
            # file for its final component.
            return dst_root / Path(self.dst) / self.src_path(installer).name
        else:
            # Destination looks like a file.
            return dst_root / Path(self.dst)


class BuiltExtension(_BaseExtension):
    """An extension that installs a python extension that was built by cmake."""

    def __init__(self, src: str, modpath: str):
        """Initializes a BuiltExtension.

        Args:
            src: The path to the file to install (typically a shared library),
                relative to the cmake-out directory. May be an fnmatch-style
                glob that matches exactly one file. If the path ends in `.so`,
                this class will also look for similarly-named `.dylib` files.
            modpath: The dotted path of the python module that maps to the
                extension.
        """
        assert (
            "/" not in modpath
        ), f"modpath must be a dotted python module path: saw '{modpath}'"
        # This is a real extension, so use the modpath as the name.
        super().__init__(src=src, dst=modpath, name=modpath)

    def src_path(self, installer: "InstallerBuildExt") -> Path:
        """Returns the path to the source file, resolving globs.

        Args:
            installer: The InstallerBuildExt instance that is installing the
                file.
        """
        try:
            return super().src_path(installer)
        except ValueError:
            # Probably couldn't find the file. If the path ends with .so, try
            # looking for a .dylib file instead, in case we're running on macos.
            if self.src.endswith(".so"):
                dylib_src = re.sub(r"\.so$", ".dylib", self.src)
                return BuiltExtension(src=dylib_src, modpath=self.dst).src_path(
                    installer
                )
            else:
                raise

    def dst_path(self, installer: "InstallerBuildExt") -> Path:
        """Returns the path to the destination file.

        Args:
            installer: The InstallerBuildExt instance that is installing the
                file.
        """
        # Our destination is a dotted module path. get_ext_fullpath() returns
        # the relative path to the .so/.dylib/etc. file that maps to the module
        # path: that's the file we're creating.
        return Path(installer.get_ext_fullpath(self.dst))


class InstallerBuildExt(build_ext):
    """Installs files that were built by cmake."""

    # TODO(dbort): Depend on the "build" command to ensure it runs first

    def build_extension(self, ext: _BaseExtension) -> None:
        src_file: Path = ext.src_path(self)
        dst_file: Path = ext.dst_path(self)

        # Ensure that the destination directory exists.
        self.mkpath(os.fspath(dst_file.parent))

        # Copy the file.
        self.copy_file(os.fspath(src_file), os.fspath(dst_file))

        # Ensure that the destination file is writable, even if the source was
        # not. build_py does this by passing preserve_mode=False to copy_file,
        # but that would clobber the X bit on any executables. TODO(dbort): This
        # probably won't work on Windows.
        if not os.access(src_file, os.W_OK):
            # Make the file writable. This should respect the umask.
            os.chmod(src_file, os.stat(src_file).st_mode | 0o222)


class CustomBuildPy(build_py):
    """Copies platform-independent files from the source tree into the output
    package directory.

    Override it so we can copy some files to locations that don't match their
    original relative locations.

    Standard setuptools features like package_data and MANIFEST.in can only
    include or exclude a file in the source tree; they don't have a way to map
    a file to a different relative location under the output package directory.
    """

    def run(self):
        # Copy python files to the output directory. This set of files is
        # defined by the py_module list and package_data patterns.
        build_py.run(self)

        # dst_root is the root of the `executorch` module in the output package
        # directory. build_lib is the platform-independent root of the output
        # package, and will look like `pip-out/lib`. It can contain multiple
        # python packages, so be sure to copy the files into the `executorch`
        # package subdirectory.
        dst_root = os.path.join(self.build_lib, self.get_package_dir("executorch"))

        # Create the version file.
        Version.write_to_python_file(os.path.join(dst_root, "version.py"))

        # Manually copy files into the output package directory. These are
        # typically python "resource" files that will live alongside the python
        # code that uses them.
        src_to_dst = [
            # TODO(dbort): See if we can add a custom pyproject.toml section for
            # these, instead of hard-coding them here. See
            # https://setuptools.pypa.io/en/latest/userguide/extension.html
            ("schema/scalar_type.fbs", "exir/_serialize/scalar_type.fbs"),
            ("schema/program.fbs", "exir/_serialize/program.fbs"),
            (
                "sdk/bundled_program/schema/bundled_program_schema.fbs",
                "sdk/bundled_program/serialize/bundled_program_schema.fbs",
            ),
            (
                "sdk/bundled_program/schema/scalar_type.fbs",
                "sdk/bundled_program/serialize/scalar_type.fbs",
            ),
        ]
        for src, dst in src_to_dst:
            dst = os.path.join(dst_root, dst)

            # When modifying the filesystem, use the self.* methods defined by
            # Command to benefit from the same logging and dry_run logic as
            # setuptools.

            # Ensure that the destination directory exists.
            self.mkpath(os.path.dirname(dst))
            # Follow the example of the base build_py class by not preserving
            # the mode. This ensures that the output file is read/write even if
            # the input file is read-only.
            self.copy_file(src, dst, preserve_mode=False)


class Buck2EnvironmentFixer(contextlib.AbstractContextManager):
    """Removes HOME from the environment when running as root.

    This script is sometimes run as root in docker containers. buck2 doesn't
    allow running as root unless $HOME is owned by root or is not set.

    TODO(pytorch/test-infra#5091): Remove this once the CI jobs stop running as
    root.
    """

    def __init__(self):
        self.saved_env = {}

    def __enter__(self):
        if os.geteuid() == 0 and "HOME" in os.environ:
            log.info("temporarily unsetting HOME while running as root")
            self.saved_env["HOME"] = os.environ.pop("HOME")
        return self

    def __exit__(self, *args, **kwargs):
        if "HOME" in self.saved_env:
            log.info("restored HOME")
            os.environ["HOME"] = self.saved_env["HOME"]


# TODO(dbort): For editable wheels, may need to update get_source_files(),
# get_outputs(), and get_output_mapping() to satisfy
# https://setuptools.pypa.io/en/latest/userguide/extension.html#setuptools.command.build.SubCommand.get_output_mapping


class CustomBuild(build):
    def initialize_options(self):
        super().initialize_options()
        # The default build_base directory is called "build", but we have a
        # top-level directory with that name. Setting build_base in setup()
        # doesn't affect this, so override the core build command.
        #
        # See build.initialize_options() in
        # setuptools/_distutils/command/build.py for the default.
        self.build_base = "pip-out"

        # Default build parallelism based on number of cores, but allow
        # overriding through the environment.
        default_parallel = str(os.cpu_count() - 1)
        self.parallel = os.environ.get("CMAKE_BUILD_PARALLEL_LEVEL", default_parallel)

    def run(self):
        self.dump_options()

        debug = int(os.environ.get("DEBUG", 0)) if self.debug is None else self.debug
        cfg = "Debug" if debug else "Release"

        # get_python_lib() typically returns the path to site-packages, where
        # all pip packages in the environment are installed.
        cmake_prefix_path = os.environ.get("CMAKE_PREFIX_PATH", get_python_lib())

        # The root of the repo should be the current working directory. Get
        # the absolute path.
        repo_root = os.fspath(Path.cwd())

        # If blank, the cmake build system will find an appropriate binary.
        buck2 = os.environ.get(
            "BUCK2_EXECUTABLE", os.environ.get("BUCK2", os.environ.get("BUCK", ""))
        )

        cmake_args = [
            f"-DBUCK2={buck2}",
            f"-DPYTHON_EXECUTABLE={sys.executable}",
            # Let cmake calls like `find_package(Torch)` find cmake config files
            # like `TorchConfig.cmake` that are provided by pip packages.
            f"-DCMAKE_PREFIX_PATH={cmake_prefix_path}",
            f"-DCMAKE_BUILD_TYPE={cfg}",
            # Enable logging even when in release mode. We are building for
            # desktop, where saving a few kB is less important than showing
            # useful error information to users.
            "-DEXECUTORCH_ENABLE_LOGGING=ON",
            "-DEXECUTORCH_LOG_LEVEL=Info",
            "-DCMAKE_OSX_DEPLOYMENT_TARGET=10.15",
            # The separate host project is only required when cross-compiling,
            # and it can cause build race conditions (libflatcc.a errors) when
            # enabled. TODO(dbort): Remove this override once this option is
            # managed by cmake itself.
            "-DEXECUTORCH_SEPARATE_FLATCC_HOST_PROJECT=OFF",
        ]

        build_args = [f"-j{self.parallel}"]

        # TODO(dbort): Try to manage these targets and the cmake args from the
        # extension entries themselves instead of hard-coding them here.
        build_args += ["--target", "flatc"]

        if ShouldBuild.pybindings():
            cmake_args += [
                "-DEXECUTORCH_BUILD_PYBIND=ON",
                "-DEXECUTORCH_BUILD_KERNELS_QUANTIZED=ON",  # add quantized ops to pybindings.
                "-DEXECUTORCH_BUILD_KERNELS_QUANTIZED_AOT=ON",
            ]
            build_args += ["--target", "portable_lib"]
            # To link backends into the portable_lib target, callers should
            # add entries like `-DEXECUTORCH_BUILD_XNNPACK=ON` to the CMAKE_ARGS
            # environment variable.

        if ShouldBuild.llama_custom_ops():
            cmake_args += [
                "-DEXECUTORCH_BUILD_KERNELS_CUSTOM=ON",  # add llama sdpa ops to pybindings.
                "-DEXECUTORCH_BUILD_KERNELS_CUSTOM_AOT=ON",
                "-DEXECUTORCH_BUILD_KERNELS_QUANTIZED=ON",  # add quantized ops to pybindings.
                "-DEXECUTORCH_BUILD_KERNELS_QUANTIZED_AOT=ON",
            ]
            build_args += ["--target", "custom_ops_aot_lib"]
            build_args += ["--target", "quantized_ops_aot_lib"]
        # Allow adding extra cmake args through the environment. Used by some
        # tests and demos to expand the set of targets included in the pip
        # package.
        if "CMAKE_ARGS" in os.environ:
            cmake_args += [item for item in os.environ["CMAKE_ARGS"].split(" ") if item]

        # Allow adding extra build args through the environment. Used by some
        # tests and demos to expand the set of targets included in the pip
        # package.
        if "CMAKE_BUILD_ARGS" in os.environ:
            build_args += [
                item for item in os.environ["CMAKE_BUILD_ARGS"].split(" ") if item
            ]

        # Put the cmake cache under the temp directory, like
        # "pip-out/temp.<plat>/cmake-out".
        cmake_cache_dir = os.path.join(repo_root, self.build_temp, "cmake-out")
        self.mkpath(cmake_cache_dir)

        # Generate the cmake cache from scratch to ensure that the cache state
        # is predictable.
        cmake_cache_file = Path(cmake_cache_dir) / "CMakeCache.txt"
        log.info(f"deleting {cmake_cache_file}")
        if not self.dry_run:
            # Dry run should log the command but not actually run it.
            (Path(cmake_cache_dir) / "CMakeCache.txt").unlink(missing_ok=True)
        with Buck2EnvironmentFixer():
            # The context manager may patch the environment while running this
            # cmake command, which happens to run buck2 to get some source
            # lists.

            # Generate the build system files.
            self.spawn(["cmake", "-S", repo_root, "-B", cmake_cache_dir, *cmake_args])

        # Build the system.
        self.spawn(["cmake", "--build", cmake_cache_dir, *build_args])

        # Non-python files should live under this data directory.
        data_root = os.path.join(self.build_lib, "executorch", "data")

        # Directories like bin/ and lib/ live under data/.
        bin_dir = os.path.join(data_root, "bin")

        # Copy the bin wrapper so that users can run any executables under
        # data/bin, as long as they are listed in the [project.scripts] section
        # of pyproject.toml.
        self.mkpath(bin_dir)
        self.copy_file(
            "build/pip_data_bin_init.py.in",
            os.path.join(bin_dir, "__init__.py"),
        )

        # Finally, run the underlying subcommands like build_py, build_ext.
        build.run(self)


def get_ext_modules() -> List[Extension]:
    """Returns the set of extension modules to build."""

    ext_modules = []
    if ShouldBuild.flatc():
        ext_modules.append(
            BuiltFile("third-party/flatbuffers/flatc", "executorch/data/bin/")
        )

    if ShouldBuild.pybindings():
        ext_modules.append(
            # Install the prebuilt pybindings extension wrapper for the runtime,
            # portable kernels, and a selection of backends. This lets users
            # load and execute .pte files from python.
            BuiltExtension(
                "_portable_lib.*", "executorch.extension.pybindings._portable_lib"
            )
        )
    if ShouldBuild.llama_custom_ops():
        ext_modules.append(
            # Install the prebuilt library for custom ops used in llama.
            BuiltFile(
<<<<<<< HEAD
                "examples/models/llama2/custom_ops/libcustom_ops_aot_lib.*",
                "executorch",
            )
        )
        ext_modules.append(
            # Install the prebuilt library for quantized ops required by custom ops.
            BuiltFile(
                "kernels/quantized/libquantized_ops_aot_lib.*",
                "executorch",
=======
                "extension/llm/custom_ops/libcustom_ops_aot_lib.*",
                "executorch/extension/llm/custom_ops",
>>>>>>> 76f0b618
            )
        )

    # Note that setuptools uses the presence of ext_modules as the main signal
    # that a wheel is platform-specific. If we install any platform-specific
    # files, this list must be non-empty. Therefore, we should always install
    # platform-specific files using InstallerBuildExt.
    return ext_modules


setup(
    version=Version.string(),
    # TODO(dbort): Could use py_modules to restrict the set of modules we
    # package, and package_data to restrict the set up non-python files we
    # include. See also setuptools/discovery.py for custom finders.
    package_dir={
        "executorch/backends": "backends",
        # TODO(mnachin T180504136): Do not put examples/models
        # into core pip packages. Refactor out the necessary utils
        # or core models files into a separate package.
        "executorch/examples/models": "examples/models",
        "executorch/exir": "exir",
        "executorch/extension": "extension",
        "executorch/schema": "schema",
        "executorch/sdk": "sdk",
        "executorch/sdk/bundled_program": "sdk/bundled_program",
        "executorch/util": "util",
        # Note: This will install a top-level module called "serializer",
        # which seems too generic and might conflict with other pip packages.
        "serializer": "backends/arm/third-party/serialization_lib/python/serializer",
        "tosa": "backends/arm/third-party/serialization_lib/python/tosa",
    },
    cmdclass={
        "build": CustomBuild,
        "build_ext": InstallerBuildExt,
        "build_py": CustomBuildPy,
    },
    ext_modules=get_ext_modules(),
)<|MERGE_RESOLUTION|>--- conflicted
+++ resolved
@@ -572,8 +572,7 @@
         ext_modules.append(
             # Install the prebuilt library for custom ops used in llama.
             BuiltFile(
-<<<<<<< HEAD
-                "examples/models/llama2/custom_ops/libcustom_ops_aot_lib.*",
+                "extension/llm/custom_ops/libcustom_ops_aot_lib.*",
                 "executorch",
             )
         )
@@ -582,10 +581,6 @@
             BuiltFile(
                 "kernels/quantized/libquantized_ops_aot_lib.*",
                 "executorch",
-=======
-                "extension/llm/custom_ops/libcustom_ops_aot_lib.*",
-                "executorch/extension/llm/custom_ops",
->>>>>>> 76f0b618
             )
         )
 
