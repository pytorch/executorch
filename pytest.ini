--- conflicted
+++ resolved
@@ -26,11 +26,8 @@
     exir/dialects/backend/test
     exir/dialects/edge/test
     exir/dialects/test
-<<<<<<< HEAD
     exir/emit/test
-=======
     exir/program/test
->>>>>>> e053a8dc
     exir/tests/test_arg_validator.py
     exir/tests/test_capture.py
     exir/tests/test_delegate.py
