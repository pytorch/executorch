--- conflicted
+++ resolved
@@ -607,16 +607,13 @@
 
 if(EXECUTORCH_BUILD_EXTENSION_RUNNER_UTIL)
   add_subdirectory(${CMAKE_CURRENT_SOURCE_DIR}/extension/runner_util)
-<<<<<<< HEAD
-  list(APPEND _executorch_extensions extension_runner_util)
-=======
   install(
     DIRECTORY extension/runner_util/
     DESTINATION ${CMAKE_INSTALL_INCLUDEDIR}/executorch/extension/runner_util
     FILES_MATCHING
     PATTERN "*.h"
   )
->>>>>>> 64f46686
+  list(APPEND _executorch_extensions extension_runner_util)
 endif()
 
 if(EXECUTORCH_BUILD_EXTENSION_TENSOR)
