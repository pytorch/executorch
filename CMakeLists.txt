--- conflicted
+++ resolved
@@ -706,15 +706,7 @@
 
   add_executable(executor_runner ${_executor_runner__srcs})
   if(NOT CMAKE_BUILD_TYPE STREQUAL "Debug")
-<<<<<<< HEAD
-    if(APPLE)
-      target_link_options(executor_runner PRIVATE "LINKER:-dead_strip")
-    else()
-      target_link_options(executor_runner PRIVATE "LINKER:--gc-sections")
-    endif()
-=======
     target_link_options_gc_sections(executor_runner)
->>>>>>> a3f0bf70
   endif()
   target_link_libraries(executor_runner ${_executor_runner_libs})
   target_compile_options(executor_runner PUBLIC ${_common_compile_options})
