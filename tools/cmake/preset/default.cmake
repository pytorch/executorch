--- conflicted
+++ resolved
@@ -74,21 +74,14 @@
   OFF
 )
 define_overridable_option(
-<<<<<<< HEAD
-  EXECUTORCH_BUILD_EXTENSION_LLM_RUNNER
-  "Build the LLM runner extension"
-  BOOL OFF
-)
-define_overridable_option(
-  EXECUTORCH_BUILD_EXTENSION_MODULE
-  "Build the Module extension"
-  BOOL OFF
-=======
   EXECUTORCH_BUILD_EXTENSION_LLM "Build the LLM extension" BOOL OFF
->>>>>>> b57678b1
 )
 define_overridable_option(
   EXECUTORCH_BUILD_EXTENSION_LLM_APPLE "Build the LLM Apple extension" BOOL OFF
+)
+define_overridable_option(
+  EXECUTORCH_BUILD_EXTENSION_LLM_RUNNER "Build the LLM runner extension" BOOL
+  OFF
 )
 define_overridable_option(
   EXECUTORCH_BUILD_EXTENSION_MODULE "Build the Module extension" BOOL OFF
@@ -230,23 +223,18 @@
 )
 
 check_required_options_on(
-<<<<<<< HEAD
-  IF_ON
-    EXECUTORCH_BUILD_EXTENSION_LLM_RUNNER
-  REQUIRES
-    EXECUTORCH_BUILD_EXTENSION_LLM
-)
-
-check_required_options_on(
-  IF_ON
-    EXECUTORCH_BUILD_EXTENSION_MODULE
-  REQUIRES
-    EXECUTORCH_BUILD_EXTENSION_DATA_LOADER
-    EXECUTORCH_BUILD_EXTENSION_FLAT_TENSOR
-=======
+  IF_ON EXECUTORCH_BUILD_EXTENSION_LLM_APPLE REQUIRES
+  EXECUTORCH_BUILD_EXTENSION_LLM_RUNNER
+)
+
+check_required_options_on(
+  IF_ON EXECUTORCH_BUILD_EXTENSION_LLM_RUNNER REQUIRES
+  EXECUTORCH_BUILD_EXTENSION_LLM
+)
+
+check_required_options_on(
   IF_ON EXECUTORCH_BUILD_EXTENSION_MODULE REQUIRES
   EXECUTORCH_BUILD_EXTENSION_DATA_LOADER EXECUTORCH_BUILD_EXTENSION_FLAT_TENSOR
->>>>>>> b57678b1
 )
 
 check_required_options_on(
