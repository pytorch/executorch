--- conflicted
+++ resolved
@@ -92,102 +92,12 @@
   if(TARGET ${lib})
     list(APPEND EXECUTORCH_LIBRARIES ${lib})
   else()
-<<<<<<< HEAD
-    if("${lib}" STREQUAL "extension_module"
-       AND (NOT CMAKE_TOOLCHAIN_IOS
-            AND NOT CMAKE_TOOLCHAIN_ANDROID
-            AND NOT APPLE)
-    )
-      add_library(${lib} SHARED IMPORTED)
-    else()
-      # Building a share library on iOS requires code signing, so it's easier to
-      # keep all libs as static when CMAKE_TOOLCHAIN_IOS is used
-      add_library(${lib} STATIC IMPORTED)
-    endif()
-    set_target_properties(${lib} PROPERTIES IMPORTED_LOCATION "${${lib_var}}")
-    target_include_directories(
-      ${lib}
-      INTERFACE ${_root}/include
-                ${_root}/include/executorch/runtime/core/portable_type/c10
-                ${_root}/lib
-=======
     message("${lib} library is not found.
              If needed rebuild with the proper options in CMakeLists.txt"
->>>>>>> 6c74651c
     )
   endif()
 endforeach()
 
-<<<<<<< HEAD
-# TODO: investigate use of install(EXPORT) to cleanly handle
-# target_compile_options/target_compile_definitions for everything.
-if(TARGET cpublas)
-  set_target_properties(
-    cpublas PROPERTIES INTERFACE_LINK_LIBRARIES
-                       "extension_threadpool;eigen_blas"
-  )
-endif()
-if(TARGET optimized_kernels)
-  set_target_properties(
-    optimized_kernels PROPERTIES INTERFACE_LINK_LIBRARIES
-                                 "executorch_core;cpublas;extension_threadpool"
-  )
-endif()
-
-if(TARGET coremldelegate)
-  set_target_properties(
-    coremldelegate PROPERTIES INTERFACE_LINK_LIBRARIES
-                              "coreml_inmemoryfs;coreml_util"
-  )
-endif()
-
-if(TARGET etdump)
-  set_target_properties(
-    etdump PROPERTIES INTERFACE_LINK_LIBRARIES "flatccrt;executorch"
-  )
-endif()
-
-if(TARGET optimized_native_cpu_ops_lib)
-  if(TARGET optimized_portable_kernels)
-    set(_maybe_optimized_portable_kernels_lib optimized_portable_kernels)
-  else()
-    set(_maybe_optimized_portable_kernels_lib portable_kernels)
-  endif()
-  set_target_properties(
-    optimized_native_cpu_ops_lib
-    PROPERTIES INTERFACE_LINK_LIBRARIES
-               "optimized_kernels;${_maybe_optimized_portable_kernels_lib}"
-  )
-endif()
-if(TARGET extension_module)
-  set_target_properties(
-    extension_module
-    PROPERTIES INTERFACE_LINK_LIBRARIES
-               "executorch_core;extension_data_loader;extension_flat_tensor"
-  )
-endif()
-if(TARGET extension_threadpool)
-  target_compile_definitions(extension_threadpool INTERFACE ET_USE_THREADPOOL)
-  set_target_properties(
-    extension_threadpool PROPERTIES INTERFACE_LINK_LIBRARIES
-                                    "cpuinfo;pthreadpool"
-  )
-endif()
-
-set(shared_lib_list
-  # executorch -- size tests fail due to regression if we include this and I'm not sure it's needed.
-  optimized_native_cpu_ops_lib
-  portable_ops_lib
-  quantized_ops_lib
-  xnnpack_backend
-  vulkan_backend
-  quantized_ops_aot_lib)
-foreach(lib ${shared_lib_list})
-  if(TARGET ${lib})
-    target_link_options_shared_lib(${lib})
-  endif()
-endforeach()
-=======
 # The ARM baremetal size test's CMAKE_TOOLCHAIN_FILE apparently doesn't prevent
 # our attempts to find_library(dl) from succeeding when building ExecuTorch, but
 # that call finds the host system's libdl and there is no actual libdl available
@@ -201,5 +111,4 @@
 set_property(
   TARGET executorch_core PROPERTY INTERFACE_LINK_LIBRARIES
                                   ${FIXED_EXECUTORCH_CORE_LINK_LIBRARIES}
-)
->>>>>>> 6c74651c
+)