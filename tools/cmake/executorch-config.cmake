# Copyright (c) Meta Platforms, Inc. and affiliates.
# All rights reserved.
#
# This source code is licensed under the BSD-style license found in the
# LICENSE file in the root directory of this source tree.

# Config defining how CMake should find ExecuTorch package. CMake will search
# for this file and find ExecuTorch package if it is installed. Typical usage
# is:
#
# find_package(executorch REQUIRED)
# -------
#
# Finds the ExecuTorch library
#
# This will define the following variables:
#
# EXECUTORCH_FOUND        -- True if the system has the ExecuTorch library
# EXECUTORCH_INCLUDE_DIRS -- The include directories for ExecuTorch
# EXECUTORCH_LIBRARIES    -- Libraries to link against
#
# The actual values for these variables will be different from what
# executorch-config.cmake in executorch pip package gives, but we wanted to keep
# the contract of exposing these CMake variables.

cmake_minimum_required(VERSION 3.24)

include(CMakeFindDependencyMacro)
find_package(tokenizers CONFIG)

set(_root "${CMAKE_CURRENT_LIST_DIR}/../../..")
set(required_lib_list executorch executorch_core portable_kernels)
set(EXECUTORCH_LIBRARIES)
set(EXECUTORCH_INCLUDE_DIRS
    ${_root}/include ${_root}/include/executorch/runtime/core/portable_type/c10
    ${_root}/lib
)
foreach(lib ${required_lib_list})
  set(lib_var "LIB_${lib}")
  find_library(
    ${lib_var} ${lib}
    HINTS "${_root}/lib"
    CMAKE_FIND_ROOT_PATH_BOTH
  )
  if(NOT ${lib_var})
    set(EXECUTORCH_FOUND OFF)
    return()
  endif()
  list(APPEND EXECUTORCH_LIBRARIES ${lib})
endforeach()
set(EXECUTORCH_FOUND ON)

include("${CMAKE_CURRENT_LIST_DIR}/ExecuTorchTargets.cmake")

set(optional_lib_list
    flatccrt
    etdump
    bundled_program
    extension_data_loader
    extension_flat_tensor
    coreml_util
    coreml_inmemoryfs
    coremldelegate
    mpsdelegate
    neuron_backend
    qnn_executorch_backend
    portable_ops_lib
    custom_ops
    extension_evalue_util
    extension_module
    extension_module_static
    extension_runner_util
    extension_tensor
    extension_threadpool
    extension_training
    xnnpack_backend
    vulkan_backend
    optimized_kernels
    optimized_portable_kernels
    cpublas
    eigen_blas
    optimized_ops_lib
    optimized_native_cpu_ops_lib
    quantized_kernels
    quantized_ops_lib
    quantized_ops_aot_lib
<<<<<<< HEAD
    openvino_backend
=======
    torchao_ops_executorch
    torchao_kernels_aarch64
>>>>>>> fe844954
)

foreach(lib ${optional_lib_list})
  if(TARGET ${lib})
    list(APPEND EXECUTORCH_LIBRARIES ${lib})
  else()
    message("${lib} library is not found.
             If needed rebuild with the proper options in CMakeLists.txt"
    )
  endif()
endforeach()

# The ARM baremetal size test's CMAKE_TOOLCHAIN_FILE apparently doesn't prevent
# our attempts to find_library(dl) from succeeding when building ExecuTorch, but
# that call finds the host system's libdl and there is no actual libdl available
# when building for the actual final baremetal.
get_property(
  FIXED_EXECUTORCH_CORE_LINK_LIBRARIES
  TARGET executorch_core
  PROPERTY INTERFACE_LINK_LIBRARIES
)
list(REMOVE_ITEM FIXED_EXECUTORCH_CORE_LINK_LIBRARIES $<LINK_ONLY:dl>)
set_property(
  TARGET executorch_core PROPERTY INTERFACE_LINK_LIBRARIES
                                  ${FIXED_EXECUTORCH_CORE_LINK_LIBRARIES}
)<|MERGE_RESOLUTION|>--- conflicted
+++ resolved
@@ -84,12 +84,9 @@
     quantized_kernels
     quantized_ops_lib
     quantized_ops_aot_lib
-<<<<<<< HEAD
     openvino_backend
-=======
     torchao_ops_executorch
     torchao_kernels_aarch64
->>>>>>> fe844954
 )
 
 foreach(lib ${optional_lib_list})
