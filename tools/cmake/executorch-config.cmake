# Copyright (c) Meta Platforms, Inc. and affiliates.
# All rights reserved.
#
# This source code is licensed under the BSD-style license found in the
# LICENSE file in the root directory of this source tree.

# Config defining how CMake should find ExecuTorch package. CMake will search
# for this file and find ExecuTorch package if it is installed. Typical usage
# is:
#
# find_package(executorch REQUIRED)
# -------
#
# Finds the ExecuTorch library
#
# This will define the following variables:
#
# EXECUTORCH_FOUND        -- True if the system has the ExecuTorch library
# EXECUTORCH_INCLUDE_DIRS -- The include directories for ExecuTorch
# EXECUTORCH_LIBRARIES    -- Libraries to link against
#
# The actual values for these variables will be different from what
# executorch-config.cmake in executorch pip package gives, but we wanted to keep
# the contract of exposing these CMake variables.

cmake_minimum_required(VERSION 3.24)

include(CMakeFindDependencyMacro)
find_package(tokenizers CONFIG)

set(_root "${CMAKE_CURRENT_LIST_DIR}/../../..")
set(required_lib_list executorch executorch_core portable_kernels)
set(EXECUTORCH_LIBRARIES)
set(EXECUTORCH_INCLUDE_DIRS
    ${_root}/include ${_root}/include/executorch/runtime/core/portable_type/c10
    ${_root}/lib
)
foreach(lib ${required_lib_list})
  set(lib_var "LIB_${lib}")
  find_library(
    ${lib_var} ${lib}
    HINTS "${_root}/lib"
    CMAKE_FIND_ROOT_PATH_BOTH
  )
  if(NOT ${lib_var})
    set(EXECUTORCH_FOUND OFF)
    return()
  endif()
  list(APPEND EXECUTORCH_LIBRARIES ${lib})
endforeach()
set(EXECUTORCH_FOUND ON)

include("${CMAKE_CURRENT_LIST_DIR}/ExecuTorchTargets.cmake")

set(optional_lib_list
    flatccrt
    etdump
    bundled_program
    extension_data_loader
    extension_flat_tensor
    coreml_util
    coreml_inmemoryfs
    coremldelegate
    mpsdelegate
    neuron_backend
    qnn_executorch_backend
    portable_ops_lib
    custom_ops
    extension_evalue_util
    extension_module
    extension_module_static
    extension_runner_util
    extension_tensor
    extension_threadpool
    extension_training
    xnnpack_backend
    vulkan_backend
    optimized_kernels
    optimized_portable_kernels
    cpublas
    eigen_blas
    optimized_ops_lib
    optimized_native_cpu_ops_lib
    quantized_kernels
    quantized_ops_lib
    quantized_ops_aot_lib
    torchao_ops_executorch
    torchao_kernels_aarch64
)

foreach(lib ${optional_lib_list})
  if(TARGET ${lib})
    list(APPEND EXECUTORCH_LIBRARIES ${lib})
  else()
    message("${lib} library is not found.
             If needed rebuild with the proper options in CMakeLists.txt"
    )
  endif()
endforeach()

<<<<<<< HEAD
# TODO: investigate use of install(EXPORT) to cleanly handle
# target_compile_options/target_compile_definitions for everything.
if(TARGET cpublas)
  set_target_properties(
    cpublas PROPERTIES INTERFACE_LINK_LIBRARIES
                       "extension_threadpool;eigen_blas"
  )
endif()
if(TARGET optimized_kernels)
  set_target_properties(
    optimized_kernels PROPERTIES INTERFACE_LINK_LIBRARIES
                                 "executorch_core;cpublas;extension_threadpool"
  )
endif()

if(TARGET torchao_ops_executorch)
  set_target_properties(
    torchao_ops_executorch PROPERTIES INTERFACE_LINK_LIBRARIES
                                 "executorch_core;extension_threadpool;cpuinfo;pthreadpool"
  )
endif()

if(TARGET coremldelegate)
  set_target_properties(
    coremldelegate PROPERTIES INTERFACE_LINK_LIBRARIES
                              "coreml_inmemoryfs;coreml_util"
  )
endif()

if(TARGET etdump)
  set_target_properties(etdump PROPERTIES INTERFACE_LINK_LIBRARIES "flatccrt;executorch")
endif()

if(TARGET optimized_native_cpu_ops_lib)
  if(TARGET optimized_portable_kernels)
    set(_maybe_optimized_portable_kernels_lib optimized_portable_kernels)
  else()
    set(_maybe_optimized_portable_kernels_lib portable_kernels)
  endif()
  set_target_properties(
    optimized_native_cpu_ops_lib
    PROPERTIES INTERFACE_LINK_LIBRARIES
               "optimized_kernels;${_maybe_optimized_portable_kernels_lib}"
  )
endif()
if(TARGET extension_threadpool)
  target_compile_definitions(extension_threadpool INTERFACE ET_USE_THREADPOOL)
  set_target_properties(
    extension_threadpool PROPERTIES INTERFACE_LINK_LIBRARIES
                                    "cpuinfo;pthreadpool"
  )
endif()
=======
# The ARM baremetal size test's CMAKE_TOOLCHAIN_FILE apparently doesn't prevent
# our attempts to find_library(dl) from succeeding when building ExecuTorch, but
# that call finds the host system's libdl and there is no actual libdl available
# when building for the actual final baremetal.
get_property(
  FIXED_EXECUTORCH_CORE_LINK_LIBRARIES
  TARGET executorch_core
  PROPERTY INTERFACE_LINK_LIBRARIES
)
list(REMOVE_ITEM FIXED_EXECUTORCH_CORE_LINK_LIBRARIES $<LINK_ONLY:dl>)
set_property(
  TARGET executorch_core PROPERTY INTERFACE_LINK_LIBRARIES
                                  ${FIXED_EXECUTORCH_CORE_LINK_LIBRARIES}
)
>>>>>>> dd3c7f52
<|MERGE_RESOLUTION|>--- conflicted
+++ resolved
@@ -98,60 +98,6 @@
   endif()
 endforeach()
 
-<<<<<<< HEAD
-# TODO: investigate use of install(EXPORT) to cleanly handle
-# target_compile_options/target_compile_definitions for everything.
-if(TARGET cpublas)
-  set_target_properties(
-    cpublas PROPERTIES INTERFACE_LINK_LIBRARIES
-                       "extension_threadpool;eigen_blas"
-  )
-endif()
-if(TARGET optimized_kernels)
-  set_target_properties(
-    optimized_kernels PROPERTIES INTERFACE_LINK_LIBRARIES
-                                 "executorch_core;cpublas;extension_threadpool"
-  )
-endif()
-
-if(TARGET torchao_ops_executorch)
-  set_target_properties(
-    torchao_ops_executorch PROPERTIES INTERFACE_LINK_LIBRARIES
-                                 "executorch_core;extension_threadpool;cpuinfo;pthreadpool"
-  )
-endif()
-
-if(TARGET coremldelegate)
-  set_target_properties(
-    coremldelegate PROPERTIES INTERFACE_LINK_LIBRARIES
-                              "coreml_inmemoryfs;coreml_util"
-  )
-endif()
-
-if(TARGET etdump)
-  set_target_properties(etdump PROPERTIES INTERFACE_LINK_LIBRARIES "flatccrt;executorch")
-endif()
-
-if(TARGET optimized_native_cpu_ops_lib)
-  if(TARGET optimized_portable_kernels)
-    set(_maybe_optimized_portable_kernels_lib optimized_portable_kernels)
-  else()
-    set(_maybe_optimized_portable_kernels_lib portable_kernels)
-  endif()
-  set_target_properties(
-    optimized_native_cpu_ops_lib
-    PROPERTIES INTERFACE_LINK_LIBRARIES
-               "optimized_kernels;${_maybe_optimized_portable_kernels_lib}"
-  )
-endif()
-if(TARGET extension_threadpool)
-  target_compile_definitions(extension_threadpool INTERFACE ET_USE_THREADPOOL)
-  set_target_properties(
-    extension_threadpool PROPERTIES INTERFACE_LINK_LIBRARIES
-                                    "cpuinfo;pthreadpool"
-  )
-endif()
-=======
 # The ARM baremetal size test's CMAKE_TOOLCHAIN_FILE apparently doesn't prevent
 # our attempts to find_library(dl) from succeeding when building ExecuTorch, but
 # that call finds the host system's libdl and there is no actual libdl available
@@ -165,5 +111,4 @@
 set_property(
   TARGET executorch_core PROPERTY INTERFACE_LINK_LIBRARIES
                                   ${FIXED_EXECUTORCH_CORE_LINK_LIBRARIES}
-)
->>>>>>> dd3c7f52
+)