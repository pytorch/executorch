# Copyright (c) Meta Platforms, Inc. and affiliates.
# All rights reserved.
#
# Copyright 2024 Arm Limited and/or its affiliates.
#
# This source code is licensed under the BSD-style license found in the
# LICENSE file in the root directory of this source tree.

# Inherited by all other targets. When a key already exists, the elements of the
# target's value are appended to lists here.
[target_base]
excludes = [
  "^third-party",
]

# ---------------------------------- core start ----------------------------------

[targets.executorch]
buck_targets = [
  "//runtime/executor:program",
]
deps = [
  "executorch_core",
]
filters = [
  ".cpp$",
]


[targets.executorch_core]
buck_targets = [
  "//runtime/executor:program_no_prim_ops",
]
deps = [
  "program_schema",
]
filters = [
  ".cpp$",
]


[targets.portable_kernels]
buck_targets = [
  # //kernels/portable:operators would be more appropriate, but buck2 doesn't
  # think it has any "inputs" since its srcs list is empty.
  "//kernels/portable:generated_lib",
]
filters = [
  ".cpp$",
]
excludes = [
  # Exclude the codegen templates, which are picked up because the buck target
  # is the generated_lib and not the unwrapped set of kernels.
  "^codegen/templates",
]
deps = [
  "executorch",
  "executorch_core",
]

# HACK: prevent reduce_util from also showing up in custom_ops. The
# actual medium-term fix is to stop using Buck to drive our CMake
# builds.
[targets.reduce_util]
buck_targets = [
  "//kernels/portable/cpu/util:reduce_util",
]
filters = [
  ".cpp$",
]
deps = [
  "executorch",
  "executorch_core",
]

[targets.optimized_kernels]
buck_targets = [
  "//kernels/optimized:generated_lib",
]
filters = [
  ".cpp$",
]
excludes = [
  # Exclude the codegen templates, which are picked up because the buck target
  # is the generated_lib and not the unwrapped set of kernels.
  "^codegen/templates",
]
deps = [
  "executorch",
  "executorch_core",
  "extension_threadpool",
  "optimized_cpublas",
  "portable_kernels",
]

[targets.quantized_kernels]
buck_targets = [
  "//kernels/quantized:generated_lib",
]
filters = [
  ".cpp$",
]
excludes = [
  # Exclude the codegen templates, which are picked up because the buck target
  # is the generated_lib and not the unwrapped set of kernels.
  "^codegen/templates",
]
deps = [
  "executorch",
  "executorch_core",
  "portable_kernels",
]

[targets.program_schema]
buck_targets = [
  "//schema:program",
]
filters = [
  ".fbs$",
]

[targets.optimized_cpublas]
buck_targets = [
  "//kernels/optimized:libblas",
]
filters = [
  ".cpp$",
]
excludes = [
]
deps = [
  "executorch_core",
  "executorch",
  "extension_threadpool",
]

[targets.optimized_native_cpu_ops]
buck_targets = [
  "//configurations:optimized_native_cpu_ops",
]
filters = [
  ".cpp$",
]
excludes = [
]
deps = [
  "executorch_core",
  "executorch",
  "extension_threadpool",
  "optimized_cpublas",
  "portable_kernels",
]

[targets.test_backend_compiler_lib]
buck_targets = [
  "//runtime/executor/test:test_backend_compiler_lib",
]
filters = [
  ".cpp$",
]
excludes = [
]
deps = [
  "executorch",
  "executorch_core",
]
# ---------------------------------- core end ----------------------------------
# ---------------------------------- extension start ----------------------------------
[targets.extension_data_loader]
buck_targets = [
  "//extension/data_loader:buffer_data_loader",
  "//extension/data_loader:file_data_loader",
  "//extension/data_loader:mmap_data_loader",
  "//extension/data_loader:shared_ptr_data_loader",
]
filters = [
  ".cpp$",
]
deps = [
  "executorch_core",
]

[targets.extension_flat_tensor_schema]
buck_targets = [
  "//extension/flat_tensor/serialize:generated_headers",
]
filters = [
  ".fbs$",
]

[targets.extension_flat_tensor]
buck_targets = [
  "//extension/flat_tensor:flat_tensor_data_map",
]
filters = [
  ".cpp$",
]
deps = [
  "executorch_core",
<<<<<<< HEAD
  "extension_flat_tensor_schema",
=======
>>>>>>> 1984c5ff
]

[targets.extension_module]
buck_targets = [
  "//extension/module:module",
]
filters = [
  ".cpp$",
]
deps = [
  "executorch_core",
  "extension_data_loader",
  "extension_flat_tensor",
]

[targets.extension_runner_util]
buck_targets = [
  "//extension/runner_util:inputs",
]
filters = [
  ".cpp$",
]
deps = [
  "executorch_core",
]

[targets.extension_llm_runner]
buck_targets = [
  "//extension/llm/runner:runner_lib",
]
filters = [
  ".cpp$",
]
deps = [
  "executorch_core",
  "extension_data_loader",
  "extension_flat_tensor",
  "extension_module",
  "extension_data_loader",
  "extension_flat_tensor",
  "extension_runner_util",
  "extension_tensor",
]

[targets.extension_tensor]
buck_targets = [
  "//extension/tensor:tensor",
]
filters = [
  ".cpp$",
]
deps = [
  "executorch_core",
]

[targets.extension_threadpool]
buck_targets = [
  "//extension/threadpool:threadpool",
]
filters = [
  ".cpp$",
]
deps = [
  "executorch_core",
]

[targets.extension_training]
buck_targets = [
  "//extension/training/module:training_module",
  "//extension/training/optimizer:sgd",
]
filters = [
  ".cpp$",
]
deps = [
  "executorch_core",
]

[targets.train_xor]
buck_targets = [
  "//extension/training/examples/XOR:train_xor",
]
filters = [
  ".cpp$",
]
excludes = [
  "^codegen",
]
deps = [
  "executorch",
  "executorch_core",
  "portable_kernels",
]
# ---------------------------------- extension end ----------------------------------
# ---------------------------------- binary start ----------------------------------

[targets.executor_runner]
buck_targets = [
  "//examples/portable/executor_runner:executor_runner",
]
filters = [
  ".cpp$",
]
excludes = [
  "^codegen",
]
deps = [
  "executorch",
  "executorch_core",
  "portable_kernels",
  "quantized_kernels",
  "etdump_flatcc",
]

[targets.size_test]
buck_targets = [
  "//test:size_test",
]
filters = [
  ".cpp$",
]
excludes = [
  "^codegen",
]
deps = [
  "executorch_core",
  "executorch",
]
# ---------------------------------- binary end ----------------------------------
# ---------------------------------- MPS start ----------------------------------
[targets.mps_executor_runner]
buck_targets = [
  "//examples/apple/mps/executor_runner:mps_executor_runner",
]
filters = [
  "(.mm|.cpp)$",
]
excludes = [
  "^codegen",
]
deps = [
  "executorch",
  "executorch_core",
  "portable_kernels",
]

[targets.mps_backend]
buck_targets = [
  "//backends/apple/mps:mps",
]
filters = [
  "(.mm|.cpp)$",
]
deps = [
  "executorch",
  "executorch_core",
]

[targets.mps_schema]
buck_targets = [
  "//backends/apple/mps:mps_schema",
]
filters = [
  ".fbs$",
]

# ---------------------------------- MPS end ----------------------------------
# ---------------------------------- XNNPACK start ----------------------------------

[targets.xnn_executor_runner]
buck_targets = [
  "//examples/xnnpack:xnn_executor_runner",
]
filters = [
  ".cpp$",
]
excludes = [
  "^codegen",
]
deps = [
  "executorch",
  "executorch_core",
  "extension_threadpool",
  "xnnpack_backend",
  "portable_kernels",
  "etdump_flatcc",
]

[targets.xnnpack_backend]
buck_targets = [
  "//backends/xnnpack:xnnpack_backend",
]
filters = [
  ".cpp$",
]
deps = [
  "executorch",
  "executorch_core",
  "extension_threadpool",
]

[targets.xnnpack_schema]
buck_targets = [
  "//backends/xnnpack/serialization:xnnpack_flatbuffer_header",
]
filters = [
  ".fbs$",
]
# ---------------------------------- XNNPACK end ----------------------------------
# ---------------------------------- Vulkan start ---------------------------------
[targets.vulkan_schema]
buck_targets = [
  "//backends/vulkan/serialization:vk_delegate_schema",
]
filters = [
  ".fbs$",
]
# ---------------------------------- Vulkan end -----------------------------------
# ---------------------------------- LLama start ----------------------------------
[targets.custom_ops]
buck_targets = [
  "//extension/llm/custom_ops:custom_ops",
]
filters = [
  ".cpp$",
]
excludes = [
  "^codegen",
]
deps = [
  "executorch",
  "executorch_core",
  "optimized_cpublas",
  "optimized_kernels",
  "extension_threadpool",
  "reduce_util",
  "xnnpack_backend",
]

[targets.llama_runner]
buck_targets = [
  "//examples/models/llama/runner:runner",
]
filters = [
  ".cpp$",
]
excludes = [
  "^codegen",
]
deps = [
  "custom_ops",
  "executorch",
  "executorch_core",
  "extension_data_loader",
  "extension_flat_tensor",
  "extension_module",
  "extension_tensor",
  "extension_threadpool",
  "optimized_cpublas",
  "portable_kernels",
  "quantized_kernels",
  "xnnpack_backend",
  "optimized_native_cpu_ops",
]
# ---------------------------------- LLama end ----------------------------------
# ---------------------------------- devtools start ----------------------------------
[targets.etdump_flatcc]
buck_targets = [
  "//devtools/etdump:etdump_flatcc",
]
filters = [
  ".cpp$",
]
# ---------------------------------- devtools end ----------------------------------<|MERGE_RESOLUTION|>--- conflicted
+++ resolved
@@ -197,10 +197,6 @@
 ]
 deps = [
   "executorch_core",
-<<<<<<< HEAD
-  "extension_flat_tensor_schema",
-=======
->>>>>>> 1984c5ff
 ]
 
 [targets.extension_module]
