--- conflicted
+++ resolved
@@ -83,11 +83,7 @@
   # it.
   TARGETS cpublas optimized_kernels optimized_ops_lib eigen_blas
   EXPORT ExecuTorchTargets
-<<<<<<< HEAD
   DESTINATION ${CMAKE_INSTALL_LIBDIR}
-  PUBLIC_HEADER DESTINATION ${CMAKE_INSTALL_INCLUDEDIR}/executorch/kernels/optimized/
-=======
-  DESTINATION lib
-  PUBLIC_HEADER DESTINATION include/executorch/kernels/optimized/
->>>>>>> 815ae923
+  PUBLIC_HEADER
+    DESTINATION ${CMAKE_INSTALL_INCLUDEDIR}/executorch/kernels/optimized/
 )