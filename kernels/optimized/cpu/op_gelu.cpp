--- conflicted
+++ resolved
@@ -13,11 +13,8 @@
 
 #include <cmath>
 
-<<<<<<< HEAD
 #include <ATen/native/cpu/Gelu.h>
-=======
 #include <executorch/kernels/portable/cpu/util/activation_ops_util.h>
->>>>>>> dc5a5036
 #include <executorch/runtime/kernel/kernel_includes.h>
 #include <executorch/runtime/platform/assert.h>
 
@@ -61,30 +58,12 @@
     for (; i < lim; ++i) {
       out_data[i] = at::native::scalar_gelu_approximated_with_tanh(in_data[i]);
     }
-<<<<<<< HEAD
   } else if (approximate == "none") {
     using Vec = at::vec::Vectorized<CTYPE>;
     int i = 0;
     for (; i < lim - (lim % Vec::size()); i += Vec::size()) {
       Vec x = Vec::loadu(in_data + i);
       at::native::vectorized_gelu(x).store(out_data + i);
-=======
-#else
-    size_t i = 0;
-    if constexpr (std::is_same_v<CTYPE, float>) {
-      for (; i + 4 < lim; i += 4) {
-        const float32x4_t in =
-            vld1q_f32(static_cast<const float*>(&in_data[i]));
-        const float32x4_t m_sqrt1_2x4 = {
-            M_SQRT1_2, M_SQRT1_2, M_SQRT1_2, M_SQRT1_2};
-        const float32x4_t ones = vmovq_n_f32(1.0);
-        const float32x4_t halves = vmovq_n_f32(0.5);
-        float32x4_t out = Sleef_erff4_u10(vmulq_f32(in, m_sqrt1_2x4));
-        vst1q_f32(
-            static_cast<float*>(&out_data[i]),
-            vmulq_f32(vmulq_f32(vaddq_f32(out, ones), in), halves));
-      }
->>>>>>> dc5a5036
     }
     for (; i < lim; ++i) {
       out_data[i] = at::native::scalar_gelu(in_data[i]);
