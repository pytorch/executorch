/*
 * Copyright (c) Meta Platforms, Inc. and affiliates.
 * All rights reserved.
 *
 * This source code is licensed under the BSD-style license found in the
 * LICENSE file in the root directory of this source tree.
 */

<<<<<<< HEAD
#include <executorch/kernels/optimized/cpu/binary_ops.h>
#include <executorch/kernels/optimized/vec/functional.h>
#include <executorch/kernels/optimized/vec/vec.h>
#include <executorch/kernels/portable/cpu/pattern/comparison_op.h>
=======
#include <ATen/cpu/vec/functional.h>
#include <ATen/cpu/vec/vec.h>
>>>>>>> 6f433992
#include <executorch/kernels/portable/cpu/scalar_utils.h>
#include <executorch/kernels/portable/cpu/util/broadcast_util.h>
#include <executorch/runtime/kernel/kernel_includes.h>
#include <executorch/runtime/platform/assert.h>

namespace torch {
namespace executor {
namespace native {

using Tensor = executorch::aten::Tensor;
using ScalarType = executorch::aten::ScalarType;

Tensor& opt_le_tensor_out(
    KernelRuntimeContext& ctx,
    const Tensor& a,
    const Tensor& b,
    Tensor& out) {
  (void)ctx;

  ScalarType a_type = a.scalar_type();
  ScalarType b_type = b.scalar_type();
  ScalarType out_type = out.scalar_type();

  if (a.numel() == 1 || b.numel() == 1) {
    const Tensor* tensor;
    const Tensor* scalar;
    ScalarType tensor_type;
    ScalarType scalar_type;
    if (a.numel() == 1) {
      tensor = &b;
      tensor_type = b_type;
      scalar = &a;
      scalar_type = a_type;
    } else {
      tensor = &a;
      tensor_type = a_type;
      scalar = &b;
      scalar_type = b_type;
    }
    ET_KERNEL_CHECK(
        ctx,
        resize_to_broadcast_target_size(a, b, out) == Error::Ok,
        InvalidArgument,
        out);

    constexpr auto name = "le.Tensor_out";

    ET_SWITCH_REALB_TYPES(tensor_type, ctx, name, CTYPE, [&]() {
      ET_SWITCH_REALB_TYPES(scalar_type, ctx, name, CTYPE_SCALAR, [&]() {
        CTYPE_SCALAR scalar_val = *scalar->const_data_ptr<CTYPE_SCALAR>();
        CTYPE scalar_casted = static_cast<CTYPE>(scalar_val);

        using Vec = at::vec::Vectorized<CTYPE>;
        if (a.numel() == 1) {
          at::vec::map<CTYPE>(
              [scalar_casted](Vec x) { return Vec(scalar_casted).le(x); },
              out.mutable_data_ptr<CTYPE>(),
              tensor->const_data_ptr<CTYPE>(),
              out.numel());
        } else {
          at::vec::map<CTYPE>(
              [scalar_casted](Vec x) { return x.le(Vec(scalar_casted)); },
              out.mutable_data_ptr<CTYPE>(),
              tensor->const_data_ptr<CTYPE>(),
              out.numel());
        }
      });
    });
    return out;
  }

<<<<<<< HEAD
  // Check for optimized broadcast paths
  auto selected_optimized_path = select_optimized_path(a, b, out);
  if (selected_optimized_path == ElementwiseOptimizedPath::kTreatAs1d) {
    // Resize for dynamic shape
    auto error = resize_to_broadcast_target_size(a, b, out);
    ET_KERNEL_CHECK_MSG(
        ctx,
        error == Error::Ok,
        InvalidArgument,
        out,
        "Failed to resize output tensor.");

    ET_SWITCH_REALB_TYPES(a_type, ctx, "le.Tensor_out", CTYPE, [&]() {
      using Vec = executorch::vec::Vectorized<CTYPE>;
      executorch::vec::map2<CTYPE>(
          [](Vec x, Vec y) { return x.le(y); },
          out.mutable_data_ptr<CTYPE>(),
          a.const_data_ptr<CTYPE>(),
          b.const_data_ptr<CTYPE>(),
          out.numel());
    });
  } else if (selected_optimized_path != ElementwiseOptimizedPath::kNone) {
    // Handle optimized broadcast cases
    ET_SWITCH_REALB_TYPES(out_type, ctx, "le.Tensor_out", CTYPE, [&]() {
      auto le_lambda = [](auto x, auto y) { return x.le(y); };
      return torch::executor::handle_broadcast_elementwise<CTYPE>(
          ctx, le_lambda, a, b, out, selected_optimized_path);
    });
=======
  ET_KERNEL_CHECK(ctx, tensors_have_same_shape(a, b), InvalidArgument, out);

  // Resize for dynamic shape
  auto error = resize_tensor(out, a.sizes());
  ET_KERNEL_CHECK_MSG(
      ctx,
      error == Error::Ok,
      InvalidArgument,
      out,
      "Failed to resize output tensor.");

  if (a_type == b_type && a_type == out_type) {
    ET_SWITCH_REAL_TYPES_AND(
        Bool, out_type, ctx, "le.Tensor_out", CTYPE, [&]() {
          using Vec = at::vec::Vectorized<CTYPE>;
          at::vec::map2<CTYPE>(
              [](Vec x, Vec y) { return x.le(y); },
              out.mutable_data_ptr<CTYPE>(),
              a.const_data_ptr<CTYPE>(),
              b.const_data_ptr<CTYPE>(),
              a.numel());
        });
>>>>>>> 6f433992
  } else {
    // @lint-ignore CLANGTIDY facebook-hte-CArray
    static constexpr const char op_name[] = "le.Tensor_out";
    return internal::comparison_tensor_out<std::less_equal, op_name>(
        ctx, a, b, out);
  }

  return out;
}

Tensor& opt_le_scalar_out(
    KernelRuntimeContext& ctx,
    const Tensor& a,
    const Scalar& b,
    Tensor& out) {
  (void)ctx;

  // Resize for dynamic shape
  auto error = resize_tensor(out, a.sizes());
  ET_KERNEL_CHECK_MSG(
      ctx,
      error == Error::Ok,
      InvalidArgument,
      out,
      "Failed to resize output tensor.");

  ScalarType a_type = a.scalar_type();
  ScalarType b_type = utils::get_scalar_dtype(b);
  ScalarType common_type = promoteTypes(a_type, b_type);
  ScalarType out_type = out.scalar_type();

  if (a_type == common_type && a_type == out_type) {
    ET_SWITCH_REAL_TYPES_AND(Bool, a_type, ctx, "le.Scalar_out", CTYPE, [&]() {
      ET_SWITCH_REAL_TYPES_AND(
          Bool, b_type, ctx, "le.Scalar_out", CTYPE_B, [&]() {
            CTYPE_B b_val = 0;
            ET_EXTRACT_SCALAR(b, b_val);
            CTYPE b_casted = static_cast<CTYPE>(b_val);
            using Vec = at::vec::Vectorized<CTYPE>;
            at::vec::map<CTYPE>(
                [b_casted](Vec x) { return x.le(Vec(b_casted)); },
                out.mutable_data_ptr<CTYPE>(),
                a.const_data_ptr<CTYPE>(),
                a.numel());
          });
    });
  } else {
    ET_SWITCH_REAL_TYPES_AND(
        Bool, a_type, ctx, "le.Scalar_out", CTYPE_A, [&]() {
          ET_SWITCH_REAL_TYPES_AND(
              Bool, b_type, ctx, "le.Scalar_out", CTYPE_B, [&]() {
                ET_SWITCH_REAL_TYPES_AND(
                    Bool, common_type, ctx, "le.Scalar_out", CTYPE_IN, [&]() {
                      ET_SWITCH_REAL_TYPES_AND(
                          Bool,
                          out_type,
                          ctx,
                          "le.Scalar_out",
                          CTYPE_OUT,
                          [&]() {
                            CTYPE_B b_val = 0;
                            ET_EXTRACT_SCALAR(b, b_val);
                            CTYPE_IN b_casted = static_cast<CTYPE_IN>(b_val);
                            const size_t n = a.numel();
                            const CTYPE_A* a_data = a.const_data_ptr<CTYPE_A>();
                            CTYPE_OUT* out_data =
                                out.mutable_data_ptr<CTYPE_OUT>();
                            for (auto i = 0; i < n; ++i) {
                              out_data[i] = static_cast<CTYPE_OUT>(
                                  static_cast<CTYPE_IN>(a_data[i]) <= b_casted);
                            }
                          });
                    });
              });
        });
  }

  return out;
}

} // namespace native
} // namespace executor
} // namespace torch<|MERGE_RESOLUTION|>--- conflicted
+++ resolved
@@ -6,15 +6,10 @@
  * LICENSE file in the root directory of this source tree.
  */
 
-<<<<<<< HEAD
 #include <executorch/kernels/optimized/cpu/binary_ops.h>
-#include <executorch/kernels/optimized/vec/functional.h>
-#include <executorch/kernels/optimized/vec/vec.h>
-#include <executorch/kernels/portable/cpu/pattern/comparison_op.h>
-=======
 #include <ATen/cpu/vec/functional.h>
 #include <ATen/cpu/vec/vec.h>
->>>>>>> 6f433992
+#include <executorch/kernels/portable/cpu/pattern/comparison_op.h>
 #include <executorch/kernels/portable/cpu/scalar_utils.h>
 #include <executorch/kernels/portable/cpu/util/broadcast_util.h>
 #include <executorch/runtime/kernel/kernel_includes.h>
@@ -86,7 +81,6 @@
     return out;
   }
 
-<<<<<<< HEAD
   // Check for optimized broadcast paths
   auto selected_optimized_path = select_optimized_path(a, b, out);
   if (selected_optimized_path == ElementwiseOptimizedPath::kTreatAs1d) {
@@ -100,8 +94,8 @@
         "Failed to resize output tensor.");
 
     ET_SWITCH_REALB_TYPES(a_type, ctx, "le.Tensor_out", CTYPE, [&]() {
-      using Vec = executorch::vec::Vectorized<CTYPE>;
-      executorch::vec::map2<CTYPE>(
+      using Vec = at::vec::Vectorized<CTYPE>;
+      at::vec::map2<CTYPE>(
           [](Vec x, Vec y) { return x.le(y); },
           out.mutable_data_ptr<CTYPE>(),
           a.const_data_ptr<CTYPE>(),
@@ -115,30 +109,6 @@
       return torch::executor::handle_broadcast_elementwise<CTYPE>(
           ctx, le_lambda, a, b, out, selected_optimized_path);
     });
-=======
-  ET_KERNEL_CHECK(ctx, tensors_have_same_shape(a, b), InvalidArgument, out);
-
-  // Resize for dynamic shape
-  auto error = resize_tensor(out, a.sizes());
-  ET_KERNEL_CHECK_MSG(
-      ctx,
-      error == Error::Ok,
-      InvalidArgument,
-      out,
-      "Failed to resize output tensor.");
-
-  if (a_type == b_type && a_type == out_type) {
-    ET_SWITCH_REAL_TYPES_AND(
-        Bool, out_type, ctx, "le.Tensor_out", CTYPE, [&]() {
-          using Vec = at::vec::Vectorized<CTYPE>;
-          at::vec::map2<CTYPE>(
-              [](Vec x, Vec y) { return x.le(y); },
-              out.mutable_data_ptr<CTYPE>(),
-              a.const_data_ptr<CTYPE>(),
-              b.const_data_ptr<CTYPE>(),
-              a.numel());
-        });
->>>>>>> 6f433992
   } else {
     // @lint-ignore CLANGTIDY facebook-hte-CArray
     static constexpr const char op_name[] = "le.Tensor_out";
