--- conflicted
+++ resolved
@@ -67,95 +67,9 @@
     return opt_add_out(ctx, b, a, alpha, out);
   }
 
-<<<<<<< HEAD
-  return torch::executor::kernels::impl::opt_add_sub_out_impl(
+  static constexpr const char op_name[] = "add.out";
+  return torch::executor::kernels::impl::opt_add_sub_out_impl<false, op_name>(
       ctx, a, b, alpha, out);
-=======
-  auto selected_optimized_path = select_optimized_path(a, b, out);
-  if (selected_optimized_path == ElementwiseOptimizedPath::kTreatAs1d) {
-    // Resize for dynamic shape
-    auto error = resize_tensor(out, a.sizes());
-    ET_KERNEL_CHECK_MSG(
-        ctx,
-        error == Error::Ok,
-        InvalidArgument,
-        out,
-        "Failed to resize output tensor.");
-
-    ET_SWITCH_REALB_TYPES(a_type, ctx, "add.out", CTYPE, [&]() {
-      CTYPE alpha_val;
-      ET_KERNEL_CHECK(
-          ctx, utils::extract_scalar(alpha, &alpha_val), InvalidArgument, );
-
-      using Vec = executorch::vec::Vectorized<CTYPE>;
-      executorch::vec::map2<CTYPE>(
-          [alpha_val](Vec x, Vec y) { return x + Vec(alpha_val) * y; },
-          out.mutable_data_ptr<CTYPE>(),
-          a.const_data_ptr<CTYPE>(),
-          b.const_data_ptr<CTYPE>(),
-          out.numel());
-    });
-  } else if (selected_optimized_path != ElementwiseOptimizedPath::kNone) {
-    static constexpr const char op_name[] = "add.out";
-    if (selected_optimized_path ==
-            ElementwiseOptimizedPath::kBroadcast2dBy1dReverseArguments ||
-        selected_optimized_path ==
-            ElementwiseOptimizedPath::kBroadcastLastDimReverseArguments ||
-        selected_optimized_path ==
-            ElementwiseOptimizedPath::kBroadcastNdByNdReverseArguments) {
-      // Reason we swap out args here is because handle_broadcast_elementwise
-      // handles this selected_optimized_path option a bit differently.
-      // This should really be resolved in handle_broadcast_elementwise.
-      // However, the current blocker is that handle_broadcast_elementwise tries
-      // to be agnostic of op. This should be fixed, likely by moving lambda
-      // creation to handle_broadcast_elementwise and it be aware of which op is
-      // being executed.
-      auto add_lambda = [](auto x, auto y, auto alpha_val) {
-        return y + alpha_val * x;
-      };
-      return torch::executor::handle_broadcast_elementwise<op_name>(
-          ctx, add_lambda, a, b, out, selected_optimized_path, alpha);
-    } else {
-      auto add_lambda = [](auto x, auto y, auto alpha_val) {
-        return x + alpha_val * y;
-      };
-      return torch::executor::handle_broadcast_elementwise<op_name>(
-          ctx, add_lambda, a, b, out, selected_optimized_path, alpha);
-    }
-  } else {
-    ScalarType common_type =
-        promoteTypes(a_type, b_type, /*half_to_float*/ true);
-    ET_KERNEL_CHECK(ctx, canCast(common_type, out_type), InvalidArgument, out);
-
-    ET_KERNEL_CHECK(
-        ctx,
-        resize_to_broadcast_target_size(a, b, out) == Error::Ok,
-        InvalidArgument,
-        out);
-
-    ET_SWITCH_REALHBBF16_TYPES(a_type, ctx, "add.out", CTYPE_A, [&]() {
-      ET_SWITCH_REALHBBF16_TYPES(b_type, ctx, "add.out", CTYPE_B, [&]() {
-        using CTYPE_IN = typename torch::executor::
-            promote_types<CTYPE_A, CTYPE_B, /*half_to_float*/ true>::type;
-        ET_DCHECK(CppTypeToScalarType<CTYPE_IN>::value == common_type);
-        ET_SWITCH_REALHBBF16_TYPES(out_type, ctx, "add.out", CTYPE_OUT, [&]() {
-          CTYPE_IN alpha_val;
-          ET_KERNEL_CHECK(
-              ctx, utils::extract_scalar(alpha, &alpha_val), InvalidArgument, );
-
-          AddInner<
-              can_cast<CTYPE_IN, CTYPE_OUT>::value,
-              CTYPE_A,
-              CTYPE_B,
-              CTYPE_IN,
-              CTYPE_OUT>::run(a, b, alpha_val, out);
-        });
-      });
-    });
-  }
-
-  return out;
->>>>>>> f15d962f
 }
 
 Tensor& opt_add_scalar_out(
