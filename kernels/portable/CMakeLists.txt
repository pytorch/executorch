--- conflicted
+++ resolved
@@ -91,22 +91,14 @@
   install(
     TARGETS optimized_portable_kernels optimized_portable_ops_lib
     EXPORT ExecuTorchTargets
-<<<<<<< HEAD
     DESTINATION ${CMAKE_INSTALL_LIBDIR}
-=======
-    DESTINATION lib
->>>>>>> 815ae923
   )
 endif()
 
 install(
   TARGETS portable_kernels portable_ops_lib
   EXPORT ExecuTorchTargets
-<<<<<<< HEAD
   DESTINATION ${CMAKE_INSTALL_LIBDIR}
-  PUBLIC_HEADER DESTINATION ${CMAKE_INSTALL_INCLUDEDIR}/executorch/kernels/portable/
-=======
-  DESTINATION lib
-  PUBLIC_HEADER DESTINATION include/executorch/kernels/portable/
->>>>>>> 815ae923
+  PUBLIC_HEADER
+    DESTINATION ${CMAKE_INSTALL_INCLUDEDIR}/executorch/kernels/portable/
 )