--- conflicted
+++ resolved
@@ -14,8 +14,6 @@
 namespace torch {
 namespace executor {
 
-<<<<<<< HEAD
-=======
 namespace {
 
 /**
@@ -156,7 +154,6 @@
     const Tensor& values,
     Tensor& output);
 
->>>>>>> 2f7c03fc
 bool check_index_select_args(
     const Tensor& in,
     int64_t dim,
@@ -170,12 +167,5 @@
     Tensor::SizesType* out_sizes,
     size_t* out_ndim);
 
-bool check_scatter_add_args(
-    const Tensor& self,
-    int64_t dim,
-    const Tensor& index,
-    const Tensor& src,
-    Tensor& out);
-
 } // namespace executor
 } // namespace torch