/*
 * Copyright (c) Meta Platforms, Inc. and affiliates.
 * All rights reserved.
 *
 * This source code is licensed under the BSD-style license found in the
 * LICENSE file in the root directory of this source tree.
 */

#pragma once

#include <c10/util/irange.h>
#include <executorch/kernels/portable/cpu/util/broadcast_indexes_range.h>
#include <executorch/kernels/portable/cpu/util/broadcast_util.h>
#include <executorch/kernels/portable/cpu/util/dtype_util.h>
#include <executorch/runtime/kernel/kernel_runtime_context.h>
#include <executorch/runtime/kernel/thread_parallel_interface.h>

#ifdef ET_USE_PYTORCH_HEADERS
#include <ATen/cpu/vec/vec.h>
#endif // ET_USE_PYTORCH_HEADERS

#include <array>
#include <utility>

namespace torch {
namespace executor {
namespace native {
namespace utils {

/*
 * Convert Scalar to C++ type
 */

template <typename T>
T scalar_to(const Scalar& s) {
  if (s.isBoolean()) {
    return static_cast<T>(s.to<bool>());
  } else if (s.isFloatingPoint()) {
    return static_cast<T>(s.to<double>());
  } else {
    return static_cast<T>(s.to<int64_t>());
  }
}

template <>
inline double scalar_to<double>(const Scalar& s) {
  return s.isFloatingPoint() ? s.to<double>()
                             : static_cast<double>(s.to<int64_t>());
}

template <>
inline int64_t scalar_to<int64_t>(const Scalar& s) {
  return s.isFloatingPoint() ? static_cast<int64_t>(s.to<double>())
                             : s.to<int64_t>();
}

namespace internal {
template <typename Ignore, typename T>
using ignore_first_yield_second = T;

#ifdef ET_USE_PYTORCH_HEADERS
// Can I call a function of type Op with sizeof...(Args) arguments of type
// at::vec::Vectorized<CTYPE_COMMON>?
//
// See [NOTE: Generic lambdas] below for requirements on Op.
template <typename CTYPE_COMMON, typename Op, typename... Args>
constexpr bool can_use_vectorized() {
  return std::is_invocable_v<
      Op,
      ignore_first_yield_second<Args, at::vec::Vectorized<CTYPE_COMMON>>...>;
}
#endif // ET_USE_PYTORCH_HEADERS

template <
    typename CTYPE_COMPUTE,
    typename CTYPE_OUT,
    typename Op,
    typename... Args>
inline void dtype_specialized_elementwise_fn_impl(
    const Op& compute_fun,
    KernelRuntimeContext& ctx,
    const Tensor& out,
    Args... inputs) {
  static_assert(
      (std::is_same_v<Args, std::pair<const Tensor*, SupportedTensorDtypes>> &&
       ...));
  constexpr auto kNumInputs = sizeof...(inputs);
<<<<<<< HEAD
  // All inputs must be of type CTYPE_COMMON.
  ET_DCHECK(
      ((inputs.first->scalar_type() ==
        CppTypeToScalarType<CTYPE_COMMON>::value) &&
       ...));

#ifdef ET_USE_PYTORCH_HEADERS
  if constexpr (can_use_vectorized<CTYPE_COMMON, Op, Args...>()) {
    const bool any_is_broadcasted =
        !(torch::executor::internal::sizes_match_ignoring_leading_1s(
              inputs.first->sizes(), out.sizes()) &&
          ...);
    if (!any_is_broadcasted) {
      using Vec = at::vec::Vectorized<CTYPE_COMMON>;
      ::executorch::extension::parallel_for(
          0,
          out.numel(),
          ::executorch::extension::internal::GRAIN_SIZE,
          [&](const auto begin, const auto end) {
            std::array<const CTYPE_COMMON*, kNumInputs> inputs_data_ptrs = {
              inputs.first->template const_data_ptr<CTYPE_COMMON>()...};

            CTYPE_OUT* const data_out = out.mutable_data_ptr<CTYPE_OUT>();

            const auto vectorized_begin =
                begin + (Vec::size() - begin % Vec::size()) % Vec::size();
            const auto vectorized_end = end - (end % Vec::size());
            // Scalar prologue.
            for (const auto idx : c10::irange(begin, vectorized_begin)) {
              std::array<CTYPE_COMMON, kNumInputs> loaded_inputs;
              for (const auto input_idx : c10::irange(kNumInputs)) {
                loaded_inputs[input_idx] = inputs_data_ptrs[input_idx][idx];
              }
              data_out[idx] = std::apply(compute_fun, loaded_inputs);
            }

            // Main vectorized loop.
            for (auto idx = vectorized_begin; idx < vectorized_end;
                 idx += Vec::size()) {
              std::array<Vec, kNumInputs> loaded_vec_inputs;
              for (const auto input_idx : c10::irange(kNumInputs)) {
                loaded_vec_inputs[input_idx] =
                    Vec::loadu(&inputs_data_ptrs[input_idx][idx]);
              }
              auto result_vec = std::apply(compute_fun, loaded_vec_inputs);
              result_vec.store(&data_out[idx]);
            }

            // Scalar epilogue.
            for (const auto idx : c10::irange(vectorized_end, end)) {
              std::array<CTYPE_COMMON, kNumInputs> loaded_inputs;
              for (const auto input_idx : c10::irange(kNumInputs)) {
                loaded_inputs[input_idx] = inputs_data_ptrs[input_idx][idx];
              }
              data_out[idx] = std::apply(compute_fun, loaded_inputs);
            }
          });
      return;
    }
  }
#endif
=======
  ET_DCHECK(((inputs.first->element_size() == sizeof(CTYPE_COMPUTE)) && ...));
>>>>>>> b2e23ae0

  ::executorch::extension::parallel_for(
      0,
      out.numel(),
      ::executorch::extension::internal::GRAIN_SIZE,
      [&](const auto begin, const auto end) {
        std::array<const CTYPE_COMPUTE*, kNumInputs> inputs_data_ptrs = {
            inputs.first->template const_data_ptr<CTYPE_COMPUTE>()...};

        CTYPE_OUT* const data_out = out.mutable_data_ptr<CTYPE_OUT>();

        const auto range =
            BroadcastIndexesRange<kNumInputs>(out, (*inputs.first)...);
        auto begin_it = range.begin();
        begin_it += begin;
        for (; (*begin_it)[0] < end; ++begin_it) {
          const auto& indexes = *begin_it;
          std::array<CTYPE_COMPUTE, kNumInputs> loaded_inputs;
          for (const auto idx : c10::irange(kNumInputs)) {
            loaded_inputs[idx] = inputs_data_ptrs[idx][indexes[idx + 1]];
          }
          data_out[indexes[0]] = std::apply(compute_fun, loaded_inputs);
        }
      });
}

template <typename CTYPE_COMPUTE, typename Op, typename... Args>
inline bool validate_elementwise_fn_inputs(
    const Op& compute_fun,
    KernelRuntimeContext& ctx,
    const Tensor& out,
    SupportedTensorDtypes out_dtypes,
    Args... inputs) {
  static_assert(
      (std::is_same_v<Args, std::pair<const Tensor*, SupportedTensorDtypes>> &&
       ...));
  constexpr auto compute_type = CppTypeToScalarType<CTYPE_COMPUTE>::value;
  const auto check_input_dtype = [](auto input, auto compute_type) {
    return internal::check_tensor_dtype(
        *input.first, input.second, compute_type);
  };
  ET_KERNEL_CHECK(
      ctx,
      (check_input_dtype(inputs, compute_type) && ...) &&
          internal::check_tensor_dtype(out, out_dtypes, compute_type),
      InvalidArgument,
      false);

  return true;
}

template <
    typename CTYPE_COMPUTE,
    const char* op_name,
    typename Op,
    typename... Args>
inline void apply_elementwise_fn_generic_impl(
    const Op& compute_fun,
    KernelRuntimeContext& ctx,
    const Tensor& out,
    SupportedTensorDtypes out_dtypes,
    Args... inputs) {
  constexpr auto kNumInputs = sizeof...(inputs);

  struct InputInfo {
    load_to_compute_fn<CTYPE_COMPUTE> load_to_compute;
    const char* data_ptr;
    ssize_t element_size;
  };
  std::array<InputInfo, kNumInputs> inputs_info = {(InputInfo{
      internal::get_load_to_compute_fn<CTYPE_COMPUTE, op_name>(
          *inputs.first, inputs.second),
      reinterpret_cast<const char*>(inputs.first->const_data_ptr()),
      inputs.first->element_size(),
  })...};

  const auto store_compute_to_out =
      internal::get_store_compute_to_tensor_fn<CTYPE_COMPUTE, op_name>(
          out, out_dtypes);
  char* const data_out = reinterpret_cast<char*>(out.mutable_data_ptr());
  const auto out_element_size = out.element_size();

  ::executorch::extension::parallel_for(
      0,
      out.numel(),
      ::executorch::extension::internal::GRAIN_SIZE,
      [&](const auto begin, const auto end) {
        const auto range =
            BroadcastIndexesRange<kNumInputs>(out, (*inputs.first)...);
        auto begin_it = range.begin();
        begin_it += begin;
        for (; (*begin_it)[0] < end; ++begin_it) {
          const auto& indexes = *begin_it;
          std::array<CTYPE_COMPUTE, kNumInputs> loaded_inputs;
          for (const auto idx : c10::irange(kNumInputs)) {
            const auto& input_info = inputs_info[idx];
            loaded_inputs[idx] = input_info.load_to_compute(
                &input_info
                     .data_ptr[indexes[idx + 1] * input_info.element_size]);
          }
          auto result = std::apply(compute_fun, loaded_inputs);
          store_compute_to_out(
              result, &data_out[indexes[0] * out_element_size]);
        }
      });
}

template <
    typename CTYPE_COMPUTE,
    const char* op_name,
    typename Op,
    typename... Args>
inline void apply_elementwise_fn_runtime_out_dtypes(
    const Op& compute_fun,
    KernelRuntimeContext& ctx,
    const Tensor& out,
    SupportedTensorDtypes out_dtypes,
    Args... inputs) {
  const bool inputs_valid = validate_elementwise_fn_inputs<CTYPE_COMPUTE>(
      compute_fun, ctx, out, out_dtypes, inputs...);
  if (!inputs_valid) {
    return;
  }

  apply_elementwise_fn_generic_impl<CTYPE_COMPUTE, op_name>(
      compute_fun, ctx, out, out_dtypes, inputs...);
}

template <
    typename CTYPE_COMPUTE,
    const char* op_name,
    SupportedTensorDtypes out_dtypes,
    typename Op,
    typename... Args>
inline void apply_elementwise_fn(
    const Op& compute_fun,
    KernelRuntimeContext& ctx,
    const Tensor& out,
    Args... inputs) {
  const bool inputs_valid = validate_elementwise_fn_inputs<CTYPE_COMPUTE>(
      compute_fun, ctx, out, out_dtypes, inputs...);
  if (!inputs_valid) {
    return;
  }

  constexpr auto compute_type = CppTypeToScalarType<CTYPE_COMPUTE>::value;
  const bool all_inputs_compute_dtype =
      ((inputs.first->scalar_type() == compute_type) && ...);

  constexpr ScalarType out_specialized_scalar_type =
      specialized_output_scalar_type<CTYPE_COMPUTE>(out_dtypes);
  if (all_inputs_compute_dtype &&
      out.scalar_type() == out_specialized_scalar_type) {
    using CTYPE_OUT =
        typename ScalarTypeToCppType<out_specialized_scalar_type>::type;
    dtype_specialized_elementwise_fn_impl<CTYPE_COMPUTE, CTYPE_OUT>(
        compute_fun, ctx, out, inputs...);
    return;
  }

  apply_elementwise_fn_generic_impl<CTYPE_COMPUTE, op_name>(
      compute_fun, ctx, out, out_dtypes, inputs...);
}

/// DEPRECATED: prefer the variant with out_dtypes in the template argument.
template <typename CTYPE_COMPUTE, const char* op_name, typename Op>
inline void apply_unitensor_elementwise_fn(
    const Op& compute_fun,
    KernelRuntimeContext& ctx,
    const Tensor& a,
    SupportedTensorDtypes a_dtypes,
    const Tensor& out,
    SupportedTensorDtypes out_dtypes) {
  internal::apply_elementwise_fn_runtime_out_dtypes<CTYPE_COMPUTE, op_name>(
      compute_fun, ctx, out, out_dtypes, std::make_pair(&a, a_dtypes));
}

/**
 * Useful for unary elementwise operators. For each element of the
 * input, call Op and write to the corresponding element of the
 * output. Tensor broadcasting is applied wherever it is required.
 *
 * [NOTE: Generic lambdas]: If Op is a *generic* lambda (i.e., one with `auto`
 * parameters; normal lambdas are fine), it must fulfill one of the
 * following conditions. Either:
 * 1) It must in fact compile when passed at::vec::Vectorized<CTYPE_COMMON>, or
 * 2) It must be actively SFINAE-friendly, as per the C++17 examples in
 * https://stackoverflow.com/questions/76525790/detecting-if-a-generic-lambda-with-certain-arguments-is-invocable
 * .
 */
template <
    typename CTYPE_COMPUTE,
    const char* op_name,
    SupportedTensorDtypes out_dtypes,
    typename Op>
inline void apply_unitensor_elementwise_fn(
    const Op& compute_fun,
    KernelRuntimeContext& ctx,
    const Tensor& a,
    SupportedTensorDtypes a_dtypes,
    const Tensor& out) {
  internal::apply_elementwise_fn<CTYPE_COMPUTE, op_name, out_dtypes>(
      compute_fun, ctx, out, std::make_pair(&a, a_dtypes));
}

/**
 * DEPRECATED: prefer the variant with out_dtypes in the template argument list.
 */
template <typename CTYPE_COMPUTE, const char* op_name, typename Op>
inline void apply_bitensor_elementwise_fn(
    const Op& compute_fun,
    KernelRuntimeContext& ctx,
    const Tensor& a,
    SupportedTensorDtypes a_dtypes,
    const Tensor& b,
    SupportedTensorDtypes b_dtypes,
    const Tensor& out,
    SupportedTensorDtypes out_dtypes) {
  internal::apply_elementwise_fn_runtime_out_dtypes<CTYPE_COMPUTE, op_name>(
      compute_fun,
      ctx,
      out,
      out_dtypes,
      std::make_pair(&a, a_dtypes),
      std::make_pair(&b, b_dtypes));
}

/**
 * Useful for bi-tensor elementwise operators. For each element of the inputs,
 * perform a computation and write to the corresponding element of the output.
 * Tensor broadcasting is applied wherever it is required.
 * See [NOTE: Generic lambdas] if you want to pass a generic lambda for
 * compute_fun.
 */
template <
    typename CTYPE_COMPUTE,
    const char* op_name,
    SupportedTensorDtypes out_dtypes,
    typename Op>
inline void apply_bitensor_elementwise_fn(
    const Op& compute_fun,
    KernelRuntimeContext& ctx,
    const Tensor& a,
    SupportedTensorDtypes a_dtypes,
    const Tensor& b,
    SupportedTensorDtypes b_dtypes,
    const Tensor& out) {
  internal::apply_elementwise_fn<CTYPE_COMPUTE, op_name, out_dtypes>(
      compute_fun,
      ctx,
      out,
      std::make_pair(&a, a_dtypes),
      std::make_pair(&b, b_dtypes));
}

/**
 * DEPRECATED: prefer the variant with out_dtypes in the template argument list.
 */
template <typename CTYPE_COMPUTE, const char* op_name, typename Op>
inline void apply_tritensor_elementwise_fn(
    const Op& compute_fun,
    KernelRuntimeContext& ctx,
    const Tensor& a,
    SupportedTensorDtypes a_dtypes,
    const Tensor& b,
    SupportedTensorDtypes b_dtypes,
    const Tensor& c,
    SupportedTensorDtypes c_dtypes,
    const Tensor& out,
    SupportedTensorDtypes out_dtypes) {
  internal::apply_elementwise_fn_runtime_out_dtypes<CTYPE_COMPUTE, op_name>(
      compute_fun,
      ctx,
      out,
      out_dtypes,
      std::make_pair(&a, a_dtypes),
      std::make_pair(&b, b_dtypes),
      std::make_pair(&c, c_dtypes));
}

/**
 * Useful for tri-tensor elementwise operators. For each element of the
 * inputs, perform a computation and write to the corresponding element of the
 * output. Tensor broadcasting is applied wherever it is required.
 *
 * In order to mitigate build time cost (straightforwardly |CTYPE_A| *
 * |CTYPE_B| * |CTYPE_C| * |CTYPE_OUT|), all arguments to compute_fun
 * are passed as CTYPE_COMPUTE.
 *
 * Each tensor's supported dtypes set must be provided. The tensor
 * will be checked to ensure that its dtype falls into that set.
 *
 * op_name is used to support dtype selective build, as with the
 * ET_SWITCH family of macros. Note: because of C++17 quirks, you
 * can't pass a string literal for op_name. Instead, you should do the
 * following:
 *
 * static constexpr const char op_name[] = "my_op";
<<<<<<< HEAD
 * apply_ternary_elementwise_fn<CTYPE_COMMON, op_name>.
 *
 * See [NOTE: Generic lambdas] if you want to pass a generic lambda for
 * compute_fun.
=======
 * apply_ternary_elementwise_fn<CTYPE_COMPUTE, op_name>.
>>>>>>> b2e23ae0
 */
template <
    typename CTYPE_COMPUTE,
    const char* op_name,
    SupportedTensorDtypes out_dtypes,
    typename Op>
inline void apply_tritensor_elementwise_fn(
    const Op& compute_fun,
    KernelRuntimeContext& ctx,
    const Tensor& a,
    SupportedTensorDtypes a_dtypes,
    const Tensor& b,
    SupportedTensorDtypes b_dtypes,
    const Tensor& c,
    SupportedTensorDtypes c_dtypes,
    const Tensor& out) {
  internal::apply_elementwise_fn<CTYPE_COMPUTE, op_name, out_dtypes>(
      compute_fun,
      ctx,
      out,
      std::make_pair(&a, a_dtypes),
      std::make_pair(&b, b_dtypes),
      std::make_pair(&c, c_dtypes));
}

inline ScalarType get_compute_type(ScalarType& common_type) {
  ScalarType compute_type = common_type;
  if (common_type == ScalarType::Half || common_type == ScalarType::BFloat16) {
    compute_type = ScalarType::Float;
  }
  return compute_type;
}
} // namespace internal

// DEPRECATED: these APIs should not have been stabilized for external
// use as they are undergoing active development.
using internal::apply_bitensor_elementwise_fn;
using internal::apply_tritensor_elementwise_fn;
using internal::apply_unitensor_elementwise_fn;
using internal::get_compute_type;

} // namespace utils
} // namespace native
} // namespace executor
} // namespace torch<|MERGE_RESOLUTION|>--- conflicted
+++ resolved
@@ -12,6 +12,7 @@
 #include <executorch/kernels/portable/cpu/util/broadcast_indexes_range.h>
 #include <executorch/kernels/portable/cpu/util/broadcast_util.h>
 #include <executorch/kernels/portable/cpu/util/dtype_util.h>
+#include <executorch/kernels/portable/cpu/util/vectorized_math.h> // Make vectorization support easy for clients.
 #include <executorch/runtime/kernel/kernel_runtime_context.h>
 #include <executorch/runtime/kernel/thread_parallel_interface.h>
 
@@ -60,14 +61,26 @@
 
 #ifdef ET_USE_PYTORCH_HEADERS
 // Can I call a function of type Op with sizeof...(Args) arguments of type
-// at::vec::Vectorized<CTYPE_COMMON>?
+// at::vec::Vectorized<CTYPE_COMPUTE>?
 //
 // See [NOTE: Generic lambdas] below for requirements on Op.
-template <typename CTYPE_COMMON, typename Op, typename... Args>
+template <typename CTYPE_COMPUTE, typename Op, typename... Args>
 constexpr bool can_use_vectorized() {
-  return std::is_invocable_v<
-      Op,
-      ignore_first_yield_second<Args, at::vec::Vectorized<CTYPE_COMMON>>...>;
+  using Vec = at::vec::Vectorized<CTYPE_COMPUTE>;
+  if constexpr (std::is_invocable_v<
+                    Op,
+                    ignore_first_yield_second<Args, Vec>...>) {
+    // For bool, we will get a false positive if we rely on only the
+    // is_invocable_v check above because at::vec::Vectorized is
+    // implicitly convertible to a pointer, which makes it implicitly
+    // convertible to bool (which was 15 minutes of fun to debug). Also
+    // just seems like good hygiene to make sure we get the Vectorized
+    // we're expecting.
+    return std::is_same_v<
+        std::invoke_result_t<Op, ignore_first_yield_second<Args, Vec>...>,
+        Vec>;
+  }
+  return false;
 }
 #endif // ET_USE_PYTORCH_HEADERS
 
@@ -85,28 +98,27 @@
       (std::is_same_v<Args, std::pair<const Tensor*, SupportedTensorDtypes>> &&
        ...));
   constexpr auto kNumInputs = sizeof...(inputs);
-<<<<<<< HEAD
-  // All inputs must be of type CTYPE_COMMON.
+  // All inputs must be of type CTYPE_COMPUTE.
   ET_DCHECK(
       ((inputs.first->scalar_type() ==
-        CppTypeToScalarType<CTYPE_COMMON>::value) &&
+        CppTypeToScalarType<CTYPE_COMPUTE>::value) &&
        ...));
 
 #ifdef ET_USE_PYTORCH_HEADERS
-  if constexpr (can_use_vectorized<CTYPE_COMMON, Op, Args...>()) {
+  if constexpr (can_use_vectorized<CTYPE_COMPUTE, Op, Args...>()) {
     const bool any_is_broadcasted =
         !(torch::executor::internal::sizes_match_ignoring_leading_1s(
               inputs.first->sizes(), out.sizes()) &&
           ...);
     if (!any_is_broadcasted) {
-      using Vec = at::vec::Vectorized<CTYPE_COMMON>;
+      using Vec = at::vec::Vectorized<CTYPE_COMPUTE>;
       ::executorch::extension::parallel_for(
           0,
           out.numel(),
           ::executorch::extension::internal::GRAIN_SIZE,
           [&](const auto begin, const auto end) {
-            std::array<const CTYPE_COMMON*, kNumInputs> inputs_data_ptrs = {
-              inputs.first->template const_data_ptr<CTYPE_COMMON>()...};
+            std::array<const CTYPE_COMPUTE*, kNumInputs> inputs_data_ptrs = {
+                inputs.first->template const_data_ptr<CTYPE_COMPUTE>()...};
 
             CTYPE_OUT* const data_out = out.mutable_data_ptr<CTYPE_OUT>();
 
@@ -115,7 +127,7 @@
             const auto vectorized_end = end - (end % Vec::size());
             // Scalar prologue.
             for (const auto idx : c10::irange(begin, vectorized_begin)) {
-              std::array<CTYPE_COMMON, kNumInputs> loaded_inputs;
+              std::array<CTYPE_COMPUTE, kNumInputs> loaded_inputs;
               for (const auto input_idx : c10::irange(kNumInputs)) {
                 loaded_inputs[input_idx] = inputs_data_ptrs[input_idx][idx];
               }
@@ -136,7 +148,7 @@
 
             // Scalar epilogue.
             for (const auto idx : c10::irange(vectorized_end, end)) {
-              std::array<CTYPE_COMMON, kNumInputs> loaded_inputs;
+              std::array<CTYPE_COMPUTE, kNumInputs> loaded_inputs;
               for (const auto input_idx : c10::irange(kNumInputs)) {
                 loaded_inputs[input_idx] = inputs_data_ptrs[input_idx][idx];
               }
@@ -147,9 +159,6 @@
     }
   }
 #endif
-=======
-  ET_DCHECK(((inputs.first->element_size() == sizeof(CTYPE_COMPUTE)) && ...));
->>>>>>> b2e23ae0
 
   ::executorch::extension::parallel_for(
       0,
@@ -335,7 +344,7 @@
  * [NOTE: Generic lambdas]: If Op is a *generic* lambda (i.e., one with `auto`
  * parameters; normal lambdas are fine), it must fulfill one of the
  * following conditions. Either:
- * 1) It must in fact compile when passed at::vec::Vectorized<CTYPE_COMMON>, or
+ * 1) It must in fact compile when passed at::vec::Vectorized<CTYPE_COMPUTE>, or
  * 2) It must be actively SFINAE-friendly, as per the C++17 examples in
  * https://stackoverflow.com/questions/76525790/detecting-if-a-generic-lambda-with-certain-arguments-is-invocable
  * .
@@ -448,14 +457,10 @@
  * following:
  *
  * static constexpr const char op_name[] = "my_op";
-<<<<<<< HEAD
- * apply_ternary_elementwise_fn<CTYPE_COMMON, op_name>.
+ * apply_ternary_elementwise_fn<CTYPE_COMPUTE, op_name>.
  *
  * See [NOTE: Generic lambdas] if you want to pass a generic lambda for
  * compute_fun.
-=======
- * apply_ternary_elementwise_fn<CTYPE_COMPUTE, op_name>.
->>>>>>> b2e23ae0
  */
 template <
     typename CTYPE_COMPUTE,
