/*
 * Copyright (c) Meta Platforms, Inc. and affiliates.
 * All rights reserved.
 *
 * This source code is licensed under the BSD-style license found in the
 * LICENSE file in the root directory of this source tree.
 */

#include <c10/util/irange.h>
#include <cstring>

#include <executorch/kernels/portable/cpu/util/advanced_index_util.h>
#include <executorch/kernels/portable/cpu/util/broadcast_util.h>
#include <executorch/runtime/core/exec_aten/util/tensor_shape_to_c_string.h>
#include <executorch/runtime/kernel/kernel_includes.h>

namespace torch {
namespace executor {
namespace native {

using Tensor = executorch::aten::Tensor;
using TensorOptList =
    executorch::aten::ArrayRef<executorch::aten::optional<Tensor>>;

Tensor& index_put_out(
    KernelRuntimeContext& ctx,
    const Tensor& in,
<<<<<<< HEAD
    executorch::aten::ArrayRef<std::optional<Tensor>> indices,
=======
    TensorOptList indices,
>>>>>>> d4906e21
    const Tensor& values,
    const bool accumulate,
    Tensor& out) {
  (void)ctx;

  ET_KERNEL_CHECK(
      ctx, check_index_args(in, indices, out), InvalidArgument, out);

  ET_KERNEL_CHECK(
      ctx, tensors_have_same_dtype(in, values), InvalidArgument, out);

  ET_KERNEL_CHECK(
      ctx, tensors_have_same_dim_order(in, out), InvalidArgument, out);

  ET_KERNEL_CHECK(ctx, tensor_is_default_dim_order(in), InvalidArgument, out);

  ScalarType in_type = in.scalar_type();
  size_t block_count = count_index_blocks(indices);

  // If indices list is empty or all indices are null, then the operation is
  // performed over then entire input tensor. So, this is equivalent to
  // out = values when accumulate is false. Otherwise, the operation is
  // out = in + values where accumulate is true.
  if (block_count == 0) {
    ET_KERNEL_CHECK(
        ctx, resize_tensor(out, in.sizes()) == Error::Ok, InvalidArgument, out);

    // Check that values tensors can be broadcasted to out
    ET_KERNEL_CHECK(
        ctx, tensor_is_broadcastable_to(values, out), InvalidArgument, out);

    ET_SWITCH_REALHBBF16_TYPES(in_type, ctx, "index_put.out", CTYPE, [&]() {
      apply_binary_elementwise_fn<CTYPE, CTYPE, CTYPE>(
          [accumulate](const CTYPE val_in, const CTYPE val) {
            return accumulate ? val_in + val : val;
          },
          in,
          values,
          out);
    });
    return out;
  }

  // The index output shape depends on whether all the non-null indices are
  // adjacent or not.
  bool adjacent = (block_count == 1);

  // Compute the expected index output shape.
  Tensor::SizesType x_sizes[kTensorDimensionLimit];
  size_t x_dim = 0;
  ET_KERNEL_CHECK(
      ctx,
      get_index_out_target_size(in, indices, adjacent, x_sizes, &x_dim),
      InvalidArgument,
      out);

  // Check that values tensors can be broadcasted to indexing result
  ET_KERNEL_CHECK(
      ctx,
      tensor_is_broadcastable_to(values.sizes(), {x_sizes, x_dim}),
      InvalidArgument,
      out);

  ET_KERNEL_CHECK(
      ctx, resize_tensor(out, in.sizes()) == Error::Ok, InvalidArgument, out);

  // No further action if the input is empty
  if (in.numel() == 0) {
    return out;
  }

  // To start, copy the input data into the out tensor
  memcpy(out.mutable_data_ptr<char>(), in.const_data_ptr<char>(), in.nbytes());

  // In what follows, `x = in[indices]`. This tensor is implicit, and it would
  // be much easier to be able to allocate memory, and then call index.Tensor
  // to compute `x`. But since we can't do that, we have to keep track of its
  // shape, number of dimensions, number of elements, and use it to translate
  // coordinates from `x` to `in`.

  // Compute the dim_map and ix_map needed for `x -> in` coordinate translation
  int32_t dim_map[kTensorDimensionLimit];
  int32_t ix_map[kTensorDimensionLimit];
  size_t start = 0;

  if (adjacent) {
    start = get_num_leading_null_indices(indices);
  }
  size_t bc_ndim = get_indices_broadcast_ndim(indices);
  compute_dim_map(in, indices, dim_map, block_count == 1);
  compute_index_map(in, indices, ix_map);

  // Compute the number of elements in the indexed space
  size_t x_numel = 1;
  for (const auto i : c10::irange(x_dim)) {
    x_numel *= x_sizes[i];
  }

  ET_SWITCH_REALHBBF16_TYPES(in_type, ctx, "index_put.out", CTYPE, [&]() {
    const CTYPE* const values_data = values.const_data_ptr<CTYPE>();
    CTYPE* const out_data = out.mutable_data_ptr<CTYPE>();

    for (const auto x_ix : c10::irange(x_numel)) {
      size_t in_ix = 0;

      size_t x_coord[kTensorDimensionLimit];
      delinearize_index(x_ix, {x_sizes, x_dim}, x_coord, kTensorDimensionLimit);

      size_t in_coord[kTensorDimensionLimit];

      ET_KERNEL_CHECK(
          ctx,
          get_in_coord(
              in, indices, start, bc_ndim, dim_map, ix_map, x_coord, in_coord),
          InvalidArgument, );

      in_ix = coordinateToIndex(in, in_coord);

      // Braodcast values
      size_t val_ix = linearize_access_indexes(x_coord, x_dim, values);
      if (accumulate) {
        out_data[in_ix] += values_data[val_ix];
      } else {
        out_data[in_ix] = values_data[val_ix];
      }
    }
  });

  return out;
}

namespace {

bool check_special_case_in_place_args(
    Tensor& in,
    TensorOptList indices,
    const Tensor& values,
    const bool accumulate,
    size_t* dim) {
  ET_CHECK_OR_RETURN_FALSE(
      !accumulate,
      "Special case in-place index_put does not support accumulate");

  ET_CHECK_OR_RETURN_FALSE(
      static_cast<ssize_t>(indices.size()) <= in.dim(),
      "Indexing too many dimensions");

  bool found_index = false;
  for (const auto i : c10::irange(indices.size())) {
    if (indices[i].has_value()) {
      *dim = i;
      ET_CHECK_OR_RETURN_FALSE(
          !found_index,
          "Special case in-place index_put only supports a single non-null index tensor");
      found_index = true;
      const Tensor& index = indices[i].value();
      ScalarType ix_type = index.scalar_type();
      ET_CHECK_OR_RETURN_FALSE(
          ix_type == ScalarType::Long || ix_type == ScalarType::Int,
          "Special case in-place index_put only supports Long or Int index tensors; got %d",
          static_cast<int>(ix_type));
      ET_CHECK_OR_RETURN_FALSE(
          index.dim() == 1,
          "Special case in-place index_put only supports 1-dimensional index tensors; got %d",
          static_cast<int>(ix_type));
    }
  }

  ET_CHECK_OR_RETURN_FALSE(
      found_index,
      "Special case in-place index_put needs at least one non-null index tensor");

  const Tensor& index = indices[*dim].value();

  bool is_valid_index = true;
  ET_SWITCH_TWO_TYPES(
      Long, Int, index.scalar_type(), ctx, "index_put_", CTYPE, [&]() {
        const CTYPE* const index_arr = index.const_data_ptr<CTYPE>();
        for (const auto i : c10::irange(index.numel())) {
          if (index_arr[i] < 0 ||
              index_arr[i] >= static_cast<CTYPE>(in.size(*dim))) {
            ET_LOG(
                Error,
                "Index %" PRId64
                " out of range for tensor with size %zd"
                " at dimension %zu",
                static_cast<int64_t>(index_arr[i]),
                in.size(*dim),
                *dim);
            is_valid_index = false;
            break;
          }
        }
      });

  ET_CHECK_OR_RETURN_FALSE(
      is_valid_index,
      "Some index values are not within bounds of input tensor at indexed dim");

  ET_CHECK_OR_RETURN_FALSE(
      values.size(*dim) == index.size(0),
      "Special case in-place index_put requires values to match index length at the indexed dim; values.size(%zu) = %" ET_PRI_TENSOR_SIZE
      ", index_length = %zd",
      *dim,
      values.size(*dim),
      index.size(0));

  Tensor::SizesType expected_values_size[kTensorDimensionLimit] = {};
  size_t in_ndim = static_cast<size_t>(in.dim());
  for (const auto i : c10::irange(in_ndim)) {
    if (i != *dim) {
      expected_values_size[i] = static_cast<Tensor::SizesType>(in.size(i));
    }
  }
  expected_values_size[*dim] = static_cast<Tensor::SizesType>(index.size(0));

#if ET_LOG_ENABLED
  auto in_shape_str = executorch::runtime::tensor_shape_to_c_string(
      executorch::runtime::Span<const Tensor::SizesType>(
          in.sizes().data(), in.sizes().size()));
  auto values_shape_str = executorch::runtime::tensor_shape_to_c_string(
      executorch::runtime::Span<const Tensor::SizesType>(
          values.sizes().data(), values.sizes().size()));

  ET_CHECK_OR_RETURN_FALSE(
      tensor_has_expected_size(values, {expected_values_size, in_ndim}),
      "Special case in-place index_put requires values to match input shape except for indexed dim; got input shape %s and values shape %s",
      in_shape_str.data(),
      values_shape_str.data());
#else
  ET_CHECK_OR_RETURN_FALSE(
      tensor_has_expected_size(values, {expected_values_size, in_ndim}),
      "Special case in-place index_put requires values to match input shape except for indexed dim");
#endif // ET_LOG_ENABLED

  return true;
}

} // namespace

Tensor& index_put_(
    KernelRuntimeContext& ctx,
    Tensor& in,
    TensorOptList indices,
    const Tensor& values,
    const bool accumulate) {
  (void)ctx;

  ET_KERNEL_CHECK(
      ctx, tensors_have_same_dtype(in, values), InvalidArgument, in);

  ET_KERNEL_CHECK(
      ctx, tensors_have_same_dim_order(in, values), InvalidArgument, in);

  ET_KERNEL_CHECK(ctx, tensor_is_default_dim_order(in), InvalidArgument, in);

  size_t dim = 0;
  ET_KERNEL_CHECK(
      ctx,
      check_special_case_in_place_args(in, indices, values, accumulate, &dim),
      InvalidArgument,
      in);

  const Tensor& index = indices[dim].value();
  ScalarType index_type = index.scalar_type();

  if (in.dim() == 0) {
    memcpy(in.mutable_data_ptr(), values.const_data_ptr(), in.nbytes());
    return in;
  }

  size_t leading_dims = getLeadingDims(in, dim);
  size_t trailing_dims = getTrailingDims(in, dim);

  if (leading_dims == 0 || trailing_dims == 0) {
    return in;
  }

  size_t values_dim_length = values.size(dim);
  size_t in_dim_length = in.size(dim);

  size_t length_per_step = trailing_dims * in.element_size();

  const char* values_data = values.const_data_ptr<char>();
  char* in_data = in.mutable_data_ptr<char>();

  ET_SWITCH_TWO_TYPES(Long, Int, index_type, ctx, "index_put_", CTYPE, [&]() {
    const CTYPE* const index_arr = index.const_data_ptr<CTYPE>();
    for (const auto i : c10::irange(leading_dims)) {
      const char* src = values_data + i * values_dim_length * length_per_step;
      char* dest = in_data + i * in_dim_length * length_per_step;
      for (const auto j : c10::irange(values_dim_length)) {
        const char* copy_src = src + j * length_per_step;
        char* copy_dest = dest + index_arr[j] * length_per_step;
        memcpy(copy_dest, copy_src, length_per_step);
      }
    }
  });

  return in;
}

} // namespace native
} // namespace executor
} // namespace torch<|MERGE_RESOLUTION|>--- conflicted
+++ resolved
@@ -25,11 +25,7 @@
 Tensor& index_put_out(
     KernelRuntimeContext& ctx,
     const Tensor& in,
-<<<<<<< HEAD
-    executorch::aten::ArrayRef<std::optional<Tensor>> indices,
-=======
     TensorOptList indices,
->>>>>>> d4906e21
     const Tensor& values,
     const bool accumulate,
     Tensor& out) {
