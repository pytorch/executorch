# Copyright (c) Meta Platforms, Inc. and affiliates.
# All rights reserved.
#
# This source code is licensed under the BSD-style license found in the
# LICENSE file in the root directory of this source tree.

# pyre-unsafe

import argparse
import inspect
import os
import sys

from functools import partial
from typing import Dict, final, Optional, Sequence, Type

import executorch.exir as exir

import torch
from executorch.exir import EdgeCompileConfig, to_edge, to_edge_transform_and_lower
from executorch.exir.backend.backend_api import to_backend
from executorch.exir.backend.backend_details import BackendDetails, PreprocessResult
from executorch.exir.backend.test.backend_with_compiler_demo import (
    BackendWithCompilerDemo,
)
<<<<<<< HEAD
from executorch.exir.passes.external_constants_pass import (
    xnnpack_external_constants_pass,
)
=======
>>>>>>> 334af4a1
from executorch.exir.program import ExecutorchProgramManager
from torch import nn
from torch.export import export

"""Traces and exports delegated nn.Modules to ExecuTorch .pte program files.

Creates two versions of each file:
- <module-name>.pte: Delegate data stored in segments outside of the flatbuffer data.
- <module-name>-nosegments.pte: Delegate data is stored directly in the flatbuffer data.

This tool mainly exists to export programs for C++ tests, but can also
be used to export models manually.
"""

#
# Modules
#


class ModuleAddMul(nn.Module):
    def __init__(self):
        super().__init__()

    def forward(
        self, a: torch.Tensor, x: torch.Tensor, b: torch.Tensor
    ) -> torch.Tensor:
        y: torch.Tensor = torch.mm(a, x)
        z: torch.Tensor = torch.add(y, b)
        return z

    def get_random_inputs(self) -> Sequence[torch.Tensor]:
        return (torch.ones(2, 2), 2 * torch.ones(2, 2), 3 * torch.ones(2, 2))


class ModuleAddLarge(nn.Module):
    def __init__(self):
        super().__init__()

    def forward(
        self, a: torch.Tensor, b: torch.Tensor, c: torch.Tensor
    ) -> torch.Tensor:
        x: torch.Tensor = torch.add(a, b)
        y: torch.Tensor = torch.add(x, c)
        z: torch.Tensor = torch.add(x, y)
        return z

    def get_random_inputs(self) -> Sequence[torch.Tensor]:
        n = 10  # to create a large tensor
        return (torch.ones(n, n, n), 2 * torch.ones(n, n, n), 3 * torch.ones(n, n, n))


class ModuleSubLarge(nn.Module):
    def __init__(self):
        super().__init__()

    def forward(
        self, a: torch.Tensor, b: torch.Tensor, c: torch.Tensor
    ) -> torch.Tensor:
        x: torch.Tensor = torch.sub(a, b)
        y: torch.Tensor = torch.sub(x, c)
        z: torch.Tensor = torch.sub(x, y)
        w: torch.Tensor = torch.sub(z, c)
        return w

    def get_random_inputs(self) -> Sequence[torch.Tensor]:
        n = 10  # to create a large tensor
        return (torch.ones(n, n, n), 2 * torch.ones(n, n, n), 3 * torch.ones(n, n, n))


class ModuleLinear(torch.nn.Module):
    def __init__(self):
        super().__init__()
        self.linear = torch.nn.Linear(3, 3)

    def forward(self, x: torch.Tensor):
        return self.linear(x)

    def get_random_inputs(self):
        return (torch.randn(3),)


#
# Backends
#


@final
class StubBackend(BackendDetails):
    """No-op backend to test serialization/init."""

    @staticmethod
    def preprocess(*args, **kwargs) -> PreprocessResult:
        return PreprocessResult(processed_bytes=b"StubBackend:data")


#
# Program logic
#


def export_module_to_program(
    module_class: Type[nn.Module],
    *,
    backend_id: str,
    extract_delegate_segments: bool,
    constant_tensor_alignment: Optional[int] = None,
    delegate_alignment: Optional[int] = None,
    method_name: str = "forward",
<<<<<<< HEAD
    external_constants: bool = False,
=======
>>>>>>> 334af4a1
) -> ExecutorchProgramManager:
    eager_module = module_class().eval()
    inputs = ()
    if hasattr(eager_module, "get_random_inputs"):
        inputs = eager_module.get_random_inputs()  # type: ignore[operator]

    class WrapperModule(torch.nn.Module):
        def __init__(self, fn, method_name=method_name):
            super().__init__()
            self.fn = fn
            self.method_name = method_name

        def forward(self, *args, **kwargs):
            return getattr(self.fn, self.method_name)(*args, **kwargs)

    exported_program = export(WrapperModule(eager_module), args=inputs, strict=True)

    edge_config = EdgeCompileConfig(_check_ir_validity=False)
    et_config = exir.ExecutorchBackendConfig(
        extract_delegate_segments=extract_delegate_segments,
        constant_tensor_alignment=constant_tensor_alignment,
        delegate_alignment=delegate_alignment,
    )

    if backend_id == "XnnpackBackend":
        from executorch.backends.xnnpack.partition.xnnpack_partitioner import (
            XnnpackPartitioner,
        )

        transform_passes = []
        if external_constants:
            partial_function = partial(xnnpack_external_constants_pass, names=None)
            transform_passes.append(partial_function)
        executorch_program = to_edge_transform_and_lower(
            exported_program,
            transform_passes=transform_passes,
            compile_config=edge_config,
            partitioner=[XnnpackPartitioner()],
        ).to_executorch(config=et_config)
    else:
        edge: exir.EdgeProgramManager = to_edge(exported_program)
        lowered_module = to_backend(  # type: ignore[call-arg]
            backend_id, edge.exported_program(), compile_specs=[]
        )

        class CompositeModule(nn.Module):
            def __init__(self):
                super().__init__()
                self.lowered_module = lowered_module

            def forward(self, *args, **kwargs):
                return self.lowered_module(*args, **kwargs)

        composite_module = CompositeModule()
        composite_module(*inputs)

        executorch_program = to_edge(
            export(composite_module, args=inputs, strict=True)
        ).to_executorch(config=et_config)

    return executorch_program


def main() -> None:
    known_backend_ids = [
        BackendWithCompilerDemo.__name__,
        StubBackend.__name__,
    ]

    # These args are optimized for genrule usage. There's a lot of startup
    # overhead for this tool, so it's faster to export multiple models at once
    # when possible.
    parser = argparse.ArgumentParser(
        prog="export_delegated_program",
        description="Exports delegated nn.Module models to ExecuTorch .pte files",
    )
    parser.add_argument(
        "--modules",
        help="Comma-separated list of model class names to export; "
        + "e.g., '--modules=ModuleOne,ModuleTwo'",
        type=lambda s: [item.strip() for item in s.split(",")],
    )
    parser.add_argument(
        "--backend_id",
        type=str,
        default=StubBackend.__name__,
        help="ID of the backend to use for delegation; "
        + f"one of {known_backend_ids}",
    )
    parser.add_argument(
        "--inline_delegate_segments",
        action="store_true",
        help="Store delegate data inside the flatbuffer.",
    )
    parser.add_argument(
        "--delegate_alignment", type=int, default=None, help="Delegate alignment."
    )
    parser.add_argument(
<<<<<<< HEAD
        "--external_constants",
        action="store_true",
        help="Export the model with all constants saved to an external file.",
    )
    parser.add_argument(
=======
>>>>>>> 334af4a1
        "--outdir",
        type=str,
        required=True,
        help="Path to the directory to write <classname>[-<suffix>[...]].pte "
        + "files to.",
    )
    args = parser.parse_args()

    # Find the classes to export. Only looks in this module for now, but could
    # be extended to look in other modules if helpful.
    module_names_to_classes: Dict[str, Type[nn.Module]] = {}
    for module in args.modules:
        module_class = getattr(sys.modules[__name__], module, None)
        if not (inspect.isclass(module_class) and issubclass(module_class, nn.Module)):
            raise NameError(f"Could not find nn.Module class named '{module}'")
        module_names_to_classes[module] = module_class

    # Export and write to the output files.
    os.makedirs(args.outdir, exist_ok=True)
    suffix = ""
    for module_name, module_class in module_names_to_classes.items():
        if args.inline_delegate_segments:
            suffix += "-nosegments"
        if args.delegate_alignment is not None:
            suffix += f"-da{args.delegate_alignment}"
<<<<<<< HEAD
        if args.external_constants:
            suffix += f"-e"
=======
>>>>>>> 334af4a1
        outfile = os.path.join(args.outdir, f"{module_name}{suffix}.pte")
        executorch_program = export_module_to_program(
            module_class,
            backend_id=args.backend_id,
            extract_delegate_segments=not args.inline_delegate_segments,
            delegate_alignment=args.delegate_alignment,
<<<<<<< HEAD
            external_constants=args.external_constants,
=======
>>>>>>> 334af4a1
        )
        with open(outfile, "wb") as fp:
            fp.write(executorch_program.buffer)
        print(f"Exported {module_name} and wrote program data to {outfile}")
<<<<<<< HEAD
        if args.external_constants:
            # current infra doesnt easily allow renaming this file, so just hackily do it here.
            executorch_program._tensor_data[f"{module_name}{suffix}"] = (
                executorch_program._tensor_data.pop("_default_external_constant")
            )
            print(f"Saving external constants to {module_name}{suffix}.ptd")
        executorch_program.write_tensor_data_to_file(args.outdir)
=======
>>>>>>> 334af4a1


if __name__ == "__main__":
    main()<|MERGE_RESOLUTION|>--- conflicted
+++ resolved
@@ -23,12 +23,9 @@
 from executorch.exir.backend.test.backend_with_compiler_demo import (
     BackendWithCompilerDemo,
 )
-<<<<<<< HEAD
 from executorch.exir.passes.external_constants_pass import (
-    xnnpack_external_constants_pass,
+    delegate_external_constants_pass,
 )
-=======
->>>>>>> 334af4a1
 from executorch.exir.program import ExecutorchProgramManager
 from torch import nn
 from torch.export import export
@@ -137,10 +134,7 @@
     constant_tensor_alignment: Optional[int] = None,
     delegate_alignment: Optional[int] = None,
     method_name: str = "forward",
-<<<<<<< HEAD
     external_constants: bool = False,
-=======
->>>>>>> 334af4a1
 ) -> ExecutorchProgramManager:
     eager_module = module_class().eval()
     inputs = ()
@@ -172,7 +166,11 @@
 
         transform_passes = []
         if external_constants:
-            partial_function = partial(xnnpack_external_constants_pass, names=None)
+            partial_function = partial(
+                delegate_external_constants_pass,
+                ep=exported_program,
+                gen_tag_fn=lambda x: module_class.__name__,
+            )
             transform_passes.append(partial_function)
         executorch_program = to_edge_transform_and_lower(
             exported_program,
@@ -239,14 +237,11 @@
         "--delegate_alignment", type=int, default=None, help="Delegate alignment."
     )
     parser.add_argument(
-<<<<<<< HEAD
         "--external_constants",
         action="store_true",
         help="Export the model with all constants saved to an external file.",
     )
     parser.add_argument(
-=======
->>>>>>> 334af4a1
         "--outdir",
         type=str,
         required=True,
@@ -272,35 +267,22 @@
             suffix += "-nosegments"
         if args.delegate_alignment is not None:
             suffix += f"-da{args.delegate_alignment}"
-<<<<<<< HEAD
         if args.external_constants:
-            suffix += f"-e"
-=======
->>>>>>> 334af4a1
+            suffix += "-e"
         outfile = os.path.join(args.outdir, f"{module_name}{suffix}.pte")
         executorch_program = export_module_to_program(
             module_class,
             backend_id=args.backend_id,
             extract_delegate_segments=not args.inline_delegate_segments,
             delegate_alignment=args.delegate_alignment,
-<<<<<<< HEAD
             external_constants=args.external_constants,
-=======
->>>>>>> 334af4a1
         )
         with open(outfile, "wb") as fp:
             fp.write(executorch_program.buffer)
         print(f"Exported {module_name} and wrote program data to {outfile}")
-<<<<<<< HEAD
         if args.external_constants:
-            # current infra doesnt easily allow renaming this file, so just hackily do it here.
-            executorch_program._tensor_data[f"{module_name}{suffix}"] = (
-                executorch_program._tensor_data.pop("_default_external_constant")
-            )
-            print(f"Saving external constants to {module_name}{suffix}.ptd")
-        executorch_program.write_tensor_data_to_file(args.outdir)
-=======
->>>>>>> 334af4a1
+            print(f"Saving external constants to {module_name}.ptd")
+            executorch_program.write_tensor_data_to_file(args.outdir)
 
 
 if __name__ == "__main__":
