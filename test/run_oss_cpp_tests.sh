#!/bin/bash
# Copyright (c) Meta Platforms, Inc. and affiliates.
# All rights reserved.
#
# This source code is licensed under the BSD-style license found in the
# LICENSE file in the root directory of this source tree.

# This script helps build and run C++ tests with CMakeLists.txt.
# It builds and installs the root ExecuTorch package, and then sub-directories.
#
# If no arg is given, it probes all sub-directories containing
# test/CMakeLists.txt. It builds and runs these tests.
# If an arg is given, like `runtime/core/test/`, it runs that directory only.

set -ex

if [[ $(uname) == "Darwin" ]]; then
  export LLVM_PROFDATA="${LLVM_PROFDATA:-xcrun llvm-profdata}"
  export LLVM_COV="${LLVM_COV:-xcrun llvm-cov}"
elif [[ $(uname) == "Linux" ]]; then
  export LLVM_PROFDATA="${LLVM_PROFDATA:-llvm-profdata}"
  export LLVM_COV="${LLVM_COV:-llvm-cov}"
fi

if [[ -z "${PYTHON_EXECUTABLE:-}" ]]; then
  PYTHON_EXECUTABLE=python3
fi
which "${PYTHON_EXECUTABLE}"

build_executorch() {
  BUILD_VULKAN="OFF"
  if [ -x "$(command -v glslc)" ]; then
    BUILD_VULKAN="ON"
  fi
  # -DEXECUTORCH_BUILD_EXTENSION_LLM_RUNNER=ON \  TODO(larryliu0820): Fix the name collision between Abseil and XNNPACK and turn this on.
  cmake . \
    -DCMAKE_INSTALL_PREFIX=cmake-out \
    -DEXECUTORCH_USE_CPP_CODE_COVERAGE=ON \
<<<<<<< HEAD
    -DEXECUTORCH_BUILD_KERNELS_CUSTOM=ON \
=======
    -DEXECUTORCH_BUILD_KERNELS_LLM=ON \
>>>>>>> 40f2b0f4
    -DEXECUTORCH_BUILD_KERNELS_OPTIMIZED=ON \
    -DEXECUTORCH_BUILD_KERNELS_QUANTIZED=ON \
    -DEXECUTORCH_BUILD_EXTENSION_DATA_LOADER=ON \
    -DEXECUTORCH_BUILD_EXTENSION_FLAT_TENSOR=ON \
    -DEXECUTORCH_BUILD_EXTENSION_MODULE=ON \
    -DEXECUTORCH_BUILD_EXTENSION_RUNNER_UTIL=ON \
    -DEXECUTORCH_BUILD_EXTENSION_TENSOR=ON \
    -DEXECUTORCH_BUILD_DEVTOOLS=ON \
    -DEXECUTORCH_BUILD_VULKAN=$BUILD_VULKAN \
    -DEXECUTORCH_BUILD_XNNPACK=ON \
    -DEXECUTORCH_BUILD_TESTS=ON \
    -Bcmake-out
  cmake --build cmake-out -j9 --target install
}

build_and_run_test() {
  local test_dir=$1

  if [[ "$test_dir" =~ .*examples/models/llama/tokenizer.* ]]; then
    RESOURCES_PATH=$(realpath examples/models/llama/tokenizer/test/resources)
  fi
  export RESOURCES_PATH

  for t in cmake-out/"${test_dir}"/*test; do
    if [ -e "$t" ]; then
      LLVM_PROFILE_FILE="cmake-out/$(basename $t).profraw" ./"$t";
      TEST_BINARY_LIST="${TEST_BINARY_LIST} -object $t"
    fi
  done
}

report_coverage() {
  ${LLVM_PROFDATA} merge -sparse cmake-out/*.profraw -o cmake-out/merged.profdata
  ${LLVM_COV} report -instr-profile=cmake-out/merged.profdata $TEST_BINARY_LIST
}

run_ctest() {
  pushd cmake-out/
  ctest --output-on-failure
  popd
}

probe_additional_tests() {
  # This function finds the set of directories that contain C++ tests
  # CMakeLists.txt rules, that are buildable using build_and_run_test
  dirs=(
    examples/models/llama/tokenizer
    extension/llm/tokenizer
  )

  find "${dirs[@]}" \
      \( -type f -wholename '*/test/CMakeLists.txt' -exec dirname {} \; \) -o \
      \( -type d -path '*/third-party/*' -prune \) \
      | sort -u
}

build_executorch
run_ctest

if [ -z "$1" ]; then
  echo "Running all directories:"
  probe_additional_tests

  for test_dir in $(probe_additional_tests); do
    build_and_run_test "${test_dir}"
  done
else
  build_and_run_test "$1"
fi

report_coverage || true<|MERGE_RESOLUTION|>--- conflicted
+++ resolved
@@ -36,11 +36,7 @@
   cmake . \
     -DCMAKE_INSTALL_PREFIX=cmake-out \
     -DEXECUTORCH_USE_CPP_CODE_COVERAGE=ON \
-<<<<<<< HEAD
-    -DEXECUTORCH_BUILD_KERNELS_CUSTOM=ON \
-=======
     -DEXECUTORCH_BUILD_KERNELS_LLM=ON \
->>>>>>> 40f2b0f4
     -DEXECUTORCH_BUILD_KERNELS_OPTIMIZED=ON \
     -DEXECUTORCH_BUILD_KERNELS_QUANTIZED=ON \
     -DEXECUTORCH_BUILD_EXTENSION_DATA_LOADER=ON \
