#!/bin/bash
# Copyright (c) Meta Platforms, Inc. and affiliates.
# All rights reserved.
#
# This source code is licensed under the BSD-style license found in the
# LICENSE file in the root directory of this source tree.

# This script helps build and run C++ tests with CMakeLists.txt.
# It builds and installs the root ExecuTorch package, and then sub-directories.
#
# If no arg is given, it probes all sub-directories containing
# test/CMakeLists.txt. It builds and runs these tests.
# If an arg is given, like `runtime/core/test/`, it runs that directory only.

set -ex

if [[ $(uname) == "Darwin" ]]; then
  export LLVM_PROFDATA="${LLVM_PROFDATA:-xcrun llvm-profdata}"
  export LLVM_COV="${LLVM_COV:-xcrun llvm-cov}"
elif [[ $(uname) == "Linux" ]]; then
  export LLVM_PROFDATA="${LLVM_PROFDATA:-llvm-profdata}"
  export LLVM_COV="${LLVM_COV:-llvm-cov}"
fi

build_executorch() {
  BUILD_VULKAN="OFF"
  if [ -x "$(command -v glslc)" ]; then
    BUILD_VULKAN="ON"
  fi
  cmake . \
    -DCMAKE_INSTALL_PREFIX=cmake-out \
    -DEXECUTORCH_USE_CPP_CODE_COVERAGE=ON \
    -DEXECUTORCH_BUILD_EXTENSION_DATA_LOADER=ON \
    -DEXECUTORCH_BUILD_EXTENSION_MODULE=ON \
<<<<<<< HEAD
    -DEXECUTORCH_BUILD_EXTENSION_RUNNER_UTIL=ON \
=======
    -DEXECUTORCH_BUILD_VULKAN=$BUILD_VULKAN \
>>>>>>> ff4e9edc
    -Bcmake-out
  cmake --build cmake-out -j9 --target install
}

build_gtest() {
  mkdir -p third-party/googletest/build
  pushd third-party/googletest/build
  cmake .. -DCMAKE_INSTALL_PREFIX=.
  make -j4
  make install
  popd
}

build_and_run_test() {
  local test_dir=$1
  cmake "${test_dir}" \
    -DCMAKE_INSTALL_PREFIX=cmake-out \
    -DEXECUTORCH_USE_CPP_CODE_COVERAGE=ON \
    -DCMAKE_PREFIX_PATH="$(pwd)/third-party/googletest/build" \
    -Bcmake-out/"${test_dir}"
  cmake --build cmake-out/"${test_dir}" -j9

  export RESOURCES_PATH=extension/module/test/resources

  for t in cmake-out/"${test_dir}"/*test; do
    if [ -e "$t" ]; then
      LLVM_PROFILE_FILE="cmake-out/$(basename $t).profraw" ./"$t";
      TEST_BINARY_LIST="${TEST_BINARY_LIST} -object $t"
    fi
  done
}

report_coverage() {
  "${LLVM_PROFDATA}" merge -sparse cmake-out/*.profraw -o cmake-out/merged.profdata
  "${LLVM_COV}" report -instr-profile=cmake-out/merged.profdata $TEST_BINARY_LIST
}

probe_tests() {
  # This function finds the set of directories that contain C++ tests
  # CMakeLists.txt rules, that are buildable using build_and_run_test
  dirs=(
    backends
    examples
    extension
    kernels
    runtime
    schema
    sdk
    test
  )

  find "${dirs[@]}" \
      \( -type f -wholename '*/test/CMakeLists.txt' -exec dirname {} \; \) -o \
      \( -type d -path '*/third-party/*' -prune \) \
      | sort -u
}

build_executorch
build_gtest

if [ -z "$1" ]; then
  echo "Running all directories:"
  probe_tests

  for test_dir in $(probe_tests); do
    build_and_run_test "${test_dir}"
  done
else
  build_and_run_test "$1"
fi

report_coverage || true<|MERGE_RESOLUTION|>--- conflicted
+++ resolved
@@ -32,11 +32,8 @@
     -DEXECUTORCH_USE_CPP_CODE_COVERAGE=ON \
     -DEXECUTORCH_BUILD_EXTENSION_DATA_LOADER=ON \
     -DEXECUTORCH_BUILD_EXTENSION_MODULE=ON \
-<<<<<<< HEAD
     -DEXECUTORCH_BUILD_EXTENSION_RUNNER_UTIL=ON \
-=======
     -DEXECUTORCH_BUILD_VULKAN=$BUILD_VULKAN \
->>>>>>> ff4e9edc
     -Bcmake-out
   cmake --build cmake-out -j9 --target install
 }
