# Using ExecuTorch on iOS

ExecuTorch supports both iOS and macOS via Objective-C, Swift, and C++. ExecuTorch also provides backends to leverage Core ML and Metal Performance Shaders (MPS) for hardware-accelerated execution on Apple platforms.

## Integration

The ExecuTorch Runtime for iOS and macOS (ARM64) is distributed as a collection of prebuilt [.xcframework](https://developer.apple.com/documentation/xcode/creating-a-multi-platform-binary-framework-bundle) binary targets. These targets are compatible with both iOS and macOS devices and simulators and are available in both release and debug modes:

* `executorch` - Core runtime components
* `backend_coreml` - Core ML backend
* `backend_mps` - MPS backend
* `backend_xnnpack` - XNNPACK backend
* `kernels_custom` - Custom kernels for LLMs
* `kernels_optimized` - Accelerated generic CPU kernels
* `kernels_quantized` - Quantized kernels

Link your binary with the ExecuTorch runtime and any backends or kernels used by the exported ML model. It is recommended to link the core runtime to the components that use ExecuTorch directly, and link kernels and backends against the main app target.

**Note:** To access logs, link against the Debug build of the ExecuTorch runtime, i.e., the `executorch_debug` framework. For optimal performance, always link against the Release version of the deliverables (those without the `_debug` suffix), which have all logging overhead removed.

### Swift Package Manager

The prebuilt ExecuTorch runtime, backend, and kernels are available as a [Swift PM](https://www.swift.org/documentation/package-manager/) package.

#### Xcode

In Xcode, go to `File > Add Package Dependencies`. Paste the URL of the [ExecuTorch repo](https://github.com/pytorch/executorch) into the search bar and select it. Make sure to change the branch name to the desired ExecuTorch version in format "swiftpm-<version>", (e.g. "swiftpm-0.7.0"), or a branch name in format "swiftpm-<version>.<year_month_date>" (e.g. "swiftpm-0.8.0-20250801") for a [nightly build](https://ossci-ios.s3.amazonaws.com/list.html) on a specific date.

![](_static/img/swiftpm_xcode1.png)

Then select which ExecuTorch framework should link against which target.

![](_static/img/swiftpm_xcode2.png)

Click the screenshot below to watch the *demo video* on how to add the package and run a simple ExecuTorch model on iOS.

<a href="_static/img/swiftpm_xcode.mp4">
  <img src="_static/img/swiftpm_xcode.png" width="800" alt="Integrating and Running ExecuTorch on Apple Platforms">
</a>

#### CLI

Add a package and target dependencies on ExecuTorch to your package file like this:

```swift
// swift-tools-version:5.9
import PackageDescription

let package = Package(
  name: "YourPackageName",
  platforms: [
    .iOS(.v17),
    .macOS(.v12),
  ],
  products: [
    .library(name: "YourPackageName", targets: ["YourTargetName"]),
  ],
  dependencies: [
    // Use "swiftpm-<version>.<year_month_day>" branch name for a nightly build.
    .package(url: "https://github.com/pytorch/executorch.git", branch: "swiftpm-0.7.0")
  ],
  targets: [
    .target(
      name: "YourTargetName",
      dependencies: [
        .product(name: "executorch", package: "executorch"),
        .product(name: "backend_xnnpack", package: "executorch"),
        .product(name: "kernels_optimized", package: "executorch"),
        // Add other backends and kernels as needed.
      ]),
  ]
)
```

Then check if everything works correctly:

```bash
cd path/to/your/package

swift package resolve

# or just build it
swift build
```

### Building from Source

Another way to integrate the ExecuTorch runtime is to build the necessary components from sources locally and link against them. This is useful when customizing the runtime.

1. Install [Xcode](https://developer.apple.com/xcode/resources/) 15+ and Command Line Tools:

```bash
xcode-select --install
```

2. Clone ExecuTorch:

```bash
git clone -b release/0.7 https://github.com/pytorch/executorch.git --depth 1 --recurse-submodules --shallow-submodules && cd executorch
```

3. Set up [Python](https://www.python.org/downloads/macos/) 3.10+ and activate a virtual environment:

```bash
python3 -m venv .venv && source .venv/bin/activate && pip install --upgrade pip
```

4. Install the required dependencies, including those needed for the backends like [Core ML](backends-coreml.md) or [MPS](backends-mps.md), if you plan to build them later:

```bash
./install_requirements.sh

# CoreML-only requirements:
./backends/apple/coreml/scripts/install_requirements.sh
```

5. Install [CMake](https://cmake.org):

Download the macOS binary distribution from the [CMake website](https://cmake.org/download), open the `.dmg` file, move `CMake.app` to the `/Applications` directory, and then run the following command to install the CMake command-line tools:

```bash
sudo /Applications/CMake.app/Contents/bin/cmake-gui --install
```

6. Use the provided script to build .xcframeworks:

The following command will build the ExecuTorch runtime components along with all available kernels and backends for the Apple platform in both Release and Debug modes:

```bash
./scripts/build_apple_frameworks.sh
```

After the build finishes successfully, the resulting frameworks can be found in the `cmake-out` directory.
Copy them to your project and link them against your targets.

## Linkage

ExecuTorch initializes its backends and kernels (operators) during app startup by registering them in a static dictionary. If you encounter errors like "unregistered kernel" or "unregistered backend" at runtime, you may need to explicitly force-load certain components. Use the `-all_load` or `-force_load` linker flags in your Xcode build configuration to ensure components are registered early.

Here's an example of a Xcode configuration file (`.xcconfig`):

```
ET_PLATFORM[sdk=iphonesimulator*] = simulator
ET_PLATFORM[sdk=iphoneos*] = ios
ET_PLATFORM[sdk=macos*] = macos

OTHER_LDFLAGS = $(inherited) \
    -force_load $(BUILT_PRODUCTS_DIR)/libexecutorch_debug_$(ET_PLATFORM).a \
    -force_load $(BUILT_PRODUCTS_DIR)/libbackend_coreml_$(ET_PLATFORM).a \
    -force_load $(BUILT_PRODUCTS_DIR)/libbackend_mps_$(ET_PLATFORM).a \
    -force_load $(BUILT_PRODUCTS_DIR)/libbackend_xnnpack_$(ET_PLATFORM).a \
    -force_load $(BUILT_PRODUCTS_DIR)/libkernels_optimized_$(ET_PLATFORM).a \
    -force_load $(BUILT_PRODUCTS_DIR)/libkernels_quantized_$(ET_PLATFORM).a
```

**Note:** In the example above, we link against the Debug version of the ExecuTorch runtime (`libexecutorch_debug`) to preserve the logs. Normally, that does not impact the performance too much. Nevertheless, remember to link against the release version of the runtime (`libexecutorch`) for the best performance and no logs.

You can assign such a config file to your target in Xcode:

1.	Add the `.xcconfig` file to your project.
2.	Navigate to the project’s Info tab.
3.	Select the configuration file in the build configurations for Release (or Debug) mode.

## Runtime API

ExecuTorch provides native Objective-C APIs, automatically bridged to Swift, for interacting with the runtime. These APIs act as wrappers around the core C++ components found in [extension/tensor](extension-tensor.md) and [extension/module](extension-module.md), offering a more idiomatic experience for Apple platform developers.

**Note:** These Objective-C/Swift APIs are currently experimental and subject to change.

### Importing

Once linked against the `executorch` framework, you can import the necessary components.

Objective-C (Objective-C++):

```objectivec
// Import the main umbrella header for Module/Tensor/Value wrappers.
#import <ExecuTorch/ExecuTorch.h>

// If using C++ directly alongside Objective-C++, you might still need C++ headers.
#import <executorch/extension/module/module.h>
#import <executorch/extension/tensor/tensor.h>
```

Swift:

```swift
import ExecuTorch
```

#### Example

Here's a concise example demonstrating how to load a model, prepare input, run inference, and process output using the Objective-C and Swift API. Imagine you have a MobileNet v3 model (`mv3.pte`) that takes a `[1, 3, 224, 224]` float tensor as input and outputs logits.

Objective-C:

```objectivec
NSString *modelPath = [[NSBundle mainBundle] pathForResource:@"mv3" ofType:@"pte"];

// Create a module with the model file path. Nothing gets loaded into memory just yet.
ExecuTorchModule *module = [[ExecuTorchModule alloc] initWithFilePath:modelPath];

NSError *error;  // Optional error output argument to learn about failures.

// Force-load the program and 'forward' method. Otherwise, it's loaded at the first execution.
[module loadMethod:@"forward" error:&error];

float *imageBuffer = ...;  // Existing image buffer.

// Create an input tensor referencing the buffer and assuming the given shape and data type.
ExecuTorchTensor *inputTensor = [[ExecuTorchTensor alloc] initWithBytesNoCopy:imageBuffer
                                                                        shape:@[@1, @3, @224, @224]
                                                                     dataType:ExecuTorchDataTypeFloat];

// Execute the 'forward' method with the given input tensor and get output values back.
NSArray<ExecuTorchValue *> *outputs = [module forwardWithTensor:inputTensor error:&error];

// Get the first output value assuming it's a tensor.
ExecuTorchTensor *outputTensor = outputs.firstObject.tensorValue;

// Access the output tensor data.
[outputTensor bytesWithHandler:^(const void *pointer, NSInteger count, ExecuTorchDataType dataType) {
  float *logits = (float *)pointer;
  // Use logits...
}];
```

Swift:

```swift
let modelPath = Bundle.main.path(forResource: "mv3", ofType: "pte")!

// Create a module with the model file path. Nothing gets loaded into memory just yet.
let module = Module(filePath: modelPath)

// Force-load the program and 'forward' method. Otherwise, it's loaded at the first execution.
try module.load("forward")

let imageBuffer: UnsafeMutableRawPointer = ... // Existing image buffer

// Create an input tensor referencing the buffer and assuming the given shape and data type.
let inputTensor = Tensor<Float>(&imageBuffer, shape: [1, 3, 224, 224])

// Execute the 'forward' method with the given input tensor and get an output tensor back.
let outputTensor: Tensor<Float> = try module.forward(inputTensor)[0].tensor()!

// Copy the tensor data into logits array for easier access.
let logits = try outputTensor.scalars()

// Use logits...
```

### Tensor

A tensor is a multi-dimensional array of elements (such as floats or integers) and includes metadata like shape (dimensions) and data type. Tensors are used to feed inputs to a model and retrieve outputs, or for any computation you need to do on raw data. You can create tensors from simple arrays of numbers, inspect their properties, read or modify their contents, and even reshape or copy them.

ExecuTorch offers `ExecuTorchTensor` class in Objective-C and two tensor types in Swift:

- `AnyTensor`: A type-erased tensor, bridged from `ExecuTorchTensor` in Objective-C. You might use it when the tensor's data type is only known at runtime, for example, when converting from an untyped `Value` object before casting it to a generic `Tensor<T>`.

- `Tensor<T: Scalar>`: A generic, type-safe wrapper around AnyTensor. This is the recommended type for most use cases in Swift. It ensures the element type (e.g., `Float`, `Int`) is known at compile time, providing type-safe access to tensor data and catching type mismatches early.

You can convert between them using `tensor.anyTensor` (to get the underlying `AnyTensor`) and `anyTensor.asTensor()` (to convert to a typed `Tensor<T>` if the data types match).

#### Key Properties:

- `dataType`: The element type (e.g., `.float`, `.int`, `.byte`). In `Tensor<T>`, this is determined by `T`.
- `shape`: An array of `Int` describing the size of each dimension.
- `count`: The total number of elements.
- `strides`: The jump in memory needed to advance one element along each dimension.
- `dimensionOrder`: The order of dimensions in memory.
- `shapeDynamism`: Indicates if the tensor shape can change (`.static`, `.dynamicBound`, `.dynamicUnbound`).

#### Initialization:

You can create a new tensor from an existing one, either as a view (which shares the same underlying data) or as a copy (which gets its own unique data).

- View: `init(_:)` creates a new tensor instance that points to the same memory as the original. Modifying the data through one tensor will affect the other.

- Copy: `copy()` creates a completely independent duplicate of the tensor, including its own copy of the data.

Objective-C:
```objectivec
// Create a view.
ExecuTorchTensor *tensorView = [[ExecuTorchTensor alloc] initWithTensor:originalTensor];

// Create a copy.
ExecuTorchTensor *tensorCopy = [originalTensor copy];
```

Swift:
```swift
// Create a view.
let tensorView = Tensor(originalTensor)

// Create a copy.
let tensorCopy = originalTensor.copy()
```
Tensors can be initialized directly from memory pointers or `Data` objects.

- `init(bytesNoCopy:...)`: Creates a tensor that references an existing memory buffer without copying. The buffer's lifetime must be managed manually and must exceed the tensor's.

- `init(bytes:...)`: Creates a tensor by copying data from a memory buffer.

- `init(data:...)`: Creates a tensor using an `NSData` (Objective-C) or `Data` (Swift) object, referencing its bytes without copying.

Objective-C:
```objectivec
// Create by copying bytes.
float data[] = {1.0f, 2.0f, 3.0f, 4.0f};
NSArray<NSNumber *> *shape = @[@2, @2];
ExecuTorchTensor *tensorFromBytes = [[ExecuTorchTensor alloc] initWithBytes:data
                                                                      shape:shape
                                                                   dataType:ExecuTorchDataTypeFloat];

// Create from NSData (no copy).
NSData *nsData = [NSData dataWithBytes:data length:sizeof(data)];
ExecuTorchTensor *tensorFromNSData = [[ExecuTorchTensor alloc] initWithData:nsData
                                                                      shape:shape
                                                                   dataType:ExecuTorchDataTypeFloat];
```

Swift:
```swift
// Create from a buffer without copying (unsafe).
var mutableData: [Float] = [1.0, 2.0, 3.0, 4.0]
let tensorNoCopy = mutableData.withUnsafeMutableBytes { pointer in
  Tensor<Float>(
    bytesNoCopy: pointer.baseAddress!,
    shape: [2, 2]
  )
}

// Create from Data (no copy).
let data = Data(bytes: &mutableData, count: mutableData.count * MemoryLayout<Float>.size)
let tensorFromData = Tensor<Float>(data: data, shape: [2, 2])
```

The most convenient way to create tensors is from Swift arrays or single scalar values. The `Tensor<T>` API uses type inference to determine the `dataType` automatically.

objective-c:
```objectivec
// Create from an array of scalars.
NSArray<NSNumber *> *scalars = @[@(1), @(2), @(3)];
NSArray<NSNumber *> *shape = @[@3];
ExecuTorchTensor *tensorFromScalars = [[ExecuTorchTensor alloc] initWithScalars:scalars
                                                                          shape:shape
                                                                       dataType:ExecuTorchDataTypeInt];

// Create a float scalar tensor.
ExecuTorchTensor *scalarTensor = [[ExecuTorchTensor alloc] initWithFloat:3.14f];
```

Swift:
```swift
// Create from an array of scalars (infers shape and copies data).
let tensor = Tensor([1.0, 2.0, 3.0, 4.0]) // Creates a Tensor<Double> with shape [4]

// Specify shape.
let tensorWithShape = Tensor([1, 2, 3, 4, 5, 6], shape: [2, 3]) // Creates Tensor<Int>

// Create without copying from an `inout` array.
var liveData: [Int32] = [10, 20, 30]
let tensorNoCopy = Tensor(&liveData) // Modifying `liveData` affects `tensorNoCopy`

// Create an Int scalar tensor.
let scalarTensor = Tensor(42) // Infers Tensor<Int> with shape []
```

#### Factory Methods:

ExecuTorch provides a rich set of factory methods to create tensors with pre-filled or random data.

- `empty`: Creates a tensor with uninitialized data.

- `full`: Creates a tensor filled with a specified scalar value.

- `ones`: Creates a tensor filled with ones.

- `zeros`: Creates a tensor filled with zeros.

- `rand`: Creates a tensor with random values uniformly distributed in `[0, 1)`.

- `randn`: Creates a tensor with random values from a normal distribution (mean 0, variance 1).

- `randint`: Creates a tensor with random integers in a specified range `[low, high)`.

Each method has a `like:` variant that creates a new tensor with the same shape and properties as an existing one.

Objective-C:
```objectivec
// Create a 2x2 tensor filled with zeros.
ExecuTorchTensor *zeros = [ExecuTorchTensor zerosTensorWithShape:@[@2, @2]
                                                        dataType:ExecuTorchDataTypeFloat];

// Create a tensor of ones with the same shape as `zeros`.
ExecuTorchTensor *ones = [ExecuTorchTensor onesTensorLikeTensor:zeros];
```

Swift:
```swift
// Create a 2x2 tensor filled with the value 7.
let fullTensor = Tensor<Int32>.full(shape: [2, 2], scalar: 7)

// Create a 3x3 tensor of ones.
let onesTensor = Tensor<Float>.ones(shape: [3, 3])

// Create a tensor of zeros with the same shape as onesTensor.
let zerosTensor = Tensor<Float>.zeros(like: onesTensor)

// Create a tensor with random integers between 10 (inclusive) and 20 (exclusive).
let randomInts = Tensor<Int>.randint(low: 10, high: 20, shape: [5])

// Create a 2x2 type-erased tensor filled with zeros and explicit data type.
let anyZeros = AnyTensor.zeros(shape: [2, 2], dataType: .float)

// Create a 2x3 type-erased tensor filled with random values and explicit data type.
let anyRand = AnyTensor.rand(shape: [2, 3], dataType: .double)
```

#### Accessing Data:

Reading data:

- `scalars()`: Returns a copy of the tensor's elements as a new `[T]` array.

- `withUnsafeBytes(_:)`: Provides a type-safe, immutable buffer pointer (`UnsafeBufferPointer<T>`) for efficient, direct memory access without creating a new array.

- `bytesWithHandler:`: The Objective-C and `AnyTensor` approach, which uses a callback with a raw `void *` pointer and requires manual type casting.

Objective-C:
```objectivec
[tensor bytesWithHandler:^(const void *pointer, NSInteger count, ExecuTorchDataType dataType) {
  if (dataType == ExecuTorchDataTypeFloat) {
    const float *floatPointer = (const float *)pointer;
    NSLog(@"First float element: %f", floatPointer[0]);
  }
}];
```

Swift:
```swift
let tensor = Tensor<Float>([1.0, 2.0, 3.0, 4.0], shape: [2, 2])

// Get data copy as a Swift array.
let scalars = try tensor.scalars()
print("All scalars: \(scalars)") // [1.0, 2.0, 3.0, 4.0]

// Access data via a buffer pointer.
try tensor.withUnsafeBytes { buffer in
  print("First float element: \(buffer.first ?? 0.0)")
}

anyTensor.bytes { pointer, count, dataType in
  // Must check data type and manually cast the pointer for type-erased tensor.
  if dataType == .float {
    let buffer = UnsafeBufferPointer(start: pointer.assumingMemoryBound(to: Float.self), count: count)
    print("First float element from AnyTensor: \(buffer.first ?? 0.0)")
  }
}
```

Modifying Data:

- `withUnsafeMutableBytes(_:)`: The preferred Swift method. Provides a type-safe, mutable buffer pointer (`UnsafeMutableBufferPointer<T>`) for in-place modification.

- `mutableBytesWithHandler:`: The Objective-C and `AnyTensor` equivalent.

Objective-C:
```objectivec
[tensor mutableBytesWithHandler:^(void *pointer, NSInteger count, ExecuTorchDataType dataType) {
  if (dataType == ExecuTorchDataTypeFloat) {
    float *floatPointer = (float *)pointer;
    floatPointer[0] = 100.0f; // Modify the tensor's data.
  }
}];
```

Swift:
```swift
let tensor = Tensor<Float>([1.0, 2.0, 3.0, 4.0], shape: [2, 2])

// Modify the tensor's data in place.
try tensor.withUnsafeMutableBytes { buffer in
  buffer[1] = 200.0
}
// tensor's data is now [1.0, 200.0, 3.0, 4.0]

anyTensor.mutableBytes { pointer, count, dataType in
  if dataType == .float {
    let buffer = UnsafeMutableBufferPointer(start: pointer.assumingMemoryBound(to: Float.self), count: count)
    buffer[0] = 100.0 // Modify the AnyTensor's data
  }
}
```

#### Resizing:

Tensors can be resized if their shape dynamism is not `.static`. Resizing only changes the tensor's metadata (shape and strides) and does not reallocate or change the underlying data, so the new shape must have the same total number of elements.

Objective-C:

```objectivec
NSError *error;
BOOL success = [tensor resizeToShape:@[@4, @1] error:&error];
if (success) {
  NSLog(@"Resized shape: %@", tensor.shape);
} else {
  NSLog(@"Resize failed: %@", error);
}
```

Swift:
```swift
do {
  try tensor.resize(to: [4, 1])
  print("Resized shape: \(tensor.shape)")
} catch {
  print("Resize failed: \(error)")
}
```

#### Equality:

You can check if two tensors are equal using the `==` operator. It compares their data type, shape, strides, dimension order, and all underlying element data. The `shapeDynamism` property is disregarded in this comparison.

#### Printing:

Tensors conform to `CustomStringConvertible` in Swift and implement `-description` in Objective-C, so you can print them directly to the console for easy debugging.

### Value

The `Value` class (exposed as `ExecuTorchValue` in Objective-C) is a dynamic container that can hold different types of data, primarily used for model inputs and outputs. ExecuTorch methods accept and return arrays of `Value` objects.

#### Key Properties:

- `tag`: Indicates the type of data held (e.g., `.tensor`, `.integer`, `.string`, `.boolean`).
- `isTensor`, `isInteger`, `isString`, etc.: Boolean checks for the type.
- `tensor`, `integer`, `string`, `boolean`, `double`: Accessors for the underlying data (return `nil` or a default value if the tag doesn't match).

#### Initialization:

Create Value objects directly from the data they should hold.

Objective-C:

```objectivec
#import <ExecuTorch/ExecuTorch.h>

ExecuTorchTensor *tensor = [[ExecuTorchTensor alloc] initWithFloat:1.0f];

ExecuTorchValue *tensorValue = [[ExecuTorchValue alloc] valueWithTensor:tensor];
ExecuTorchValue *intValue = [[ExecuTorchValue alloc] valueWithInteger:100];
ExecuTorchValue *stringValue = [[ExecuTorchValue alloc] valueWithString:@"hello"];
ExecuTorchValue *boolValue = [[ExecuTorchValue alloc] valueWithBoolean:YES];
ExecuTorchValue *doubleValue = [[ExecuTorchValue alloc] valueWithDouble:3.14];
```

Swift:

```swift
import ExecuTorch

let tensor = Tensor(2.0)

let tensorValue = Value(tensor)
let intValue = Value(200)
let stringValue = Value("world")
let boolValue = Value(false)
let doubleValue = Value(2.718)
```

Also, in Swift, all the types that `Value` can hold conform to the `ValueConvertible` protocol, so you can create `Value` objects directly from them without explicitly wrapping them in `Value` constructors:

```swift
func processValue(_ value: ValueConvertible) {
  // ...
}

processValue(1) // Value<Int>
processValue(1.0) // Value<Double>
processValue("hello") // Value<String>
processValue(true) // Value<Bool>
processValue(Tensor(1.0)) // Value<Tensor>
```

### Module

The `Module` class (exposed as `ExecuTorchModule` in Objective-C) represents a loaded ExecuTorch model (`.pte` file). It provides methods to load the model program, inspect its methods, and execute them for inference.

Note: `Module` and its methods are not thread-safe. If you need to do concurrent inferences from multiple threads, create one `Module` per thread.

#### Initialization:

Create a `Module` instance by providing the file path to the `.pte` model. Initialization itself is lightweight and doesn't load the program data immediately. You can also specify a `ModuleLoadMode` to control how the file is loaded, such as using memory mapping for efficiency.

Objective-C:

```objectivec
#import <ExecuTorch/ExecuTorch.h>

NSString *modelPath = [[NSBundle mainBundle] pathForResource:@"model" ofType:@"pte"];
ExecuTorchModule *module = [[ExecuTorchModule alloc] initWithFilePath:modelPath];

// Optional: specify load mode, e.g., memory mapping.
ExecuTorchModule *moduleMmap = [[ExecuTorchModule alloc] initWithFilePath:modelPath
                                                                 loadMode:ExecuTorchModuleLoadModeMmap];
```

Swift:
```swift
import ExecuTorch

let modelPath = Bundle.main.path(forResource: "model", ofType: "pte")!
let module = Module(filePath: modelPath)

// Optional: specify load mode, e.g., memory mapping.
let moduleMmap = Module(filePath: modelPath, loadMode: .mmap)
```

#### Loading:

Model loading is deferred until explicitly requested or needed. You can load the entire program or individual methods. While execution calls can trigger loading automatically, it's often more efficient to load methods explicitly beforehand.

- `load()`: Loads the basic program structure. You can specify a `ModuleVerification` level, though minimal verification is used by default.
- `load(_:)`: Loads the program structure and prepares a specific method (e.g., "forward") for execution. This performs necessary setup like backend delegation and is recommended if you know which method you'll run.
- `isLoaded()` / `isLoaded(_:)`: Check loading status.

Objective-C:

```objectivec
NSError *error;
// Loads program and prepares 'forward' for execution.
BOOL success = [module loadMethod:@"forward" error:&error];
if (success) {
  NSLog(@"Forward method loaded: %d", [module isMethodLoaded:@"forward"]);
} else {
  NSLog(@"Failed to load method: %@", error);
}
```

Swift:

```swift
do {
  // Loads program and prepares 'forward' for execution.
  try module.load("forward")
  print("Forward method loaded: \(module.isLoaded("forward"))")
} catch {
  print("Failed to load method: \(error)")
}
```

#### Inspecting Method Metadata

You can programmatically inspect a method's contract—its input/output types, tensor shapes, data types, and more—by retrieving its MethodMetadata. This is incredibly useful for building dynamic applications that can adapt to different models without hardcoding dimensions.

Objective-c:
```objectivec
NSError *error;
ExecuTorchMethodMetadata *metadata = [module methodMetadata:@"forward" error:&error];

if (metadata) {
  // Check if the first input is a tensor.
  ExecuTorchValueTag firstInputTag = [metadata.inputValueTags[0] unsignedIntValue];
  if (firstInputTag == ExecuTorchValueTagTensor) {
    // Get the metadata for the first input tensor.
    ExecuTorchTensorMetadata *tensorMeta = metadata.inputTensorMetadata[@0];
    if (tensorMeta) {
      NSLog(@"Expected input shape: %@", tensorMeta.shape);
      NSLog(@"Expected input data type: %ld", (long)tensorMeta.dataType);
      // You can now dynamically create a matching input tensor.
    }
  }
}
```

Swift:
```swift
do {
  // Easily inspect the "forward" method at runtime.
  let metadata = try module.methodMetadata("forward")

  // Check if the first input is a tensor and get its metadata.
  if metadata.inputValueTags.first == .tensor,
    let tensorMeta = metadata.inputTensorMetadata[0] {

    print("Expected input shape: \(tensorMeta.shape)")
    print("Expected input data type: \(tensorMeta.dataType)")

    // Dynamically create a random tensor that matches the model's input specs.
    let input = AnyTensor.rand(shape: tensorMeta.shape, dataType: tensorMeta.dataType)

    // Use the dynamically created tensor for inference.
    let outputs = try module.forward(input)
    print("Successfully ran inference with dynamic input.")
  }
} catch {
  print("Failed to get metadata or run inference: \(error)")
}
```

#### Execution:

The Module class offers flexible ways to execute methods.
Inputs can be any type conforming to `ValueConvertible` (like `Tensor`, `Int`, `Float`, `Bool`, etc.).

- `execute(_:_:)`: Execute any available method by name with one or more inputs.

- `forward(_:)`: A convenient shortcut for executing the common "forward" method.

The API provides overloads for single inputs, multiple inputs, or no inputs.
Outputs are always returned as an array of `Value`.

Objective-C:

```objectivec
ExecuTorchTensor *inputTensor1 = [[ExecuTorchTensor alloc] initWithScalars:@[@1.0f, @2.0f]];
ExecuTorchTensor *inputTensor2 = [[ExecuTorchTensor alloc] initWithScalars:@[@3.0f, @4.0f]];
ExecuTorchTensor *singleInputTensor = [[ExecuTorchTensor alloc] initWithFloat:5.0f];
NSError *error;

// Execute "forward" using the shortcut with an array of Tensors.
NSArray<ExecuTorchValue *> *outputs1 = [module forwardWithTensors:@[inputTensor1, inputTensor2] error:&error];
if (outputs1) {
  NSLog(@"Forward output count: %lu", (unsigned long)outputs1.count);
} else {
  NSLog(@"Execution failed: %@", error);
}

// Execute "forward" with a single Tensor input.
NSArray<ExecuTorchValue *> *outputs2 = [module forwardWithTensor:singleInputTensor error:&error];
if (outputs2) {
  NSLog(@"Forward single input output count: %lu", (unsigned long)outputs2.count);
} else {
  NSLog(@"Execution failed: %@", error);
}

// Execute a potentially different method by name.
NSArray<ExecuTorchValue *> *outputs3 = [module executeMethod:@"another_method"
                                                   withInput:[[ExecuTorchValue alloc] valueWithTensor:inputTensor1]
                                                       error:&error];

// Process outputs (assuming first output is a tensor).
if (outputs1) {
  ExecuTorchValue *firstOutput = outputs1.firstObject;
  if (firstOutput.isTensor) {
    ExecuTorchTensor *resultTensor = firstOutput.tensorValue;
    // Process resultTensor.
  }
}
```

Swift:

```swift
let inputTensor1 = Tensor<Float>([1.0, 2.0])
let inputTensor2 = Tensor<Float>([3.0, 4.0])
let singleInputTensor = Tensor<Float>([5.0])

do {
  // Execute "forward" using the shortcut with an array of Tensors.
  let outputs1 = try module.forward([inputTensor1, inputTensor2])
  print("Forward output count: \(outputs1.count)")

  // Execute "forward" with a single Tensor input.
  let outputs2 = try module.forward(singleInputTensor)
  print("Forward single input output count: \(outputs2.count)")

  // Execute a potentially different method by name.
  let outputs3 = try module.execute("another_method", [inputTensor1])

  // Process outputs by converting the first output Value to a typed Tensor<Float>.
<<<<<<< HEAD
  if let outputTensor: Tensor<Float> = outputs1.first?.tensor() {
=======
  if let outputTensor: Tensor<Float> = outputs1.first?.toTensor() {
>>>>>>> 0d337e25
    // Now you have a type-safe tensor and can access its data easily.
    let logits = try outputTensor.scalars()
    print("First 5 logits: \(logits.prefix(5))")
  }
} catch {
  print("Execution failed: \(error)")
}
```

#### Method Names:

You can query the available method names in the model after the program is loaded.

Objective-C:

```objectivec
NSError *error;

// Note: methodNames: will load the program if not already loaded.
NSSet<NSString *> *names = [module methodNames:&error];
if (names) {
  NSLog(@"Available methods: %@", names);
} else {
  NSLog(@"Could not get method names: %@", error);
}
```

Swift:

```swift
do {
  // Note: methodNames() will load the program if not already loaded.
  let names = try module.methodNames()
  print("Available methods: \(names)") // Output: e.g., {"forward"}
} catch {
  print("Could not get method names: \(error)")
}
```

### Logging

ExecuTorch provides APIs for logging in Objective-C and Swift via the `ExecuTorchLog` (`Log` in Swift) singleton. You can subscribe custom log sinks conforming to the `ExecuTorchLogSink` (`LogSink` in Swift) protocol to receive internal ExecuTorch log messages.

**Note:** Logs are stripped in the Release builds of ExecuTorch frameworks. To capture logs, link against the Debug builds (e.g., `executorch_debug`) during development.

Objective-C:

```objectivec
#import <ExecuTorch/ExecuTorch.h>
#import <os/log.h>

@interface MyClass : NSObject<ExecuTorchLogSink>
@end

@implementation MyClass

- (instancetype)init {
  self = [super init];
  if (self) {
#if DEBUG
    [ExecuTorchLog.sharedLog addSink:self];
#endif
  }
  return self;
}

- (void)dealloc {
#if DEBUG
  [ExecuTorchLog.sharedLog removeSink:self];
#endif
}

#if DEBUG
- (void)logWithLevel:(ExecuTorchLogLevel)level
           timestamp:(NSTimeInterval)timestamp
            filename:(NSString *)filename
                line:(NSUInteger)line
             message:(NSString *)message {
  NSString *logMessage = [NSString stringWithFormat:@"%@:%lu %@", filename, (unsigned long)line, message];
  switch (level) {
    case ExecuTorchLogLevelDebug:
      os_log_with_type(OS_LOG_DEFAULT, OS_LOG_TYPE_DEBUG, "%{public}@", logMessage);
      break;
    case ExecuTorchLogLevelInfo:
      os_log_with_type(OS_LOG_DEFAULT, OS_LOG_TYPE_INFO, "%{public}@", logMessage);
      break;
    case ExecuTorchLogLevelError:
      os_log_with_type(OS_LOG_DEFAULT, OS_LOG_TYPE_ERROR, "%{public}@", logMessage);
      break;
    case ExecuTorchLogLevelFatal:
      os_log_with_type(OS_LOG_DEFAULT, OS_LOG_TYPE_FAULT, "%{public}@", logMessage);
      break;
    default:
      os_log(OS_LOG_DEFAULT, "%{public}@", logMessage);
      break;
  }
}
#endif

@end
```

Swift:

```swift
import ExecuTorch
import os.log

public class MyClass {
  public init() {
    #if DEBUG
    Log.shared.add(sink: self)
    #endif
  }
  deinit {
    #if DEBUG
    Log.shared.remove(sink: self)
    #endif
  }
}

#if DEBUG
extension MyClass: LogSink {
  public func log(level: LogLevel, timestamp: TimeInterval, filename: String, line: UInt, message: String) {
    let logMessage = "\(filename):\(line) \(message)"
    switch level {
    case .debug:
      os_log(.debug, "%{public}@", logMessage)
    case .info:
      os_log(.info, "%{public}@", logMessage)
    case .error:
      os_log(.error, "%{public}@", logMessage)
    case .fatal:
      os_log(.fault, "%{public}@", logMessage)
    default:
      os_log("%{public}@", logMessage)
    }
  }
}
#endif
```

**Note:** In the example, the logs are intentionally stripped out when the code is not built for Debug mode, i.e., the `DEBUG` macro is not defined or equals zero.

## Debugging

If you are linking against a Debug build of the ExecuTorch frameworks, configure your debugger to map the source code correctly by using the following LLDB command in the debug session:

```
settings append target.source-map /executorch <path_to_executorch_source_code>
```

## Troubleshooting

### Slow execution

Ensure the exported model is using an appropriate backend, such as XNNPACK, Core ML, or MPS. If the correct backend is invoked but performance issues persist, confirm that you are linking against the Release build of the backend runtime.

For optimal performance, link the ExecuTorch runtime in Release mode too. If debugging is needed, you can keep the ExecuTorch runtime in Debug mode with minimal impact on performance, but preserve logging and debug symbols.

### Swift PM

If you encounter a checksum mismatch error with Swift PM, clear the package cache using the Xcode menu (`File > Packages > Reset Package Caches`) or the following command:

```bash
rm -rf <YouProjectName>.xcodeproj/project.xcworkspace/xcshareddata/swiftpm \
  ~/Library/org.swift.swiftpm \
  ~/Library/Caches/org.swift.swiftpm \
  ~/Library/Caches/com.apple.dt.Xcode \
  ~/Library/Developer/Xcode/DerivedData
```
**Note:** Ensure Xcode is fully quit before running the terminal command to avoid conflicts with active processes.<|MERGE_RESOLUTION|>--- conflicted
+++ resolved
@@ -771,11 +771,7 @@
   let outputs3 = try module.execute("another_method", [inputTensor1])
 
   // Process outputs by converting the first output Value to a typed Tensor<Float>.
-<<<<<<< HEAD
   if let outputTensor: Tensor<Float> = outputs1.first?.tensor() {
-=======
-  if let outputTensor: Tensor<Float> = outputs1.first?.toTensor() {
->>>>>>> 0d337e25
     // Now you have a type-safe tensor and can access its data easily.
     let logits = try outputTensor.scalars()
     print("First 5 logits: \(logits.prefix(5))")
