--- conflicted
+++ resolved
@@ -36,22 +36,14 @@
 
 ### Partitioner API
 
-<<<<<<< HEAD
 The partitioner is defined in `NeutronPartitioner` in `backends/nxp/neutron_partitioner.py`. It has the following
-=======
-The partitioner is defined in `NeutronPartitioner` in `backends/nxp/neutron_partitioner.py`. It has the following 
->>>>>>> 9ae3d6e7
 arguments:
 * `compile_spec` - list of key-value pairs defining compilation. E.g. for specifying platform (i.MXRT700) and Neutron Converter flavor.
 * `custom_delegation_options` - custom options for specifying node delegation.
 
 ### Quantization
 
-<<<<<<< HEAD
 The quantization for Neutron Backend is defined in `NeutronQuantizer` in `backends/nxp/quantizer/neutron_quantizer.py`.
-=======
-The quantization for Neutron Backend is defined in `NeutronQuantizer` in `backends/nxp/quantizer/neutron_quantizer.py`. 
->>>>>>> 9ae3d6e7
 The quantization follows PT2E workflow, INT8 quantization is supported. Operators are quantized statically, activations
 follow affine and weights symmetric per-tensor quantization scheme.
 
