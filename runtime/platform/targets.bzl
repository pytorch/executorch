load("@fbsource//xplat/executorch/build:build_variables.bzl", "PLATFORM_SRCS")
load("@fbsource//xplat/executorch/build:runtime_wrapper.bzl", "runtime")
load(":log.bzl", "get_et_logging_flags")

def _select_pal(dict_):
    """Returns an element of `dict_` based on the value of the
    `executorch.pal_default` build config value. Fails if no corresponding entry
    exists.
    """
    pal_default = native.read_config("executorch", "pal_default", "posix")
    if not pal_default in dict_:
        fail("Missing key for executorch.pal_default value '{}' in dict '{}'".format(pal_default, dict_))
    return dict_[pal_default]

def profiling_enabled():
    return native.read_config("executorch", "prof_enabled", "false") == "true"

def get_profiling_flags():
    profiling_flags = []
    if profiling_enabled():
        profiling_flags += ["-DPROFILING_ENABLED"]
    prof_buf_size = native.read_config("executorch", "prof_buf_size", None)
    if prof_buf_size != None:
        if not profiling_enabled():
            fail("Cannot set profiling buffer size without enabling profiling first.")
        profiling_flags += ["-DMAX_PROFILE_EVENTS={}".format(prof_buf_size), "-DMAX_MEM_PROFILE_EVENTS={}".format(prof_buf_size)]
    num_prof_blocks = native.read_config("executorch", "num_prof_blocks", None)
    if num_prof_blocks != None:
        if not profiling_enabled():
            fail("Cannot configure number of profiling blocks without enabling profiling first.")
        profiling_flags += ["-DMAX_PROFILE_BLOCKS={}".format(num_prof_blocks)]
    return profiling_flags

def define_common_targets():
    """Defines targets that should be shared between fbcode and xplat.

    The directory containing this targets.bzl file should also contain both
    TARGETS and BUCK files that call this function.
    """

    # Default implementations of pal functions. These are weak symbols, so
    # client defined implementations will overide them.
    runtime.cxx_library(
        name = "platform_private",
        srcs = select({
            "ovr_config//os:android": ["default/android.cpp"],
            "DEFAULT": _select_pal({
                "minimal": ["default/minimal.cpp"],
                "posix": ["default/posix.cpp"],
        })}),
        deps = [
            ":pal_interface",
        ],
        external_deps = ["log"],
        visibility = [
            "//executorch/core/...",
        ],
        # WARNING: using a deprecated API to avoid being built into a shared
        # library. In the case of dynamically loading .so library we don't want
        # it to depend on other .so libraries because that way we have to
        # specify library directory path.
        force_static = True,
    )

    # Interfaces for executorch users
    runtime.cxx_library(
        name = "platform",
        exported_headers = [
            "abort.h",
            "assert.h",
            "clock.h",
            "log.h",
            "profiler.h",
            "runtime.h",
            "compat_unistd.h",
        ],
<<<<<<< HEAD
        srcs = PLATFORM_SRCS,
=======
        srcs = [
            "abort.cpp",
            "log.cpp",
            "platform.cpp",
            "profiler.cpp",
            "runtime.cpp",
        ],
>>>>>>> 6e2be2bb
        exported_preprocessor_flags = get_profiling_flags() + get_et_logging_flags(),
        exported_deps = [
            "//executorch/runtime/platform:pal_interface",
            ":compiler",
            ":platform_private",
        ],
        visibility = [
            "//executorch/...",
            "@EXECUTORCH_CLIENTS",
        ],
        # WARNING: using a deprecated API to avoid being built into a shared
        # library. In the case of dynamically loading so library we don't want
        # it to depend on other so libraries because that way we have to
        # specify library directory path.
        force_static = True,
    )

    # Library for backend implementers to define implementations against.
    runtime.cxx_library(
        name = "pal_interface",
        exported_headers = [
            "platform.h",
            "system.h",
            "types.h",
        ],
        exported_deps = [
            ":compiler",
        ],
        exported_preprocessor_flags = select(
            {
                "DEFAULT": [],
                "ovr_config//os:linux": ["-DET_USE_LIBDL"],
                "ovr_config//os:macos": ["-DET_USE_LIBDL"],
            },
        ),
        visibility = [
            "//executorch/...",
            "@EXECUTORCH_CLIENTS",
        ],
    )

    # Common compiler directives such as 'unlikely' or 'deprecated'
    runtime.cxx_library(
        name = "compiler",
        exported_headers = [
            "compiler.h",
        ],
        visibility = [
            "//executorch/...",
            "@EXECUTORCH_CLIENTS",
        ],
    )<|MERGE_RESOLUTION|>--- conflicted
+++ resolved
@@ -74,17 +74,7 @@
             "runtime.h",
             "compat_unistd.h",
         ],
-<<<<<<< HEAD
         srcs = PLATFORM_SRCS,
-=======
-        srcs = [
-            "abort.cpp",
-            "log.cpp",
-            "platform.cpp",
-            "profiler.cpp",
-            "runtime.cpp",
-        ],
->>>>>>> 6e2be2bb
         exported_preprocessor_flags = get_profiling_flags() + get_et_logging_flags(),
         exported_deps = [
             "//executorch/runtime/platform:pal_interface",
