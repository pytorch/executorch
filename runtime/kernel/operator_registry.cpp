/*
 * Copyright (c) Meta Platforms, Inc. and affiliates.
 * All rights reserved.
 *
 * This source code is licensed under the BSD-style license found in the
 * LICENSE file in the root directory of this source tree.
 */

#include <executorch/runtime/kernel/operator_registry.h>

#include <cinttypes>

#include <executorch/runtime/platform/assert.h>
#include <executorch/runtime/platform/platform.h>
#include <executorch/runtime/platform/system.h>

<<<<<<< HEAD
#ifdef _WIN32
#include <memory>
#include <windows.h>
#include <tchar.h>

#define SHARED_MEMORY_NAME "torch_executor_operator_registry"
static std::shared_ptr<torch::executor::OperatorRegistry> operator_reg;

torch::executor::OperatorRegistry& getOperatorRegistry() {
  if (operator_reg != nullptr) {
    return *operator_reg;
  }

  HANDLE hMapFile = OpenFileMapping(
    FILE_MAP_ALL_ACCESS,   // read/write access
    FALSE,                 // do not inherit the name
    _T(SHARED_MEMORY_NAME)  // name of mapping object
  );

  if (hMapFile == NULL) {
    // Create a new file mapping object
    hMapFile = CreateFileMapping(
      INVALID_HANDLE_VALUE,    // use paging file
      NULL,                    // default security
      PAGE_READWRITE,          // read/write access
      0,                       // maximum object size (high-order DWORD)
      sizeof(torch::executor::OperatorRegistry),                // maximum object size (low-order DWORD)
      _T(SHARED_MEMORY_NAME)   // name of mapping object
    );
    if (hMapFile == NULL) {
      return *operator_reg;
    }
  }

  torch::executor::OperatorRegistry* registry = (torch::executor::OperatorRegistry*) MapViewOfFile(
    hMapFile,   // handle to map object
    FILE_MAP_ALL_ACCESS, // read/write permission
    0,
    0,
    sizeof(torch::executor::OperatorRegistry)
  );

  if (registry == NULL) {
    return *operator_reg;
  }

  if (operator_reg == nullptr) {
    operator_reg = std::shared_ptr<torch::executor::OperatorRegistry>(registry, [](torch::executor::OperatorRegistry* ptr) {
      UnmapViewOfFile(ptr);
    });
  }

  return *operator_reg;
}

#else

torch::executor::OperatorRegistry& getOperatorRegistry();
torch::executor::OperatorRegistry& getOperatorRegistry() {
  static torch::executor::OperatorRegistry operator_registry;
  return operator_registry;
}

#endif

namespace torch {
namespace executor {

Error register_kernels(const ArrayRef<Kernel>& kernels) {
  Error success = getOperatorRegistry().register_kernels(kernels);
  if (success == Error::InvalidArgument || success == Error::Internal) {
    ET_CHECK_MSG(
        false,
        "Kernel registration failed with error %" PRIu32
        ", see error log for details.",
        static_cast<uint32_t>(success));
  }
  return success;
}

Error OperatorRegistry::register_kernels(const ArrayRef<Kernel>& kernels) {
  // Operator registration happens in static initialization time when PAL init
  // may or may not happen already. Here we are assuming et_pal_init() doesn't
  // have any side effect even if falled multiple times.
=======
namespace executorch {
namespace runtime {

namespace {

// Maximum number of operators and their associated kernels that can be
// registered.
#ifdef MAX_KERNEL_NUM
constexpr uint32_t kMaxRegisteredKernels = MAX_KERNEL_NUM;
#else
constexpr uint32_t kMaxOperators = 250;
constexpr uint32_t kMaxKernelsPerOp = 8;
constexpr uint32_t kMaxRegisteredKernels = kMaxOperators * kMaxKernelsPerOp;
#endif

// Data that backs the kernel table. Since Kernel has a custom default
// constructor (implicitly, because it contains KernelKey, which has a custom
// ctor), some toolchains don't like having a global array of them: it would
// require constructing them at init time. Since we don't care about the values
// until we add each entry to the table, allocate static zeroed memory instead
// and point the table at it.
// @lint-ignore CLANGTIDY facebook-hte-CArray
alignas(sizeof(Kernel)) uint8_t
    registered_kernels_data[kMaxRegisteredKernels * sizeof(Kernel)];

/// Global table of registered kernels.
Kernel* registered_kernels = reinterpret_cast<Kernel*>(registered_kernels_data);

/// The number of kernels registered in the table.
size_t num_registered_kernels = 0;

// Registers the kernels, but may return an error.
Error register_kernels_internal(const Span<const Kernel> kernels) {
  // Operator registration happens in static initialization time before or after
  // PAL init, so call it here. It is safe to call multiple times.
>>>>>>> d5fdbd44
  ::et_pal_init();

  if (kernels.size() + num_registered_kernels > kMaxRegisteredKernels) {
    ET_LOG(
        Error,
        "The total number of kernels to be registered is larger than the limit "
        "%" PRIu32 ". %" PRIu32
        " kernels are already registered and we're trying to register another "
        "%" PRIu32 " kernels.",
        kMaxRegisteredKernels,
        (uint32_t)num_registered_kernels,
        (uint32_t)kernels.size());
    ET_LOG(Error, "======== Kernels already in the registry: ========");
    for (size_t i = 0; i < num_registered_kernels; i++) {
      ET_LOG(Error, "%s", registered_kernels[i].name_);
      ET_LOG_KERNEL_KEY(registered_kernels[i].kernel_key_);
    }
    ET_LOG(Error, "======== Kernels being registered: ========");
    for (size_t i = 0; i < kernels.size(); i++) {
      ET_LOG(Error, "%s", kernels[i].name_);
      ET_LOG_KERNEL_KEY(kernels[i].kernel_key_);
    }
    return Error::Internal;
  }
  // for debugging purpose
  const char* lib_name = et_pal_get_shared_library_name(kernels.data());

  for (const auto& kernel : kernels) {
    // Linear search. This is fine if the number of kernels is small.
    for (int32_t i = 0; i < num_registered_kernels; i++) {
      Kernel k = registered_kernels[i];
      if (strcmp(kernel.name_, k.name_) == 0 &&
          kernel.kernel_key_ == k.kernel_key_) {
        ET_LOG(Error, "Re-registering %s, from %s", k.name_, lib_name);
        ET_LOG_KERNEL_KEY(k.kernel_key_);
        return Error::InvalidArgument;
      }
    }
    registered_kernels[num_registered_kernels++] = kernel;
  }
  ET_LOG(
      Debug,
      "Successfully registered all kernels from shared library: %s",
      lib_name);

  return Error::Ok;
}

} // namespace

// Registers the kernels, but panics if an error occurs. Always returns Ok.
Error register_kernels(const Span<const Kernel> kernels) {
  Error success = register_kernels_internal(kernels);
  if (success == Error::InvalidArgument || success == Error::Internal) {
    ET_CHECK_MSG(
        false,
        "Kernel registration failed with error %" PRIu32
        ", see error log for details.",
        static_cast<uint32_t>(success));
  }
  return success;
}

namespace {
int copy_char_as_number_to_buf(char num, char* buf) {
  if ((char)num < 10) {
    *buf = '0' + (char)num;
    buf += 1;
    return 1;
  } else {
    *buf = '0' + ((char)num) / 10;
    buf += 1;
    *buf = '0' + ((char)num) % 10;
    buf += 1;
    return 2;
  }
}
} // namespace

namespace internal {
void make_kernel_key_string(Span<const TensorMeta> key, char* buf) {
  if (key.empty()) {
    // If no tensor is present in an op, kernel key does not apply
    return;
  }
  strncpy(buf, "v1/", 3);
  buf += 3;
  for (size_t i = 0; i < key.size(); i++) {
    auto& meta = key[i];
    buf += copy_char_as_number_to_buf((char)meta.dtype_, buf);
    *buf = ';';
    buf += 1;
    for (int j = 0; j < meta.dim_order_.size(); j++) {
      buf += copy_char_as_number_to_buf((char)meta.dim_order_[j], buf);
      if (j != meta.dim_order_.size() - 1) {
        *buf = ',';
        buf += 1;
      }
    }
    *buf = (i < (key.size() - 1)) ? '|' : 0x00;
    buf += 1;
  }
}
} // namespace internal

bool registry_has_op_function(
    const char* name,
    Span<const TensorMeta> meta_list) {
  return get_op_function_from_registry(name, meta_list).ok();
}

Result<OpFunction> get_op_function_from_registry(
    const char* name,
    Span<const TensorMeta> meta_list) {
  // @lint-ignore CLANGTIDY facebook-hte-CArray
  char buf[KernelKey::MAX_SIZE] = {0};
  internal::make_kernel_key_string(meta_list, buf);
  KernelKey kernel_key = KernelKey(buf);

  int32_t fallback_idx = -1;
  for (size_t idx = 0; idx < num_registered_kernels; idx++) {
    if (strcmp(registered_kernels[idx].name_, name) == 0) {
      if (registered_kernels[idx].kernel_key_ == kernel_key) {
        return registered_kernels[idx].op_;
      }
      if (registered_kernels[idx].kernel_key_.is_fallback()) {
        fallback_idx = idx;
      }
    }
  }
  if (fallback_idx != -1) {
    return registered_kernels[fallback_idx].op_;
  }
  ET_LOG(Error, "kernel '%s' not found.", name);
  ET_LOG_TENSOR_META(meta_list);
  return Error::OperatorMissing;
}

Span<const Kernel> get_registered_kernels() {
  return {registered_kernels, num_registered_kernels};
}

} // namespace runtime
} // namespace executorch<|MERGE_RESOLUTION|>--- conflicted
+++ resolved
@@ -14,92 +14,6 @@
 #include <executorch/runtime/platform/platform.h>
 #include <executorch/runtime/platform/system.h>
 
-<<<<<<< HEAD
-#ifdef _WIN32
-#include <memory>
-#include <windows.h>
-#include <tchar.h>
-
-#define SHARED_MEMORY_NAME "torch_executor_operator_registry"
-static std::shared_ptr<torch::executor::OperatorRegistry> operator_reg;
-
-torch::executor::OperatorRegistry& getOperatorRegistry() {
-  if (operator_reg != nullptr) {
-    return *operator_reg;
-  }
-
-  HANDLE hMapFile = OpenFileMapping(
-    FILE_MAP_ALL_ACCESS,   // read/write access
-    FALSE,                 // do not inherit the name
-    _T(SHARED_MEMORY_NAME)  // name of mapping object
-  );
-
-  if (hMapFile == NULL) {
-    // Create a new file mapping object
-    hMapFile = CreateFileMapping(
-      INVALID_HANDLE_VALUE,    // use paging file
-      NULL,                    // default security
-      PAGE_READWRITE,          // read/write access
-      0,                       // maximum object size (high-order DWORD)
-      sizeof(torch::executor::OperatorRegistry),                // maximum object size (low-order DWORD)
-      _T(SHARED_MEMORY_NAME)   // name of mapping object
-    );
-    if (hMapFile == NULL) {
-      return *operator_reg;
-    }
-  }
-
-  torch::executor::OperatorRegistry* registry = (torch::executor::OperatorRegistry*) MapViewOfFile(
-    hMapFile,   // handle to map object
-    FILE_MAP_ALL_ACCESS, // read/write permission
-    0,
-    0,
-    sizeof(torch::executor::OperatorRegistry)
-  );
-
-  if (registry == NULL) {
-    return *operator_reg;
-  }
-
-  if (operator_reg == nullptr) {
-    operator_reg = std::shared_ptr<torch::executor::OperatorRegistry>(registry, [](torch::executor::OperatorRegistry* ptr) {
-      UnmapViewOfFile(ptr);
-    });
-  }
-
-  return *operator_reg;
-}
-
-#else
-
-torch::executor::OperatorRegistry& getOperatorRegistry();
-torch::executor::OperatorRegistry& getOperatorRegistry() {
-  static torch::executor::OperatorRegistry operator_registry;
-  return operator_registry;
-}
-
-#endif
-
-namespace torch {
-namespace executor {
-
-Error register_kernels(const ArrayRef<Kernel>& kernels) {
-  Error success = getOperatorRegistry().register_kernels(kernels);
-  if (success == Error::InvalidArgument || success == Error::Internal) {
-    ET_CHECK_MSG(
-        false,
-        "Kernel registration failed with error %" PRIu32
-        ", see error log for details.",
-        static_cast<uint32_t>(success));
-  }
-  return success;
-}
-
-Error OperatorRegistry::register_kernels(const ArrayRef<Kernel>& kernels) {
-  // Operator registration happens in static initialization time when PAL init
-  // may or may not happen already. Here we are assuming et_pal_init() doesn't
-  // have any side effect even if falled multiple times.
-=======
 namespace executorch {
 namespace runtime {
 
@@ -115,6 +29,10 @@
 constexpr uint32_t kMaxRegisteredKernels = kMaxOperators * kMaxKernelsPerOp;
 #endif
 
+#ifdef _WIN32
+#pragma data_seg(".shared")
+#endif
+
 // Data that backs the kernel table. Since Kernel has a custom default
 // constructor (implicitly, because it contains KernelKey, which has a custom
 // ctor), some toolchains don't like having a global array of them: it would
@@ -131,11 +49,15 @@
 /// The number of kernels registered in the table.
 size_t num_registered_kernels = 0;
 
+#ifdef _WIN32
+#pragma data_seg()
+#pragma comment(linker, "/SECTION:.shared,RWS")
+#endif
+
 // Registers the kernels, but may return an error.
 Error register_kernels_internal(const Span<const Kernel> kernels) {
   // Operator registration happens in static initialization time before or after
   // PAL init, so call it here. It is safe to call multiple times.
->>>>>>> d5fdbd44
   ::et_pal_init();
 
   if (kernels.size() + num_registered_kernels > kMaxRegisteredKernels) {
