/*
 * Copyright (c) Meta Platforms, Inc. and affiliates.
 * All rights reserved.
 *
 * This source code is licensed under the BSD-style license found in the
 * LICENSE file in the root directory of this source tree.
 */

#include <executorch/runtime/backend/options.h>
#include <executorch/runtime/backend/options_map.h>
#include <executorch/runtime/backend/interface.h>
#include <executorch/runtime/platform/runtime.h>

#include <gtest/gtest.h>

using namespace ::testing;
using executorch::runtime::BackendOption;
using executorch::runtime::BackendOptions;
using executorch::runtime::BackendOptionsMap;
using executorch::runtime::Error;
using executorch::runtime::OptionKey;
<<<<<<< HEAD
using executorch::runtime::StrKey;
using executorch::runtime::BackendInterface;
using executorch::runtime::BackendInitContext;
using executorch::runtime::BackendExecutionContext;
using executorch::runtime::BackendOptionContext;
using executorch::runtime::DelegateHandle;
using executorch::runtime::CompileSpec;
using executorch::runtime::Backend;
using executorch::runtime::FreeableBuffer;
using executorch::runtime::EValue;
using executorch::runtime::ArrayRef;
using executorch::runtime::Result;
using executorch::runtime::register_backend;
=======
>>>>>>> 632ad6e0

namespace executorch {
namespace runtime {

class BackendOptionsMapTest : public ::testing::Test {
 protected:
  void SetUp() override {
    // Initialize any necessary runtime components
    executorch::runtime::runtime_init();
  }
  // Assume 3 backends, each with max 5 options
  BackendOptionsMap<3> map;
};

TEST_F(BackendOptionsMapTest, BasicAddAndRetrieve) {
  BackendOptions<5> cpu_options;

  cpu_options.set_option("use_fp16", true);
  cpu_options.set_option("thead", 4);
  map.add("CPU", cpu_options.view());

  auto retrieved = map.get("CPU");
  EXPECT_GE(retrieved.size(), 1);

  // bool value;
  bool found = false;
  for (auto retrieved_option : retrieved) {
    if (strcmp(retrieved_option.key, "use_fp16") == 0) {
      EXPECT_EQ(std::get<bool>(retrieved_option.value), true);
      found = true;
    }
  }
  EXPECT_TRUE(found);
}

TEST_F(BackendOptionsMapTest, CapacityLimits) {
  BackendOptionsMap<2> small_map; // Only 2 backends capacity

  BackendOptions<5> options;
  ASSERT_EQ(small_map.add("CPU", options.view()), Error::Ok);
  ASSERT_EQ(small_map.add("GPU", options.view()), Error::Ok);
  // Return error if it exceeds capacity
  ASSERT_EQ(small_map.add("NPU", options.view()), Error::InvalidArgument);
}

TEST_F(BackendOptionsMapTest, EntryIteration) {
  BackendOptions<2> cpu_options;
  BackendOptions<3> gpu_options;

  // Add to map using Span
  ASSERT_EQ(map.add("CPU", cpu_options.view()), Error::Ok);
  ASSERT_EQ(map.add("GPU", gpu_options.view()), Error::Ok);

  auto entries = map.entries();
  // Should have 2 backends (entries)
  ASSERT_EQ(entries.size(), 2);

  bool found_cpu = false;
  bool found_gpu = false;
  for (const auto& entry : entries) {
    if (strcmp(entry.backend_name, "CPU") == 0)
      found_cpu = true;
    if (strcmp(entry.backend_name, "GPU") == 0)
      found_gpu = true;
  }
  // Should find CPU and GPU in the entries
  EXPECT_TRUE(found_cpu);
  EXPECT_TRUE(found_gpu);
}

TEST_F(BackendOptionsMapTest, ConstCorrectness) {
  auto cpu_options = BackendOptions<5>();
  ASSERT_EQ(map.add("CPU", cpu_options.view()), Error::Ok);

  const auto& const_map = map;
  auto options_retrived = const_map.get("CPU");
  EXPECT_EQ(options_retrived.size(), 0);

  auto entries = const_map.entries();
  EXPECT_FALSE(entries.empty());
}

TEST_F(BackendOptionsMapTest, EmptyMapBehavior) {
  EXPECT_EQ(map.get("CPU").size(), 0);
  EXPECT_TRUE(map.entries().empty());
  EXPECT_EQ(map.entries().size(), 0);
}

TEST_F(BackendOptionsMapTest, OptionIsolation) {
  BackendOptions<2> cpu_options;
  cpu_options.set_option("Debug", true);
  cpu_options.set_option("NumThreads", 3);

  BackendOptions<3> gpu_options;
  gpu_options.set_option("Profile", true);
  gpu_options.set_option("Mem", 1024);
  gpu_options.set_option("Hardware", "H100");

  // Add to map using Span
  map.add("CPU", cpu_options.view());
  map.add("GPU", gpu_options.view());

  // Test CPU options
  auto cpu_opts = map.get("CPU");
  ASSERT_FALSE(cpu_opts.empty());

  // Verify CPU has its own option
  EXPECT_EQ(cpu_opts.size(), 2);
  EXPECT_STREQ(cpu_opts[0].key, "Debug");
  EXPECT_EQ(std::get<bool>(cpu_opts[0].value), true);
  EXPECT_STREQ(cpu_opts[1].key, "NumThreads");
  EXPECT_EQ(std::get<int>(cpu_opts[1].value), 3);

  // Test GPU options
  auto gpu_opts = map.get("GPU");
  ASSERT_FALSE(gpu_opts.empty());

  // Verify GPU has its own option
  EXPECT_EQ(gpu_opts.size(), 3);
  EXPECT_STREQ(gpu_opts[0].key, "Profile");
  EXPECT_EQ(std::get<bool>(gpu_opts[0].value), true);
  EXPECT_STREQ(gpu_opts[1].key, "Mem");
  EXPECT_EQ(std::get<int>(gpu_opts[1].value), 1024);
  EXPECT_STREQ(gpu_opts[2].key, "Hardware");
  EXPECT_STREQ(std::get<const char*>(gpu_opts[2].value), "H100");
}

// Mock backend for testing
class StubBackend : public BackendInterface {
  public:
   ~StubBackend() override = default;
 
   bool is_available() const override {
     return true;
   }
 
   Result<DelegateHandle*> init(
       BackendInitContext& context,
       FreeableBuffer* processed,
       ArrayRef<CompileSpec> compile_specs) const override {
     return nullptr;
   }
 
   Error execute(
       BackendExecutionContext& context,
       DelegateHandle* handle,
       EValue** args) const override {
     return Error::Ok;
   }
 
   Error get_option(
       BackendOptionContext& context,
       executorch::runtime::Span<executorch::runtime::BackendOption>&
           backend_options) override {
     // For testing purposes, just record that get_option was called
     // and verify the input parameters
     get_option_called = true;
     get_option_call_count++;
     last_get_option_size = backend_options.size();
 
     // Verify that the expected option key is present and modify the value
     for (size_t i = 0; i < backend_options.size(); ++i) {
       if (strcmp(backend_options[i].key, "NumberOfThreads") == 0) {
         // Set the value to what was stored by set_option
         backend_options[i].value = last_num_threads;
         found_expected_key = true;
         break;
       }
     }
 
     return Error::Ok;
   }
 
   Error set_option(
       BackendOptionContext& context,
       const Span<executorch::runtime::BackendOption>& backend_options)
       override {
     // Store the options for verification
     last_options_size = backend_options.size();
     if (backend_options.size() > 0) {
       for (const auto& option : backend_options) {
         if (strcmp(option.key, "NumberOfThreads") == 0) {
           if (auto* val = std::get_if<int>(&option.value)) {
             last_num_threads = *val;
           }
         }
       }
     }
     return Error::Ok;
   }
 
   // Mutable for testing verification
   size_t last_options_size = 0;
   int last_num_threads = 0;
   bool get_option_called = false;
   int get_option_call_count = 0;
   size_t last_get_option_size = 0;
   bool found_expected_key = false;
 };
 
 class BackendUpdateTest : public ::testing::Test {
  protected:
   void SetUp() override {
     // Since these tests cause ET_LOG to be called, the PAL must be initialized
     // first.
     executorch::runtime::runtime_init();
 
     // Register the stub backend
     stub_backend = std::make_unique<StubBackend>();
     Backend backend_config{"StubBackend", stub_backend.get()};
     auto register_result = register_backend(backend_config);
     ASSERT_EQ(register_result, Error::Ok);
   }
 
   std::unique_ptr<StubBackend> stub_backend;
 };
 
 // Test basic string functionality
 TEST_F(BackendUpdateTest, TestSetOption) {
   BackendOptionsMap<3> map;
   BackendOptions<1> backend_options;
   int new_num_threads = 4;
   backend_options.set_option(IntKey("NumberOfThreads"), new_num_threads);
   map.add("StubBackend", backend_options.view());
 
   auto status = set_option(map.entries());
   ASSERT_EQ(status, Error::Ok);
 
   // Verify the map contains the expected data
   ASSERT_EQ(map.size(), 1);
   auto options = map.get("StubBackend");
   ASSERT_EQ(options.size(), 1);
 
   // Verify that the backend actually received the options
   ASSERT_EQ(stub_backend->last_options_size, 1);
   ASSERT_EQ(stub_backend->last_num_threads, new_num_threads);
 }
 
 // Test get_option functionality
 TEST_F(BackendUpdateTest, TestGetOption) {
   // First, set some options in the backend
   BackendOptionsMap<3> set_map;
   BackendOptions<1> set_backend_options;
   int expected_num_threads = 8;
   set_backend_options.set_option(
       IntKey("NumberOfThreads"), expected_num_threads);
   set_map.add("StubBackend", set_backend_options.view());
 
   auto set_status = set_option(set_map.entries());
   ASSERT_EQ(set_status, Error::Ok);
   ASSERT_EQ(stub_backend->last_num_threads, expected_num_threads);
 
   // Reset get_option tracking variables
   stub_backend->get_option_called = false;
   stub_backend->get_option_call_count = 0;
   stub_backend->found_expected_key = false;
 
   // Now create a map with options for get_option to process
   BackendOptionsMap<3> get_map;
   BackendOptions<1> get_backend_options;
   get_backend_options.set_option(IntKey("NumberOfThreads"), 0);
   get_map.add("StubBackend", get_backend_options.view());
 
   // Call get_option to test the API
   auto get_status = get_option(get_map.entries());
   ASSERT_EQ(get_status, Error::Ok);
 
   ASSERT_TRUE(
       std::get<int>(get_map.entries()[0].options[0].value) ==
       expected_num_threads);
 
   // Verify that the backend's get_option method was called correctly
   ASSERT_TRUE(stub_backend->get_option_called);
   ASSERT_EQ(stub_backend->get_option_call_count, 1);
   ASSERT_EQ(stub_backend->last_get_option_size, 1);
   ASSERT_TRUE(stub_backend->found_expected_key);
 }
} // namespace runtime
} // namespace executorch<|MERGE_RESOLUTION|>--- conflicted
+++ resolved
@@ -6,35 +6,31 @@
  * LICENSE file in the root directory of this source tree.
  */
 
+#include <executorch/runtime/backend/interface.h>
 #include <executorch/runtime/backend/options.h>
 #include <executorch/runtime/backend/options_map.h>
-#include <executorch/runtime/backend/interface.h>
 #include <executorch/runtime/platform/runtime.h>
 
 #include <gtest/gtest.h>
 
 using namespace ::testing;
+using executorch::runtime::ArrayRef;
+using executorch::runtime::Backend;
+using executorch::runtime::BackendExecutionContext;
+using executorch::runtime::BackendInitContext;
+using executorch::runtime::BackendInterface;
 using executorch::runtime::BackendOption;
+using executorch::runtime::BackendOptionContext;
 using executorch::runtime::BackendOptions;
 using executorch::runtime::BackendOptionsMap;
+using executorch::runtime::CompileSpec;
+using executorch::runtime::DelegateHandle;
 using executorch::runtime::Error;
+using executorch::runtime::EValue;
+using executorch::runtime::FreeableBuffer;
 using executorch::runtime::OptionKey;
-<<<<<<< HEAD
-using executorch::runtime::StrKey;
-using executorch::runtime::BackendInterface;
-using executorch::runtime::BackendInitContext;
-using executorch::runtime::BackendExecutionContext;
-using executorch::runtime::BackendOptionContext;
-using executorch::runtime::DelegateHandle;
-using executorch::runtime::CompileSpec;
-using executorch::runtime::Backend;
-using executorch::runtime::FreeableBuffer;
-using executorch::runtime::EValue;
-using executorch::runtime::ArrayRef;
+using executorch::runtime::register_backend;
 using executorch::runtime::Result;
-using executorch::runtime::register_backend;
-=======
->>>>>>> 632ad6e0
 
 namespace executorch {
 namespace runtime {
@@ -164,153 +160,152 @@
 
 // Mock backend for testing
 class StubBackend : public BackendInterface {
-  public:
-   ~StubBackend() override = default;
- 
-   bool is_available() const override {
-     return true;
-   }
- 
-   Result<DelegateHandle*> init(
-       BackendInitContext& context,
-       FreeableBuffer* processed,
-       ArrayRef<CompileSpec> compile_specs) const override {
-     return nullptr;
-   }
- 
-   Error execute(
-       BackendExecutionContext& context,
-       DelegateHandle* handle,
-       EValue** args) const override {
-     return Error::Ok;
-   }
- 
-   Error get_option(
-       BackendOptionContext& context,
-       executorch::runtime::Span<executorch::runtime::BackendOption>&
-           backend_options) override {
-     // For testing purposes, just record that get_option was called
-     // and verify the input parameters
-     get_option_called = true;
-     get_option_call_count++;
-     last_get_option_size = backend_options.size();
- 
-     // Verify that the expected option key is present and modify the value
-     for (size_t i = 0; i < backend_options.size(); ++i) {
-       if (strcmp(backend_options[i].key, "NumberOfThreads") == 0) {
-         // Set the value to what was stored by set_option
-         backend_options[i].value = last_num_threads;
-         found_expected_key = true;
-         break;
-       }
-     }
- 
-     return Error::Ok;
-   }
- 
-   Error set_option(
-       BackendOptionContext& context,
-       const Span<executorch::runtime::BackendOption>& backend_options)
-       override {
-     // Store the options for verification
-     last_options_size = backend_options.size();
-     if (backend_options.size() > 0) {
-       for (const auto& option : backend_options) {
-         if (strcmp(option.key, "NumberOfThreads") == 0) {
-           if (auto* val = std::get_if<int>(&option.value)) {
-             last_num_threads = *val;
-           }
-         }
-       }
-     }
-     return Error::Ok;
-   }
- 
-   // Mutable for testing verification
-   size_t last_options_size = 0;
-   int last_num_threads = 0;
-   bool get_option_called = false;
-   int get_option_call_count = 0;
-   size_t last_get_option_size = 0;
-   bool found_expected_key = false;
- };
- 
- class BackendUpdateTest : public ::testing::Test {
-  protected:
-   void SetUp() override {
-     // Since these tests cause ET_LOG to be called, the PAL must be initialized
-     // first.
-     executorch::runtime::runtime_init();
- 
-     // Register the stub backend
-     stub_backend = std::make_unique<StubBackend>();
-     Backend backend_config{"StubBackend", stub_backend.get()};
-     auto register_result = register_backend(backend_config);
-     ASSERT_EQ(register_result, Error::Ok);
-   }
- 
-   std::unique_ptr<StubBackend> stub_backend;
- };
- 
- // Test basic string functionality
- TEST_F(BackendUpdateTest, TestSetOption) {
-   BackendOptionsMap<3> map;
-   BackendOptions<1> backend_options;
-   int new_num_threads = 4;
-   backend_options.set_option(IntKey("NumberOfThreads"), new_num_threads);
-   map.add("StubBackend", backend_options.view());
- 
-   auto status = set_option(map.entries());
-   ASSERT_EQ(status, Error::Ok);
- 
-   // Verify the map contains the expected data
-   ASSERT_EQ(map.size(), 1);
-   auto options = map.get("StubBackend");
-   ASSERT_EQ(options.size(), 1);
- 
-   // Verify that the backend actually received the options
-   ASSERT_EQ(stub_backend->last_options_size, 1);
-   ASSERT_EQ(stub_backend->last_num_threads, new_num_threads);
- }
- 
- // Test get_option functionality
- TEST_F(BackendUpdateTest, TestGetOption) {
-   // First, set some options in the backend
-   BackendOptionsMap<3> set_map;
-   BackendOptions<1> set_backend_options;
-   int expected_num_threads = 8;
-   set_backend_options.set_option(
-       IntKey("NumberOfThreads"), expected_num_threads);
-   set_map.add("StubBackend", set_backend_options.view());
- 
-   auto set_status = set_option(set_map.entries());
-   ASSERT_EQ(set_status, Error::Ok);
-   ASSERT_EQ(stub_backend->last_num_threads, expected_num_threads);
- 
-   // Reset get_option tracking variables
-   stub_backend->get_option_called = false;
-   stub_backend->get_option_call_count = 0;
-   stub_backend->found_expected_key = false;
- 
-   // Now create a map with options for get_option to process
-   BackendOptionsMap<3> get_map;
-   BackendOptions<1> get_backend_options;
-   get_backend_options.set_option(IntKey("NumberOfThreads"), 0);
-   get_map.add("StubBackend", get_backend_options.view());
- 
-   // Call get_option to test the API
-   auto get_status = get_option(get_map.entries());
-   ASSERT_EQ(get_status, Error::Ok);
- 
-   ASSERT_TRUE(
-       std::get<int>(get_map.entries()[0].options[0].value) ==
-       expected_num_threads);
- 
-   // Verify that the backend's get_option method was called correctly
-   ASSERT_TRUE(stub_backend->get_option_called);
-   ASSERT_EQ(stub_backend->get_option_call_count, 1);
-   ASSERT_EQ(stub_backend->last_get_option_size, 1);
-   ASSERT_TRUE(stub_backend->found_expected_key);
- }
+ public:
+  ~StubBackend() override = default;
+
+  bool is_available() const override {
+    return true;
+  }
+
+  Result<DelegateHandle*> init(
+      BackendInitContext& context,
+      FreeableBuffer* processed,
+      ArrayRef<CompileSpec> compile_specs) const override {
+    return nullptr;
+  }
+
+  Error execute(
+      BackendExecutionContext& context,
+      DelegateHandle* handle,
+      EValue** args) const override {
+    return Error::Ok;
+  }
+
+  Error get_option(
+      BackendOptionContext& context,
+      executorch::runtime::Span<executorch::runtime::BackendOption>&
+          backend_options) override {
+    // For testing purposes, just record that get_option was called
+    // and verify the input parameters
+    get_option_called = true;
+    get_option_call_count++;
+    last_get_option_size = backend_options.size();
+
+    // Verify that the expected option key is present and modify the value
+    for (size_t i = 0; i < backend_options.size(); ++i) {
+      if (strcmp(backend_options[i].key, "NumberOfThreads") == 0) {
+        // Set the value to what was stored by set_option
+        backend_options[i].value = last_num_threads;
+        found_expected_key = true;
+        break;
+      }
+    }
+
+    return Error::Ok;
+  }
+
+  Error set_option(
+      BackendOptionContext& context,
+      const Span<executorch::runtime::BackendOption>& backend_options)
+      override {
+    // Store the options for verification
+    last_options_size = backend_options.size();
+    if (backend_options.size() > 0) {
+      for (const auto& option : backend_options) {
+        if (strcmp(option.key, "NumberOfThreads") == 0) {
+          if (auto* val = std::get_if<int>(&option.value)) {
+            last_num_threads = *val;
+          }
+        }
+      }
+    }
+    return Error::Ok;
+  }
+
+  // Mutable for testing verification
+  size_t last_options_size = 0;
+  int last_num_threads = 0;
+  bool get_option_called = false;
+  int get_option_call_count = 0;
+  size_t last_get_option_size = 0;
+  bool found_expected_key = false;
+};
+
+class BackendUpdateTest : public ::testing::Test {
+ protected:
+  void SetUp() override {
+    // Since these tests cause ET_LOG to be called, the PAL must be initialized
+    // first.
+    executorch::runtime::runtime_init();
+
+    // Register the stub backend
+    stub_backend = std::make_unique<StubBackend>();
+    Backend backend_config{"StubBackend", stub_backend.get()};
+    auto register_result = register_backend(backend_config);
+    ASSERT_EQ(register_result, Error::Ok);
+  }
+
+  std::unique_ptr<StubBackend> stub_backend;
+};
+
+// Test basic string functionality
+TEST_F(BackendUpdateTest, TestSetOption) {
+  BackendOptionsMap<3> map;
+  BackendOptions<1> backend_options;
+  int new_num_threads = 4;
+  backend_options.set_option("NumberOfThreads", new_num_threads);
+  map.add("StubBackend", backend_options.view());
+
+  auto status = set_option(map.entries());
+  ASSERT_EQ(status, Error::Ok);
+
+  // Verify the map contains the expected data
+  ASSERT_EQ(map.size(), 1);
+  auto options = map.get("StubBackend");
+  ASSERT_EQ(options.size(), 1);
+
+  // Verify that the backend actually received the options
+  ASSERT_EQ(stub_backend->last_options_size, 1);
+  ASSERT_EQ(stub_backend->last_num_threads, new_num_threads);
+}
+
+// Test get_option functionality
+TEST_F(BackendUpdateTest, TestGetOption) {
+  // First, set some options in the backend
+  BackendOptionsMap<3> set_map;
+  BackendOptions<1> set_backend_options;
+  int expected_num_threads = 8;
+  set_backend_options.set_option("NumberOfThreads", expected_num_threads);
+  set_map.add("StubBackend", set_backend_options.view());
+
+  auto set_status = set_option(set_map.entries());
+  ASSERT_EQ(set_status, Error::Ok);
+  ASSERT_EQ(stub_backend->last_num_threads, expected_num_threads);
+
+  // Reset get_option tracking variables
+  stub_backend->get_option_called = false;
+  stub_backend->get_option_call_count = 0;
+  stub_backend->found_expected_key = false;
+
+  // Now create a map with options for get_option to process
+  BackendOptionsMap<3> get_map;
+  BackendOptions<1> get_backend_options;
+  get_backend_options.set_option("NumberOfThreads", 0);
+  get_map.add("StubBackend", get_backend_options.view());
+
+  // Call get_option to test the API
+  auto get_status = get_option(get_map.entries());
+  ASSERT_EQ(get_status, Error::Ok);
+
+  ASSERT_TRUE(
+      std::get<int>(get_map.entries()[0].options[0].value) ==
+      expected_num_threads);
+
+  // Verify that the backend's get_option method was called correctly
+  ASSERT_TRUE(stub_backend->get_option_called);
+  ASSERT_EQ(stub_backend->get_option_call_count, 1);
+  ASSERT_EQ(stub_backend->last_get_option_size, 1);
+  ASSERT_TRUE(stub_backend->found_expected_key);
+}
 } // namespace runtime
 } // namespace executorch