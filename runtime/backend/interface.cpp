--- conflicted
+++ resolved
@@ -8,91 +8,6 @@
 
 #include <executorch/runtime/backend/interface.h>
 
-<<<<<<< HEAD
-#ifdef _WIN32
-#include <memory>
-#include <windows.h>
-#include <tchar.h>
-#define getpid GetCurrentProcessId
-#else
-#include <unistd.h>
-#endif
-
-// Task t128866626: Remove global static variables.
-// We want to be able to run multiple Executor instances
-// and having a global registration isn't a viable solution
-// in the long term.
-#ifdef _WIN32
-
-#define SHARED_MEMORY_NAME "torch_executor_backend_registry"
-static std::shared_ptr<torch::executor::BackendRegistry> backend_reg;
-
-torch::executor::BackendRegistry& getBackendRegistry() {
-  if (backend_reg != nullptr) {
-    return *backend_reg;
-  }
-
-  HANDLE hMapFile = OpenFileMapping(
-    FILE_MAP_ALL_ACCESS,   // read/write access
-    FALSE,                 // do not inherit the name
-    _T(SHARED_MEMORY_NAME)  // name of mapping object
-  );
-
-  if (hMapFile == NULL) {
-    // Create a new file mapping object
-    hMapFile = CreateFileMapping(
-      INVALID_HANDLE_VALUE,    // use paging file
-      NULL,                    // default security
-      PAGE_READWRITE,          // read/write access
-      0,                       // maximum object size (high-order DWORD)
-      sizeof(torch::executor::BackendRegistry),                // maximum object size (low-order DWORD)
-      _T(SHARED_MEMORY_NAME)   // name of mapping object
-    );
-    if (hMapFile == NULL) {
-      return *backend_reg;
-    }
-  }
-
-  torch::executor::BackendRegistry* registry = (torch::executor::BackendRegistry*) MapViewOfFile(
-    hMapFile,   // handle to map object
-    FILE_MAP_ALL_ACCESS, // read/write permission
-    0,
-    0,
-    sizeof(torch::executor::BackendRegistry)
-  );
-
-  if (registry == NULL) {
-    return *backend_reg;
-  }
-
-  if (backend_reg == nullptr) {
-    backend_reg = std::shared_ptr<torch::executor::BackendRegistry>(registry, [](torch::executor::BackendRegistry* ptr) {
-      UnmapViewOfFile(ptr);
-    });
-  }
-
-  return *backend_reg;
-}
-
-#else
-
-torch::executor::BackendRegistry& getBackendRegistry();
-torch::executor::BackendRegistry& getBackendRegistry() {
-  static torch::executor::BackendRegistry backend_reg;
-  return backend_reg;
-}
-
-#endif
-
-namespace torch {
-namespace executor {
-
-PyTorchBackendInterface::~PyTorchBackendInterface() {}
-
-PyTorchBackendInterface* get_backend_class(const char* name) {
-  return getBackendRegistry().get_backend_class(name);
-}
-=======
 namespace executorch {
 namespace runtime {
 
@@ -104,16 +19,24 @@
 // The max number of backends that can be registered globally.
 constexpr size_t kMaxRegisteredBackends = 16;
 
+#ifdef _WIN32
+#pragma data_seg(".shared")
+#endif
+
 // TODO(T128866626): Remove global static variables. We want to be able to run
 // multiple Executor instances and having a global registration isn't a viable
 // solution in the long term.
 
 /// Global table of registered backends.
 Backend registered_backends[kMaxRegisteredBackends];
->>>>>>> d5fdbd44
 
 /// The number of backends registered in the table.
 size_t num_registered_backends = 0;
+
+#ifdef _WIN32
+#pragma data_seg()
+#pragma comment(linker, "/SECTION:.shared,RWS")
+#endif
 
 } // namespace
 
