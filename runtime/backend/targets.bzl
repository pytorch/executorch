--- conflicted
+++ resolved
@@ -17,12 +17,8 @@
             exported_headers = [
                 "backend_execution_context.h",
                 "backend_init_context.h",
-<<<<<<< HEAD
                 "backend_update_context.h",
-                "backend_options.h",
-=======
                 "options.h",
->>>>>>> c80ed9d1
                 "interface.h",
             ],
             preprocessor_flags = ["-DUSE_ATEN_LIB"] if aten_mode else [],
