--- conflicted
+++ resolved
@@ -59,11 +59,7 @@
             "//executorch/runtime/core:named_data_map",
             "//executorch/schema:program",
         ],
-<<<<<<< HEAD
-        exported_preprocessor_flags = [] if runtime.is_oss else ["-DEXECUTORCH_INTERNAL=1"],
-=======
         exported_preprocessor_flags = [] if runtime.is_oss else ["-DEXECUTORCH_INTERNAL_FLATBUFFERS=1"],
->>>>>>> cca6917e
     )
 
     for aten_mode in get_aten_mode_options():
