--- conflicted
+++ resolved
@@ -53,14 +53,11 @@
     runtime.cxx_library(
         name = "aten_headers_for_executorch",
         srcs = [],
-<<<<<<< HEAD
         visibility = [
             "//executorch/kernels/optimized/...",
             "//executorch/kernels/portable/cpu/util/...",
+            "@EXECUTORCH_CLIENTS",
         ],
-=======
-        visibility = ["//executorch/kernels/optimized/...", "@EXECUTORCH_CLIENTS"],
->>>>>>> 0cf2d539
         exported_deps = select({
             "DEFAULT": [],
             "ovr_config//cpu:arm64": [
