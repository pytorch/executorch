--- conflicted
+++ resolved
@@ -56,11 +56,7 @@
             "bits_types.h",
         ],
         exported_deps = [
-<<<<<<< HEAD
-            "//executorch/runtime/core/portable_type/c10:c10",
-=======
             "//executorch/runtime/core/portable_type/c10/c10:c10",
->>>>>>> df750880
         ],
         visibility = [
             "//executorch/extension/...",
