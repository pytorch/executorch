// Copyright (c) Meta Platforms, Inc. and affiliates.

#pragma once

#include <algorithm>

#include <executorch/runtime/core/exec_aten/exec_aten.h>
#include <executorch/runtime/core/exec_aten/util/scalar_type_util.h>
#include <executorch/runtime/core/tensor_shape_dynamism.h>
#include <executorch/runtime/platform/assert.h>

#ifdef USE_ATEN_LIB
#include <ATen/ATen.h>
#else // !USE_ATEN_LIB
#include <numeric>
// @nolint PATTERNLINT Ok to use stdlib for this test framework
#include <memory>
// @nolint PATTERNLINT Ok to use stdlib for this test framework
#include <vector>
#endif // !USE_ATEN_LIB

namespace executorch {
namespace runtime {
namespace testing {

namespace internal {

/**
 * Returns the number of elements in the tensor, given the dimension
 * sizes, assuming contiguous data.
 */
inline size_t sizes_to_numel(const std::vector<int32_t>& sizes) {
  size_t n = 1;
  for (auto s : sizes) {
    n *= s;
  }
  return n;
}

/**
 * Check if given strides is legal under given sizes. In the `make` function,
 * the `strides` shall ensure:
 *  - a. strides.size() == sizes.size()
 *  - b. all strides are positive.
 *  - c. All underlying data be accessed.
 *  - d. All legal indexes can access an underlying data.
 *  - e. No two indexes access a same data.
 *  - f. No out of bounds data can be accessed.
 *
 * @param[in] sizes The sizes of the dimensions of the Tensor.
 * @param[in] strides The desired strides for creating new tensor.
 * @return The strides is legal or not
 */

inline bool check_strides(
    const std::vector<int32_t> sizes,
    const std::vector<int32_t> strides) {
  if (sizes.size() != strides.size()) {
    // The length of stride vector shall equal to size vector.
    return false;
  }

  if (strides.size() == 0) {
    // Both sizes and strides are empty vector. Legal!
    return true;
  }

  // Check if input non-empty strides is legal. The defination of legal is in
  // the comment above function. To check it, we first reformat the strides into
  // contiguous style, in where the strides should be sorted from high to low.
  // Then rearrange the size based on same transformation. After that, we can
  // check if strides[i] == strides[i + 1] * sizes[i + 1] for all i in
  // [0, sizes.size() - 1) and strides[sizes.size() - 1] == 1

  // Get the mapping between current strides and sorted strides (from high to
  // low, if equal then check if correspond size is 1 or 0 in same dimension)
  // e.g. a = tensor(3, 2, 1).permute(2, 1, 0), a.size() == (1, 2, 3) and
  // a.strides == (1, 1, 2). We want to sort create a mapping to make the
  // sorted_stride as (2, 1, 1) while sorted_size == (3, 2, 1)
  std::vector<std::int32_t> sorted_idx(sizes.size());
  for (size_t i = 0; i < sizes.size(); i++) {
    sorted_idx[i] = i;
  }
  std::sort(
      sorted_idx.begin(),
      sorted_idx.end(),
      [&](const int32_t& a, const int32_t& b) {
        if (strides[a] != strides[b]) {
          return strides[a] > strides[b];
        } else {
          // When strides equal to each other, put the index whose
          // coresponding size equal to 0 or 1 to the right. Update the rule to
          // the following comparsion to circumvent strict weak ordering.
          return (sizes[a] ? sizes[a] : 1) > (sizes[b] ? sizes[b] : 1);
        }
      });

  // Use the mapping to rearrange the sizes and strides
  std::vector<std::int32_t> sorted_sizes(sizes.size());
  std::vector<std::int32_t> sorted_strides(sizes.size());
  for (size_t i = 0; i < sizes.size(); i++) {
    sorted_sizes[i] = sizes[sorted_idx[i]] == 0 ? 1 : sizes[sorted_idx[i]];
    sorted_strides[i] = strides[sorted_idx[i]];
  }

  // All strides should be positive. We have sorted it mainly based on strides,
  // so sorted_strides[-1] has lowest value.
  if (sorted_strides[strides.size() - 1] <= 0) {
    return false;
  }

  // Check if strides is legal
  bool legal = sorted_strides[strides.size() - 1] == 1;
  for (size_t i = 0; i < strides.size() - 1 && legal; i++) {
    legal = legal &&
        (sorted_strides[i] == sorted_strides[i + 1] * sorted_sizes[i + 1]);
  }

  return legal;
}

/**
 * Check that a given dim order array is valid. A dim order array is valid if
 * each value from 0 to sizes.size() - 1 appears exactly once in the dim_order
 * array.
 */
inline bool check_dim_order(
    const std::vector<int32_t>& sizes,
    const std::vector<uint8_t>& dim_order) {
  if (sizes.size() != dim_order.size()) {
    return false;
  }
  size_t gauss_sum = 0;
  std::vector<int> count(dim_order.size(), 0);
  for (int i = 0; i < dim_order.size(); i++) {
    if (dim_order[i] < 0 || dim_order[i] >= sizes.size()) {
      return false;
    }
    gauss_sum += static_cast<size_t>(dim_order[i]) + 1;
  }
  // Use the gaussian sum to verify each dim appears exactly once
  size_t expected_sum = (sizes.size() * (sizes.size() + 1)) / 2;
  if (gauss_sum != expected_sum) {
    return false;
  }

  return true;
}

inline std::vector<int32_t> strides_from_dim_order(
    const std::vector<int32_t>& sizes,
    const std::vector<uint8_t>& dim_order) {
  bool legal = check_dim_order(sizes, dim_order);
  ET_CHECK_MSG(legal, "The input dim_order variable is illegal.");

  size_t ndim = sizes.size();
  std::vector<int32_t> strides(ndim);
  strides[dim_order[ndim - 1]] = 1;
  for (int i = ndim - 2; i >= 0; --i) {
    uint8_t cur_dim = dim_order[i];
    uint8_t next_dim = dim_order[i + 1];
    strides[cur_dim] = (!sizes[next_dim]) ? strides[next_dim]
                                          : strides[next_dim] * sizes[next_dim];
  }
  return strides;
}

inline std::vector<uint8_t> channels_last_dim_order(size_t dims) {
  ET_CHECK_MSG(
      dims >= 4 && dims <= 5,
      "Channels last dim order only valid for 4-dim and 5-dim tensors!");

  std::vector<uint8_t> dim_order(dims);
  // Channels is always assigned to dim 1
  dim_order[dims - 1] = 1;

  dim_order[0] = 0;
  int d = 1;
  while (d < dims - 1) {
    dim_order[d] = d + 1;
    d++;
  }
  return dim_order;
}

} // namespace internal

#ifdef USE_ATEN_LIB

// Note that this USE_ATEN_LIB section uses ATen-specific namespaces instead of
// exec_aten because we know that we're working with ATen, and many of these
// names aren't mapped into exec_aten::.

namespace internal {

// This wrapper lets us override the C type associated with some ScalarType
// values while using the defaults for everything else.
template <c10::ScalarType DTYPE>
struct ScalarTypeToCppTypeWrapper {
  using ctype = typename c10::impl::ScalarTypeToCPPTypeT<DTYPE>;
};

// Use a C type of `uint8_t` instead of `bool`. The C type will be used to
// declare a `std::vector<CTYPE>`, and `std::vector<bool>` is often optimized to
// store a single bit per entry instead of using an array of separate `bool`
// elements. Since the tensor data will point into the vector, it needs to use
// one byte per element.
template <>
struct ScalarTypeToCppTypeWrapper<c10::ScalarType::Bool> {
  using ctype = uint8_t;
};

} // namespace internal

template <at::ScalarType DTYPE>
class TensorFactory {
 public:
  /*
   * The C types that backs the associated DTYPE. E.g., `float` for
   * `ScalarType::Float`.
   */

  /**
   * Used for the vector provided to the factory functions. May differ
   * from the type usually associate with the ScalarType.
   *
   * Used for the vector<> parameters passed to the factory functions.
   */
  using ctype = typename internal::ScalarTypeToCppTypeWrapper<DTYPE>::ctype;

  /**
   * The official C type for the scalar type. Used when accessing elements
   * of a constructed Tensor.
   */
  using true_ctype = typename c10::impl::ScalarTypeToCPPTypeT<DTYPE>;

  TensorFactory() = default;

  /**
   * Returns a new Tensor with the specified shape, data and stride.
   *
   * @param[in] sizes The sizes of the dimensions of the Tensor.
   * @param[in] data The data that the Tensor should be initialized with. The
   *     size of this vector must be equal to the product of the elements of
   *     `sizes`.
   * @param[in] strides The strides for each dimensions of the Tensor. If empty
   *     or not specificed, the function will return a contiguous tensor based
   *     on data and size. If not, the strides shall follow the rules:
   *            - a. strides.size() == sizes.size().
   *            - b. all strides are positive.
   *            - c. All underlying data be accessed.
   *            - d. All legal indexes can access an underlying data.
   *            - e. No two indexes access a same data.
   *            - f. No out of bounds data can be accessed.
   *
   * @return A new Tensor with the specified shape and data.
   */
  at::Tensor make(
      const std::vector<int32_t>& sizes,
      const std::vector<ctype>& data,
      const std::vector<int32_t> strides = {},
      ET_UNUSED TensorShapeDynamism dynamism =
          TensorShapeDynamism::DYNAMIC_UNBOUND) {
    auto expected_numel = internal::sizes_to_numel(sizes);
    ET_CHECK_MSG(
        expected_numel == data.size(),
        "Number of data elements %zd "
        "does not match expected number of elements %zd",
        data.size(),
        expected_numel);

    at::Tensor t;
    if (strides.empty()) {
      t = zeros(sizes);
    } else {
      bool legal = internal::check_strides(sizes, strides);
      ET_CHECK_MSG(legal, "The input strides variable is illegal.");

      t = empty_strided(sizes, strides);
    }
    if (t.nbytes() > 0) {
      memcpy(t.template data<true_ctype>(), data.data(), t.nbytes());
    }
    return t;
  }

  /**
   * Returns a new Tensor with the specified shape, data and dim order.
   *
   * @param[in] sizes The sizes of the dimensions of the Tensor.
   * @param[in] data The data that the Tensor should be initialized with. The
   *     size of this vector must be equal to the product of the elements of
   *     `sizes`.
   * @param[in] dim_order The dim order describing how tensor memory is laid
   * out. If empty or not specificed, the function will use a contiguous dim
   * order of {0, 1, 2, 3, ...}
   *
   * @return A new Tensor with the specified shape and data.
   */
  at::Tensor make_with_dimorder(
      const std::vector<int32_t>& sizes,
      const std::vector<ctype>& data,
      const std::vector<uint8_t> dim_order = {},
      ET_UNUSED TensorShapeDynamism dynamism =
          TensorShapeDynamism::DYNAMIC_UNBOUND) {
    auto expected_numel = internal::sizes_to_numel(sizes);
    ET_CHECK_MSG(
        expected_numel == data.size(),
        "Number of data elements %zd "
        "does not match expected number of elements %zd",
        data.size(),
        expected_numel);

    at::Tensor t;
    if (dim_order.empty()) {
      t = zeros(sizes);
    } else {
      auto strides = internal::strides_from_dim_order(sizes, dim_order);
      t = empty_strided(sizes, strides);
    }
    if (t.nbytes() > 0) {
      memcpy(t.template data<true_ctype>(), data.data(), t.nbytes());
    }
    return t;
  }

  /**
   * Returns a new Tensor with the specified shape and data in channels last
   * memory layout.
   *
   * @param[in] sizes The sizes of the dimensions of the Tensor.
   * @param[in] data The data that the Tensor should be initialized with. The
   *     size of this vector must be equal to the product of the elements of
   *     `sizes`.
   *
   * @return A new Tensor with the specified shape and data.
   */
  at::Tensor make_channels_last(
      const std::vector<int32_t>& sizes,
      const std::vector<ctype>& data,
      ET_UNUSED TensorShapeDynamism dynamism =
          TensorShapeDynamism::DYNAMIC_UNBOUND) {
    return make_with_dimorder(
        sizes, data, internal::channels_last_dim_order(sizes.size()), dynamism);
  }

  /**
   * Returns a new Tensor with the specified shape, containing contiguous
   * data will all elements set to `value`.
   *
   * @param[in] sizes The sizes of the dimensions of the Tensor.
   * @param[in] value The value of all elements of the Tensor.
   * @return A new Tensor with the specified shape.
   */
  at::Tensor full(
      const std::vector<int32_t>& sizes,
      ctype value,
      ET_UNUSED TensorShapeDynamism dynamism =
          TensorShapeDynamism::DYNAMIC_UNBOUND) {
    auto sizes64 = vec_32_to_64(sizes);
    return at::full(at::IntArrayRef(sizes64), value, at::dtype(DTYPE));
  }

  /**
   * Returns a new Tensor with the specified shape, containing channels-last
   * contiguous data will all elements set to `value`.
   *
   * @param[in] sizes The sizes of the dimensions of the Tensor.
   * @param[in] value The value of all elements of the Tensor.
   * @return A new Tensor with the specified shape.
   */
  at::Tensor full_channels_last(
      const std::vector<int32_t>& sizes,
      ctype value,
      ET_UNUSED TensorShapeDynamism dynamism =
          TensorShapeDynamism::DYNAMIC_UNBOUND) {
    auto sizes64 = vec_32_to_64(sizes);
    return at::full(at::IntArrayRef(sizes64), value, at::dtype(DTYPE))
        .to(at::MemoryFormat::ChannelsLast);
  }

  /**
   * Returns a new Tensor with the specified shape, containing contiguous data
   * with all `0` elements.
   *
   * @param[in] sizes The sizes of the dimensions of the Tensor.
   * @return A new Tensor with the specified shape.
   */
  at::Tensor zeros(
      const std::vector<int32_t>& sizes,
      ET_UNUSED TensorShapeDynamism dynamism =
          TensorShapeDynamism::DYNAMIC_UNBOUND) {
    auto sizes64 = vec_32_to_64(sizes);
    return at::zeros(at::IntArrayRef(sizes64), at::dtype(DTYPE));
  }

  /**
   * Returns a new Tensor with the specified shape, containing contiguous data
   * with all `1` elements.
   *
   * @param[in] sizes The sizes of the dimensions of the Tensor.
   * @return A new Tensor with the specified shape.
   */
  at::Tensor ones(
      const std::vector<int32_t>& sizes,
      ET_UNUSED TensorShapeDynamism dynamism =
          TensorShapeDynamism::DYNAMIC_UNBOUND) {
    auto sizes64 = vec_32_to_64(sizes);
    return at::ones(at::IntArrayRef(sizes64), at::dtype(DTYPE));
  }

  /**
   * Returns a new Tensor with the same shape as the input tensor, containing
   * contiguous data with all `0` elements.
   *
   * @param[in] input The tensor that supplies the shape of the new Tensor.
   * @return A new Tensor with the specified shape.
   */
  at::Tensor zeros_like(
      const at::Tensor& input,
<<<<<<< HEAD
      __ET_UNUSED TensorShapeDynamism dynamism =
=======
      ET_UNUSED TensorShapeDynamism dynamism =
>>>>>>> 65531968
          TensorShapeDynamism::DYNAMIC_UNBOUND) {
    std::vector<int64_t> sizes64 = {input.sizes().begin(), input.sizes().end()};
    return at::full(at::IntArrayRef(sizes64), 0, at::dtype(DTYPE));
  }

  /**
   * Returns a new Tensor with the same shape as the input tensor, containing
   * contiguous data with all `1` elements.
   *
   * @param[in] input The tensor that supplies the shape of the new Tensor.
   * @return A new Tensor with the specified shape.
   */
  at::Tensor ones_like(
      const at::Tensor& input,
<<<<<<< HEAD
      __ET_UNUSED TensorShapeDynamism dynamism =
=======
      ET_UNUSED TensorShapeDynamism dynamism =
>>>>>>> 65531968
          TensorShapeDynamism::DYNAMIC_UNBOUND) {
    std::vector<int64_t> sizes64 = {input.sizes().begin(), input.sizes().end()};
    return at::full(at::IntArrayRef(sizes64), 1, at::dtype(DTYPE));
  }

 private:
  /// Copies an int32_t vector into a new int64_t vector.
  static std::vector<int64_t> vec_32_to_64(const std::vector<int32_t>& in) {
    std::vector<int64_t> out{};
    out.reserve(in.size());
    for (auto i : in) {
      out.push_back(i);
    }
    return out;
  }

  /**
   * Returns a new Tensor with the specified shape and stride.
   *
   * @param[in] sizes The sizes of the dimensions of the Tensor.
   * @param[in] strides The strides for each dimensions of the Tensor
   * @return A new Tensor with the specified shape and strides.
   */
  at::Tensor empty_strided(
      const std::vector<int32_t>& sizes,
      const std::vector<int32_t>& strides,
      ET_UNUSED TensorShapeDynamism dynamism =
          TensorShapeDynamism::DYNAMIC_UNBOUND) {
    auto sizes64 = vec_32_to_64(sizes);
    auto strides64 = vec_32_to_64(strides);
    return at::empty_strided(
        sizes64,
        strides64,
        DTYPE,
        /*layout_opt=*/at::Layout::Strided,
        /*device_opt=*/at::Device(at::DeviceType::CPU),
        /*pin_memory_opt=*/false);
  }
};

#else // !USE_ATEN_LIB

namespace {
/*
 * Dimension order represents how dimensions are laid out in memory,
 * starting from the inner-most to the outer-most dimension.
 * Thus, the conversion from strides is done by sorting the strides
 * from larger to smaller since the dimension with the largest stride
 * is the outer-most and the dimension with the smallest stride is the
 inner-most.
 * For example, tensor with sizes = (3, 5, 2) and strides = (5, 1, 15), implies
 * dimension order of (2, 0, 1), because 2nd dimension has the biggest stride of
 15,
 * followed by 0th dimension with stride of 5 and then innermost dimension being
 the 1st
 * dimension with size of 1. This order of (2, 0, 1) can be obtained
 * by sorting strides from large to smaller.

 * When strides do not convey dimension order unambiguously, dimension order
 * returned is dependent on stability of sort. We employ stable sort to preserve
 * original order. Thus when strides = (4, 3, 1, 1) returned value is (0, 1, 2,
 3)
 * Another example is: sizes = (1, 3, 1, 1) with strides = (3, 1, 3, 3),
 returned
 * value is (0, 2, 3, 1)
*/
// copied from
// https://stackoverflow.com/questions/1577475/c-sorting-and-keeping-track-of-indexes
// TODO: Add assert for strides[i] != 0 because strides of 0 is really used,
// by pytorch/aten, to convey broadcasting dim.

inline std::vector<uint8_t> dim_order_from_stride(
    const std::vector<int32_t>& v) {
  std::vector<uint8_t> indices(v.size());
  std::iota(indices.begin(), indices.end(), 0);
  stable_sort(indices.begin(), indices.end(), [&v](size_t i1, size_t i2) {
    return v[i1] > v[i2];
  });
  return indices;
}

inline void validate_strides(
    const std::vector<int32_t>& sizes,
    const std::vector<int32_t>& strides) {
  if (sizes.size() != strides.size()) {
    ET_CHECK_MSG(false, "Stride and sizes are not equal in length");
  }
  for (const auto& s : strides) {
    if (s == 0) {
      ET_CHECK_MSG(false, "Stride value of 0 is not supported");
    }
  }
  // No two dimensions can have same stride value
  for (int32_t i = 0; i < strides.size(); ++i) {
    for (int32_t j = i + 1; j < strides.size(); ++j) {
      if ((sizes[i] == 0) || (sizes[j] == 0) ||
          ((sizes[i] == 1) || (sizes[j] == 1))) {
        continue;
      }
      if ((strides[i] == strides[j])) {
        ET_CHECK_MSG(
            false,
            "Stride value and size dont comply at index %d."
            " strides[%d]: %d, strides[%d] = %d, sizes[%d] = %d, sizes[%d] = %d",
            i,
            i,
            strides[i],
            j,
            strides[j],
            i,
            sizes[i],
            j,
            sizes[j]);
      }
    }
  }
}

} // namespace

// Note that this !USE_ATEN_LIB section uses ExecuTorch-specific namespaces
// instead of exec_aten to make it clear that we're dealing with ETensor, and
// because many of these names aren't mapped into exec_aten::.

namespace internal {

// This wrapper lets us override the C type associated with some ScalarType
// values while using the defaults for everything else.
template <torch::executor::ScalarType DTYPE>
struct ScalarTypeToCppTypeWrapper {
  using ctype =
      typename ::executorch::runtime::ScalarTypeToCppType<DTYPE>::type;
};

// Use a C type of `uint8_t` instead of `bool`. The C type will be used to
// declare a `std::vector<CTYPE>`, and `std::vector<bool>` is often optimized to
// store a single bit per entry instead of using an array of separate `bool`
// elements. Since the tensor data will point into the vector, it needs to use
// one byte per element.
template <>
struct ScalarTypeToCppTypeWrapper<torch::executor::ScalarType::Bool> {
  using ctype = uint8_t;
};

// To allow implicit conversion between simple types to `ctype`
#define SPECIALIZE_ScalarTypeToCppTypeWrapper(CTYPE, DTYPE)               \
  template <>                                                             \
  struct ScalarTypeToCppTypeWrapper<torch::executor::ScalarType::DTYPE> { \
    using ctype = typename CTYPE::underlying;                             \
  };

ET_FORALL_QINT_TYPES(SPECIALIZE_ScalarTypeToCppTypeWrapper)

#undef SPECIALIZE_ScalarTypeToCppTypeWrapper

} // namespace internal

/**
 * A helper class for creating Tensors, simplifying memory management.
 *
 * NOTE: A given TensorFactory instance owns the memory pointed to by all
 * Tensors that it creates, and must live longer than those Tensors.
 *
 * Example:
 * @code{.cpp}
 * // A factory instance will create Tensors of a single dtype.
 * TensorFactory<ScalarType::Int> tf;
 *
 * // You can create more factories if you need tensors of multiple
 * // dtypes.
 * TensorFactory<ScalarType::Float> tf_float;
 *
 * // The factory will copy the vectors provided to it, letting callers provide
 * // inline literals.
 * Tensor t1 = tf.make(
 *     {2, 2}, // sizes
 *     {1, 2, 3, 4}); // data
 *
 * // There are helpers for creating Tensors with all 1 or 0 elements.
 * Tensor z = tf.zeros({2, 2});
 * Tensor o = tf_float.ones({2, 2});
 *
 * // Sometimes it's helpful to share parameters.
 * std::vector<int32_t> sizes = {2, 2};
 * Tensor t3 = tf.make(sizes, {1, 2, 3, 4});
 * Tensor t4 = tf.ones(sizes);
 *
 * // But remember that the inputs are copied, so providing the same data vector
 * // to two Tensors will not share the same underlying data.
 * std::vector<int> data = {1, 2, 3, 4};
 * Tensor t5 = tf.make(sizes, data);
 * Tensor t6 = tf.make(sizes, data);
 * t5.mutable_data_ptr<int>()[0] = 99;
 * EXPECT_NE(t5, t6);
 * @endcode
 *
 * @tparam DTYPE The dtype of Tensors created by this factory, as a ScalarType
 *     value like `ScalarType::Int`.
 */
template <torch::executor::ScalarType DTYPE>
class TensorFactory {
 public:
  /**
   * The C type that backs the associated DTYPE. E.g., `float` for
   * `ScalarType::Float`.
   */
  using ctype = typename internal::ScalarTypeToCppTypeWrapper<DTYPE>::ctype;

  TensorFactory() = default;

  /**
   * Returns a new Tensor with the specified shape, data and stride.
   *
   * @param[in] sizes The sizes of the dimensions of the Tensor.
   * @param[in] data The data that the Tensor should be initialized with. The
   *     size of this vector must be equal to the product of the elements of
   *     `sizes`.
   * @param[in] strides The strides for each dimensions of the Tensor. If empty
   *     or not specificed, the function will return a contiguous tensor based
   *     on data and size. If not, the strides shall follow the rules:
   *            - a. strides.size() == sizes.size().
   *            - b. all strides are positive.
   *            - c. All underlying data be accessed.
   *            - d. All legal indexes can access an underlying data.
   *            - e. No two indexes access a same data.
   *            - f. No out of bounds data can be accessed.
   *
   * @return A new Tensor with the specified shape and data.
   */
  torch::executor::Tensor make(
      const std::vector<int32_t>& sizes,
      const std::vector<ctype>& data,
      const std::vector<int32_t> strides = {},
      TensorShapeDynamism dynamism = TensorShapeDynamism::STATIC) {
    std::vector<int32_t> default_strides;
    // Generate strides from the tensor dimensions, assuming contiguous data if
    // given strides is empty.
    if (!sizes.empty() && strides.empty()) {
      default_strides.resize(sizes.size(), 1);
      for (size_t i = sizes.size() - 1; i > 0; --i) {
        // For sizes[i] == 0, treat it as 1 to be consistent with core Pytorch
        auto sizes_i = sizes[i] ? sizes[i] : 1;
        default_strides[i - 1] = default_strides[i] * sizes_i;
      }
    }
    auto& actual_strides = default_strides.empty() ? strides : default_strides;
    validate_strides(sizes, actual_strides);
    auto dim_order = dim_order_from_stride(actual_strides);

    auto expected_numel = internal::sizes_to_numel(sizes);
    ET_CHECK_MSG(
        expected_numel == data.size(),
        "Number of data elements %zd "
        "does not match expected number of elements %zd",
        data.size(),
        expected_numel);

    bool legal = internal::check_strides(sizes, actual_strides);
    ET_CHECK_MSG(legal, "The input strides variable is illegal.");

    memory_.emplace_back(std::make_unique<TensorMemory>(
        sizes, data, dim_order, actual_strides, dynamism));
    return torch::executor::Tensor(&memory_.back()->impl_);
  }

  /**
   * Returns a new Tensor with the specified shape, data and dim order.
   *
   * @param[in] sizes The sizes of the dimensions of the Tensor.
   * @param[in] data The data that the Tensor should be initialized with. The
   *     size of this vector must be equal to the product of the elements of
   *     `sizes`.
   * @param[in] dim_order The dim order describing how tensor memory is laid
   * out. If empty or not specificed, the function will use a contiguous dim
   * order of {0, 1, 2, 3, ...}
   *
   * @return A new Tensor with the specified shape and data.
   */
  torch::executor::Tensor make_with_dimorder(
      const std::vector<int32_t>& sizes,
      const std::vector<ctype>& data,
      const std::vector<uint8_t> dim_order = {},
      TensorShapeDynamism dynamism = TensorShapeDynamism::STATIC) {
    std::vector<uint8_t> default_dim_order;
    // Generate strides from the tensor dimensions, assuming contiguous data if
    // given strides is empty.
    if (!sizes.empty() && dim_order.empty()) {
      default_dim_order.resize(sizes.size(), 1);
      for (size_t i = 0; i < sizes.size(); ++i) {
        default_dim_order[i] = i;
      }
    }
    auto& actual_dim_order =
        default_dim_order.empty() ? dim_order : default_dim_order;

    auto strides = internal::strides_from_dim_order(sizes, actual_dim_order);

    auto expected_numel = internal::sizes_to_numel(sizes);
    ET_CHECK_MSG(
        expected_numel == data.size(),
        "Number of data elements %zd "
        "does not match expected number of elements %zd",
        data.size(),
        expected_numel);

    memory_.emplace_back(std::make_unique<TensorMemory>(
        sizes, data, actual_dim_order, strides, dynamism));
    return torch::executor::Tensor(&memory_.back()->impl_);
  }

  /**
   * Returns a new Tensor with the specified shape and data in channels last
   * memory layout.
   *
   * @param[in] sizes The sizes of the dimensions of the Tensor.
   * @param[in] data The data that the Tensor should be initialized with. The
   *     size of this vector must be equal to the product of the elements of
   *     `sizes`.
   *
   * @return A new Tensor with the specified shape and data.
   */
  torch::executor::Tensor make_channels_last(
      const std::vector<int32_t>& sizes,
      const std::vector<ctype>& data,
      const std::vector<uint8_t> dim_order = {},
      TensorShapeDynamism dynamism = TensorShapeDynamism::STATIC) {
    return make_with_dimorder(
        sizes, data, internal::channels_last_dim_order(sizes.size()), dynamism);
  }

  /**
   * Returns a new Tensor with the specified shape, containing contiguous data
   * will all elements set to `value`.
   *
   * @param[in] sizes The sizes of the dimensions of the Tensor.
   * @param[in] value The value of all elements of the Tensor.
   * @return A new Tensor with the specified shape.
   */
  torch::executor::Tensor full(
      const std::vector<int32_t>& sizes,
      ctype value,
      TensorShapeDynamism dynamism = TensorShapeDynamism::STATIC) {
    std::vector<ctype> data(internal::sizes_to_numel(sizes), value);
    return make(sizes, data, /* empty strides */ {}, dynamism);
  }

  /**
   * Returns a new Tensor with the specified shape, containing channels last
   * contiguous data will all elements set to `value`.
   *
   * @param[in] sizes The sizes of the dimensions of the Tensor.
   * @param[in] value The value of all elements of the Tensor.
   * @return A new Tensor with the specified shape.
   */
  torch::executor::Tensor full_channels_last(
      const std::vector<int32_t>& sizes,
      ctype value,
      TensorShapeDynamism dynamism = TensorShapeDynamism::STATIC) {
    std::vector<ctype> data(internal::sizes_to_numel(sizes), value);
    return make_with_dimorder(
        sizes, data, internal::channels_last_dim_order(sizes.size()), dynamism);
  }

  /**
   * Returns a new Tensor with the specified shape, containing contiguous data
   * with all `0` elements.
   *
   * @param[in] sizes The sizes of the dimensions of the Tensor.
   * @return A new Tensor with the specified shape.
   */
  torch::executor::Tensor zeros(
      const std::vector<int32_t>& sizes,
      TensorShapeDynamism dynamism = TensorShapeDynamism::STATIC) {
    return full(sizes, 0, dynamism);
  }

  /**
   * Returns a new Tensor with the specified shape, containing contiguous data
   * with all `1` elements.
   *
   * @param[in] sizes The sizes of the dimensions of the Tensor.
   * @return A new Tensor with the specified shape.
   */
  torch::executor::Tensor ones(
      const std::vector<int32_t>& sizes,
      TensorShapeDynamism dynamism = TensorShapeDynamism::STATIC) {
    return full(sizes, 1, dynamism);
  }

  /**
   * Returns a new Tensor with the same shape as the input tensor, containing
   * contiguous data with all `0` elements.
   *
   * @param[in] input The tensor that supplies the shape of the new Tensor.
   * @return A new Tensor with the specified shape.
   */
  torch::executor::Tensor zeros_like(
      const torch::executor::Tensor& input,
      TensorShapeDynamism dynamism = TensorShapeDynamism::STATIC) {
    std::vector<int32_t> sizes = {input.sizes().begin(), input.sizes().end()};
    return full(sizes, 0, dynamism);
  }

  /**
   * Returns a new Tensor with the same shape as the input tensor, containing
   * contiguous data with all `1` elements.
   *
   * @param[in] input The tensor that supplies the shape of the new Tensor.
   * @return A new Tensor with the specified shape.
   */
  torch::executor::Tensor ones_like(
      const torch::executor::Tensor& input,
      TensorShapeDynamism dynamism = TensorShapeDynamism::STATIC) {
    std::vector<int32_t> sizes = {input.sizes().begin(), input.sizes().end()};
    return full(sizes, 1, dynamism);
  }

 private:
  /**
   * Owns all backing memory for a single Tensor.
   */
  struct TensorMemory {
    TensorMemory(
        const std::vector<int32_t>& sizes,
        const std::vector<ctype>& data,
        const std::vector<uint8_t>& dim_order,
        const std::vector<int32_t>& strides,
        TensorShapeDynamism dynamism = TensorShapeDynamism::STATIC)
        : sizes_(sizes),
          data_(data),
          dim_order_(dim_order),
          strides_(strides),
          impl_(
              DTYPE,
              /*dim=*/sizes_.size(),
              sizes_.data(),
              data_.data(),
              dim_order_.data(),
              strides_.data(),
              dynamism) {}

    std::vector<int32_t> sizes_;
    std::vector<ctype> data_;
    std::vector<uint8_t> dim_order_;
    std::vector<int32_t> strides_;
    torch::executor::TensorImpl impl_;
  };

  /**
   * The memory pointed to by Tensors created by this factory. This is a vector
   * of pointers so that the TensorMemory objects won't move if the vector needs
   * to resize/realloc.
   */
  std::vector<std::unique_ptr<TensorMemory>> memory_;
};

#endif // !USE_ATEN_LIB

/**
 * A helper class for creating TensorLists, simplifying memory management.
 *
 * NOTE: A given TensorListFactory owns the memory pointed to by all TensorLists
 * (and Tensors they contain), and must live longer than those TensorLists and
 * Tensors.
 */
template <exec_aten::ScalarType DTYPE>
class TensorListFactory final {
 public:
  TensorListFactory() = default;
  ~TensorListFactory() = default;

  /**
   * Returns a TensorList containing Tensors with the same shapes as the
   * provided Tensors, but filled with zero elements. The dtypes of the template
   * entries are ignored.
   */
  exec_aten::TensorList zeros_like(
      const std::vector<exec_aten::Tensor>& templates) {
    memory_.emplace_back(std::make_unique<std::vector<exec_aten::Tensor>>());
    auto& vec = memory_.back();
    std::for_each(
        templates.begin(), templates.end(), [&](const exec_aten::Tensor& t) {
          vec->push_back(tf_.zeros_like(t));
        });
    return exec_aten::TensorList(vec->data(), vec->size());
  }

 private:
  TensorFactory<DTYPE> tf_;
  /**
   * The memory pointed to by TensorLists created by this factory. This is a
   * vector of pointers so that the elements won't move if the vector needs to
   * resize/realloc.
   */
  std::vector<std::unique_ptr<std::vector<exec_aten::Tensor>>> memory_;
};

} // namespace testing
} // namespace runtime
} // namespace executorch

namespace torch {
namespace executor {
namespace testing {
// TODO(T197294990): Remove these deprecated aliases once all users have moved
// to the new `::executorch` namespaces.
using ::executorch::runtime::testing::TensorFactory;
using ::executorch::runtime::testing::TensorListFactory;
} // namespace testing
} // namespace executor
} // namespace torch<|MERGE_RESOLUTION|>--- conflicted
+++ resolved
@@ -418,11 +418,7 @@
    */
   at::Tensor zeros_like(
       const at::Tensor& input,
-<<<<<<< HEAD
-      __ET_UNUSED TensorShapeDynamism dynamism =
-=======
       ET_UNUSED TensorShapeDynamism dynamism =
->>>>>>> 65531968
           TensorShapeDynamism::DYNAMIC_UNBOUND) {
     std::vector<int64_t> sizes64 = {input.sizes().begin(), input.sizes().end()};
     return at::full(at::IntArrayRef(sizes64), 0, at::dtype(DTYPE));
@@ -437,11 +433,7 @@
    */
   at::Tensor ones_like(
       const at::Tensor& input,
-<<<<<<< HEAD
-      __ET_UNUSED TensorShapeDynamism dynamism =
-=======
       ET_UNUSED TensorShapeDynamism dynamism =
->>>>>>> 65531968
           TensorShapeDynamism::DYNAMIC_UNBOUND) {
     std::vector<int64_t> sizes64 = {input.sizes().begin(), input.sizes().end()};
     return at::full(at::IntArrayRef(sizes64), 1, at::dtype(DTYPE));
