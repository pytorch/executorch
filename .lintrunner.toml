merge_base_with = "main"

[[linter]]
code = 'FLAKE8'
include_patterns = ['**/*.py']
exclude_patterns = [
    'third-party/**',
    '**/third-party/**',
    '.github/scripts/**',
    'exir/serde/**',
]
command = [
    'python3',
    '-m',
    'lintrunner_adapters',
    'run',
    'flake8_linter',
    '--',
    '@{{PATHSFILE}}'
]
init_command = [
    'python3',
    '-m',
    'lintrunner_adapters',
    'run',
    'pip_init',
    '--dry-run={{DRYRUN}}',
    '--requirement=requirements-lintrunner.txt',
]

# Black + usort
[[linter]]
code = 'UFMT'
include_patterns = [
    '**/*.py',
    '**/*.pyi',
]
exclude_patterns = [
    'third-party/**',
    '**/third-party/**',
    'exir/serde/**',
]
command = [
    'python3',
    '-m',
    'lintrunner_adapters',
    'run',
    'ufmt_linter',
    '--',
    '@{{PATHSFILE}}'
]
init_command = [
    'python3',
    '-m',
    'lintrunner_adapters',
    'run',
    'pip_init',
    '--dry-run={{DRYRUN}}',
    '--no-black-binary',
    '--requirement=requirements-lintrunner.txt',
]
is_formatter = true

#CLANGFORMAT
[[linter]]
code = 'CLANGFORMAT'
include_patterns = [
    '**/*.h',
    '**/*.cpp',
]
exclude_patterns = [
    'third-party/**',
    '**/third-party/**',
    # NB: Objective-C is not supported
    'examples/apple/**',
    'examples/demo-apps/apple_ios/**',
    'examples/demo-apps/react-native/rnllama/ios/**',
    'extension/apple/**',
    # File contains @generated
    'extension/llm/custom_ops/spinquant/fast_hadamard_transform_special.h',
    'extension/llm/custom_ops/spinquant/test/fast_hadamard_transform_special_unstrided_cpu.h',
    # Want to be able to keep c10 in sync with PyTorch core.
    'runtime/core/portable_type/c10/**',
]
command = [
    'python3',
    '-m',
    'lintrunner_adapters',
    'run',
    'clangformat_linter',
    '--binary=clang-format',
    '--fallback',
    '--',
    '@{{PATHSFILE}}'
]
init_command = [
    'python3',
    '-m',
    'lintrunner_adapters',
    'run',
    'pip_init',
    '--dry-run={{DRYRUN}}',
    '--requirement=requirements-lintrunner.txt',
]
is_formatter = true

[[linter]]
code = 'CMAKE'
include_patterns = [
    "**/*.cmake",
    "**/*.cmake.in",
    "**/CMakeLists.txt",
]
exclude_patterns = [
    'third-party/**',
    '**/third-party/**',
]
command = [
    'python3',
    '-m',
    'lintrunner_adapters',
    'run',
    'cmake_linter',
    '--config=.cmakelintrc',
    '--',
    '@{{PATHSFILE}}',
]
init_command = [
    'python3',
    '-m',
    'lintrunner_adapters',
    'run',
    'pip_init',
    '--dry-run={{DRYRUN}}',
    '--requirement=requirements-lintrunner.txt',
]

[[linter]]
code = 'ETCAPITAL'
include_patterns = [
    '**/*.py',
    '**/*.pyi',
    '**/*.h',
    '**/*.cpp',
    '**/*.md',
    '**/*.rst',
]
exclude_patterns = [
    'third-party/**',
    '**/third-party/**',
]
command = [
    'python3',
    '-m',
    'lintrunner_adapters',
    'run',
    'grep_linter',
    # Exclude "ExecuTorch" pattern within URLs
    '--pattern= Executorch(?!\\W*(://|\\.[a-z]{2,}))\\W+',
    '--linter-name=ExecuTorchCapitalization',
    '--error-name=Incorrect capitalization for ExecuTorch',
    """--error-description=
    Please use ExecuTorch with capital T for consistency.
    https://fburl.com/workplace/nsx6hib2
    """,
    '--',
    '@{{PATHSFILE}}',
]

[[linter]]
code = 'NEWLINE'
include_patterns = ['**']
exclude_patterns = [
    'third-party/**',
    '**/third-party/**',
    '**/*.png',
    '**/*.webp',
    '**/*.jpeg',
    '**/*.mp4',
    '**/*.pte',
    '**/*.pth',
    '**/*.bin',
    '**/*.patch',
    '**/*.svg',
    '**/*.bat',
    '**/*.jpg',
    '**/*.jar',
    '**/*.gif',
    # File contains @generated
    'extension/llm/custom_ops/spinquant/fast_hadamard_transform_special.h',
    'extension/llm/custom_ops/spinquant/test/fast_hadamard_transform_special_unstrided_cpu.h',
]
command = [
    'python3',
    '-m',
    'lintrunner_adapters',
    'run',
    'newlines_linter',
    '--',
    '@{{PATHSFILE}}',
]
is_formatter = true

[[linter]]
code = 'NOSTDINC'
include_patterns = [
    "**/*.c",
    "**/*.cpp",
    "**/*.h",
    "**/*.hpp",
]
exclude_patterns = [
    '**/devtools/**',
    '**/test/**',
    '**/testing_util/**',
    '**/third-party/**',
    'backends/**',
    'devtools/**',
    'examples/**',
    'extension/**',
    'kernels/optimized/**',
    # Justified <functional> include.
    'kernels/portable/cpu/op_bitwise*.cpp',
    'kernels/portable/cpu/op_eq.cpp',
    'kernels/portable/cpu/op_ge.cpp',
    'kernels/portable/cpu/op_gt.cpp',
    'kernels/portable/cpu/op_le.cpp',
    'kernels/portable/cpu/op_lt.cpp',
    'kernels/portable/cpu/op_ne.cpp',
    'runtime/kernel/thread_parallel_interface.h',
    'scripts/**',
    'third-party/**',
    'util/**',
]
command = [
    'python3',
    '-m',
    'lintrunner_adapters',
    'run',
    'grep_linter',
    '--pattern=([^\\S\r\n]*#include\s*<(deque|exception|forward_list|functional|list|map|multimap|multiset|priority_queue|queue|set|stack|string|unordered_map|unordered_multimap|unordered_multiset|unordered_set|vector)>)',
    '--linter-name=NOSTDINC',
    '--error-name=Standard C++ container include in core',
    """--error-description=\
        Standard library containers should not be included in ExecuTorch core \
        because they may call malloc, which is not allowed in core. \
    """,
    '--',
    '@{{PATHSFILE}}',
]

[[linter]]
code = 'NOTORCHINC'
include_patterns = [
    "**/*.c",
    "**/*.cpp",
    "**/*.h",
    "**/*.hpp",
]
exclude_patterns = [
    '**/devtools/**',
    '**/fb/**',
    '**/test/**',
    '**/tests/**',
    '**/testing_util/**',
    '**/third-party/**',
    'backends/**',
    'codegen/templates/RegisterDispatchKeyCustomOps.cpp',
    'codegen/templates/RegisterSchema.cpp',
    'devtools/**',
    'examples/**',
    'exir/verification/bindings.cpp',
    'extension/**',
    'kernels/optimized/**',
    'runtime/core/exec_aten/**',
    # Want to be able to keep c10 in sync with PyTorch core.
    'runtime/core/portable_type/c10/**',
    'runtime/executor/tensor_parser_aten.cpp',
    'scripts/**',
    'test/**',
    'third-party/**',
    'util/**',
]
command = [
    'python3',
    '-m',
    'lintrunner_adapters',
    'run',
    'grep_linter',
    '--pattern=#include\s+[<"](aten/|ATen/|torch/)',
    '--linter-name=NOTORCHINC',
    '--error-name=ATen or torch include',
    """--error-description=\
        PyTorch includes in ExecuTorch core are prohibited to prevent \
        accidentally breaking core's requirements; please make sure this \
        header complies (e.g., no streams/malloc/syscalls) and then include \
        a patch to update this linter.\
    """,
    '--',
    '@{{PATHSFILE}}',
]

[[linter]]
code = 'MYPY'
include_patterns = [
    # TODO(https://github.com/pytorch/executorch/issues/7441): Gradually start enabling all folders.
    # 'backends/**/*.py',
    'backends/arm/**/*.py',
    'backends/openvino/**/*.py',
    'build/**/*.py',
    'codegen/**/*.py',
    # 'devtools/**/*.py',
    'devtools/visualization/**/*.py',
    'docs/**/*.py',
    # 'examples/**/*.py',
    'examples/openvino/**/*.py',
    # 'exir/**/*.py',
    # 'extension/**/*.py',
    'kernels/**/*.py',
    'profiler/**/*.py',
    'runtime/**/*.py',
    'scripts/**/*.py',
    'test/**/*.py',
    'util/**/*.py',
    '*.py',
]
exclude_patterns = [
    'third-party/**',
    '**/third-party/**',
    'scripts/check_binary_dependencies.py',
    'profiler/test/test_profiler_e2e.py',
    'backends/arm/test/**',
]
command = [
    'python3',
    '-m',
    'lintrunner_adapters',
    'run',
    'mypy_linter',
    '--config=.mypy.ini',
    '--show-disable',
    '--',
    '--explicit-package-bases',
    '@{{PATHSFILE}}'
]
init_command = [
    'python3',
    '-m',
    'lintrunner_adapters',
    'run',
    'pip_init',
    '--dry-run={{DRYRUN}}',
    '--requirement=requirements-lintrunner.txt',
]

[[linter]]
code = 'LICENSELINT'
include_patterns = [
    '**/*',
]
exclude_patterns = [
    '**/fb/**',
    '.lintrunner.toml',
]
command = [
    'python3',
    '-m',
    'lintrunner_adapters',
    'run',
    'grep_linter',
    '--pattern=Confidential and proprietary',
    '--linter-name=LICENSELINT',
    '--error-name=Wrong license',
    """--error-description=\
        Code contributed to ExecuTorch open source repo should have \
        BSD-license header \
    """,
    '--',
    '@{{PATHSFILE}}',
]

[[linter]]
code = "TORCH_AO_IMPORT"
include_patterns = ["**/*.py"]
exclude_patterns = [
    "third-party/**",
    # TODO: remove exceptions as we migrate
    # backends
    "backends/vulkan/quantizer/**",
    "backends/vulkan/test/**",
<<<<<<< HEAD
    "backends/cadence/aot/quantizer/**",
=======
    "backends/qualcomm/quantizer/**",
    "examples/qualcomm/**",
>>>>>>> 86ba7e78
    "backends/xnnpack/quantizer/**",
    "backends/xnnpack/test/**",
    "exir/tests/test_passes.py",
    "extension/llm/export/builder.py",
    "extension/llm/export/quantizer_lib.py",
    "exir/tests/test_memory_planning.py",
    "exir/backend/test/demos/test_xnnpack_qnnpack.py",
]

command = [
  "python3",
  "-m",
  "lintrunner_adapters",
  "run",
  "grep_linter",
  "--pattern=\\bfrom torch\\.ao\\.quantization\\.(?:quantizer|observer|quantize_pt2e|pt2e)(?:\\.[A-Za-z0-9_]+)*\\b",
  "--linter-name=TorchAOImport",
  "--error-name=Prohibited torch.ao.quantization import",
  """--error-description=\
  Imports from torch.ao.quantization are not allowed. \
  Please import from torchao.quantization.pt2e instead.\n \
  * torchao.quantization.pt2e (includes all the utils, including observers, fake quants etc.) \n \
  * torchao.quantization.pt2e.quantizer (quantizer related objects and utils) \n \
  * torchao.quantization.pt2e.quantize_pt2e (prepare_pt2e, prepare_qat_pt2e, convert_pt2e) \n\n \
  If you need something from torch.ao.quantization, you can add your file to an exclude_patterns for TORCH_AO_IMPORT in .lintrunner.toml. \
  """,
  "--",
  "@{{PATHSFILE}}",
]<|MERGE_RESOLUTION|>--- conflicted
+++ resolved
@@ -388,12 +388,6 @@
     # backends
     "backends/vulkan/quantizer/**",
     "backends/vulkan/test/**",
-<<<<<<< HEAD
-    "backends/cadence/aot/quantizer/**",
-=======
-    "backends/qualcomm/quantizer/**",
-    "examples/qualcomm/**",
->>>>>>> 86ba7e78
     "backends/xnnpack/quantizer/**",
     "backends/xnnpack/test/**",
     "exir/tests/test_passes.py",
