merge_base_with = "origin/main"

[[linter]]
code = 'FLAKE8'
include_patterns = ['**/*.py']
exclude_patterns = [
    'third-party/**',
    '**/third-party/**',
    '.github/scripts/**',
    'exir/serde/**',
]
command = [
    'python',
    '-m',
    'lintrunner_adapters',
    'run',
    'flake8_linter',
    '--',
    '@{{PATHSFILE}}'
]
init_command = [
    'python',
    '-m',
    'lintrunner_adapters',
    'run',
    'pip_init',
    '--dry-run={{DRYRUN}}',
    '--requirement=requirements-lintrunner.txt',
]

# Black + usort
[[linter]]
code = 'UFMT'
include_patterns = [
    '**/*.py',
    '**/*.pyi',
]
exclude_patterns = [
    'third-party/**',
    '**/third-party/**',
    'exir/serde/**',
]
command = [
    'python',
    '-m',
    'lintrunner_adapters',
    'run',
    'ufmt_linter',
    '--',
    '@{{PATHSFILE}}'
]
init_command = [
    'python',
    '-m',
    'lintrunner_adapters',
    'run',
    'pip_init',
    '--dry-run={{DRYRUN}}',
    '--no-black-binary',
    '--requirement=requirements-lintrunner.txt',
]
is_formatter = true

#CLANGFORMAT
[[linter]]
code = 'CLANGFORMAT'
include_patterns = [
    '**/*.h',
    '**/*.cpp',
]
exclude_patterns = [
    'third-party/**',
    '**/third-party/**',
    # NB: Objective-C is not supported
    'examples/apple/**',
    'examples/demo-apps/apple_ios/**',
    # File contains @generated
    'extension/llm/custom_ops/spinquant/fast_hadamard_transform_special.h',
<<<<<<< HEAD
=======
    'extension/llm/custom_ops/spinquant/test/fast_hadamard_transform_special_unstrided_cpu.h',
>>>>>>> c080c486
]
command = [
    'python',
    '-m',
    'lintrunner_adapters',
    'run',
    'clangformat_linter',
    '--binary=clang-format',
    '--fallback',
    '--',
    '@{{PATHSFILE}}'
]
init_command = [
    'python',
    '-m',
    'lintrunner_adapters',
    'run',
    'pip_init',
    '--dry-run={{DRYRUN}}',
    '--requirement=requirements-lintrunner.txt',
]
is_formatter = true

[[linter]]
code = 'CMAKE'
include_patterns = [
    "**/*.cmake",
    "**/*.cmake.in",
    "**/CMakeLists.txt",
]
exclude_patterns = [
    'third-party/**',
    '**/third-party/**',
]
command = [
    'python',
    '-m',
    'lintrunner_adapters',
    'run',
    'cmake_linter',
    '--config=.cmakelintrc',
    '--',
    '@{{PATHSFILE}}',
]
init_command = [
    'python',
    '-m',
    'lintrunner_adapters',
    'run',
    'pip_init',
    '--dry-run={{DRYRUN}}',
    '--requirement=requirements-lintrunner.txt',
]

[[linter]]
code = 'ETCAPITAL'
include_patterns = [
    '**/*.py',
    '**/*.pyi',
    '**/*.h',
    '**/*.cpp',
    '**/*.md',
    '**/*.rst',
]
exclude_patterns = [
    'third-party/**',
    '**/third-party/**',
]
command = [
    'python',
    '-m',
    'lintrunner_adapters',
    'run',
    'grep_linter',
    '--pattern= Executorch\W+',
    '--linter-name=ExecuTorchCapitalization',
    '--error-name=Incorrect capitalization for ExecuTorch',
    """--error-description=
    Please use ExecuTorch with capital T for consistency.
    https://fburl.com/workplace/nsx6hib2
    """,
    '--',
    '@{{PATHSFILE}}',
]

[[linter]]
code = 'NEWLINE'
include_patterns = ['**']
exclude_patterns = [
    'third-party/**',
    '**/third-party/**',
    '**/*.png',
    '**/*.webp',
    '**/*.jpeg',
    '**/*.mp4',
    '**/*.pte',
    '**/*.pth',
    '**/*.bin',
    '**/*.patch',
    '**/*.svg',
    '**/*.bat',
    '**/*.jpg',
    '**/*.jar',
    # File contains @generated
    'extension/llm/custom_ops/spinquant/fast_hadamard_transform_special.h',
<<<<<<< HEAD
=======
    'extension/llm/custom_ops/spinquant/test/fast_hadamard_transform_special_unstrided_cpu.h',
>>>>>>> c080c486
]
command = [
    'python',
    '-m',
    'lintrunner_adapters',
    'run',
    'newlines_linter',
    '--',
    '@{{PATHSFILE}}',
]
is_formatter = true<|MERGE_RESOLUTION|>--- conflicted
+++ resolved
@@ -76,10 +76,7 @@
     'examples/demo-apps/apple_ios/**',
     # File contains @generated
     'extension/llm/custom_ops/spinquant/fast_hadamard_transform_special.h',
-<<<<<<< HEAD
-=======
     'extension/llm/custom_ops/spinquant/test/fast_hadamard_transform_special_unstrided_cpu.h',
->>>>>>> c080c486
 ]
 command = [
     'python',
@@ -185,10 +182,7 @@
     '**/*.jar',
     # File contains @generated
     'extension/llm/custom_ops/spinquant/fast_hadamard_transform_special.h',
-<<<<<<< HEAD
-=======
     'extension/llm/custom_ops/spinquant/test/fast_hadamard_transform_special_unstrided_cpu.h',
->>>>>>> c080c486
 ]
 command = [
     'python',
