--- conflicted
+++ resolved
@@ -25,16 +25,9 @@
     FuseBatchNormWithConvPass,
 )
 from executorch.backends.xnnpack._passes.prelu_reshape_pass import PReLUReshapePass
-<<<<<<< HEAD
-
 from executorch.backends.xnnpack._passes.remove_redundant_copy_pass import (
     RemoveRedundantCopyPass,
 )
-from executorch.backends.xnnpack._passes.tag_implicit_q_dq_pass import (
-    TagImplicitQDqPass,
-)
-=======
->>>>>>> 1466826f
 from executorch.backends.xnnpack._passes.xnnpack_pass import XNNPACKPass
 
 from executorch.exir.pass_base import ExportPass
@@ -77,11 +70,7 @@
                 Conv1dUnsqueezePass,
                 PReLUReshapePass,
                 ChannelsLastTaggedReshapePass,
-<<<<<<< HEAD
                 RemoveRedundantCopyPass,
-                TagImplicitQDqPass,
-=======
->>>>>>> 1466826f
             ]
         else:
             self.passes = passes
