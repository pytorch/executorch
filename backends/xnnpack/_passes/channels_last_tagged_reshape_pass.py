--- conflicted
+++ resolved
@@ -494,14 +494,7 @@
                 for input_node in node.all_input_nodes:
                     self.input_to_nchw(graph_module, input_node, node)
             elif node.target == exir_ops.edge.aten._to_copy.default:
-<<<<<<< HEAD
-                if node.kwargs["memory_format"] == torch.channels_last:
-                    self.mark_as_nhwc_node(node)
-                else:
-                    self.mark_as_nchw_node(node)
-=======
                 self.tag_node(node)
->>>>>>> 1333b36a
             else:
                 # The node can have inputs in any format (but all must be the
                 # same format)
