# Copyright (c) Meta Platforms, Inc. and affiliates.
# All rights reserved.
#
# This source code is licensed under the BSD-style license found in the
# LICENSE file in the root directory of this source tree.

import torch
from executorch.exir.dialects._ops import ops as exir_ops

"""
** How to incorporate a new op into the XNNPACK Partitioner? **

[1] When the new edge op being added is direct descendent of a core-aten op,
and is also supported* by XNNPACK, prefer partitioning it via SUPPORTED_OPS
mechanism e.g. torch.add

[2] When the new op being added is not a core-aten op,

[2.1] If the original torch op is supported* by XNNPACK, prefer partitioning it
via SUPPORTED_MODULES. This will require "recomposing" the op before lowering
it to XNNPACK e.g. torch.nn.Linear. Make sure to include all variants of the
modules in the SUPPORTED_MODULES list.

[2.2] If the original torch op is not supported by XNNPACK, then it is assumed
that out of all the decomposed core-aten ops, SUPPORTED_OPS will be lowered to
XNNPACK.

* - Supported fully or partially. The partial support does not mean only few
ops from the decomposition but means only some variants of the op "modes"
possible with the arg combinations.
"""

SUPPORTED_OPS = [
    exir_ops.edge.aten.div.Tensor,
    exir_ops.edge.aten.add.Tensor,
    exir_ops.edge.aten.clamp.default,
    exir_ops.edge.aten.sub.Tensor,
    exir_ops.edge.aten.floor.default,
    exir_ops.edge.aten.maximum.default,
    exir_ops.edge.aten.minimum.default,
    exir_ops.edge.aten.mul.Tensor,
    exir_ops.edge.aten.constant_pad_nd.default,
    exir_ops.edge.aten.upsample_bilinear2d.default,
    exir_ops.edge.aten.mean.dim,
    exir_ops.edge.aten.max.dim,
    exir_ops.edge.aten.max_pool2d_with_indices.default,
    exir_ops.edge.aten.hardtanh.default,
    exir_ops.edge.aten.sqrt.default,
    exir_ops.edge.aten.ceil.default,
    exir_ops.edge.aten.hardswish.default,
    exir_ops.edge.aten.neg.default,
    exir_ops.edge.aten.pow.Tensor_Scalar,
    exir_ops.edge.aten.abs.default,
    exir_ops.edge.aten._prelu_kernel.default,
    exir_ops.edge.aten.slice_copy.Tensor,
    exir_ops.edge.aten.relu.default,
    exir_ops.edge.aten.hardtanh.default,
    exir_ops.edge.aten.permute_copy.default,
    exir_ops.edge.aten.sigmoid.default,
    exir_ops.edge.aten._softmax.default,
    exir_ops.edge.aten.cat.default,
    exir_ops.edge.aten.elu.default,
    exir_ops.edge.aten.avg_pool2d.default,
    exir_ops.edge.aten.leaky_relu.default,
    exir_ops.edge.aten.addmm.default,  # TODO(T163877189) add constraint for addmm
    exir_ops.edge.aten.rsqrt.default,
<<<<<<< HEAD
    exir_ops.edge.aten.gelu.default
=======
    exir_ops.edge.aten.log.default,
>>>>>>> 9c1186f5
]

SUPPORTED_MODULES = [
    torch.nn.Conv1d,
    # TODO(T161981984) recomposed hardswish into a single node
    torch.nn.Hardswish,  # we need to recompose
    torch.nn.Hardsigmoid,  # we can handle decomposition
    torch.nn.BatchNorm2d,
    torch.nn.BatchNorm1d,
    torch.nn.Conv2d,
    torch.nn.ConvTranspose2d,
    torch.nn.Linear,
    torch.nn.functional.linear,
    torch.nn.PReLU,  # Without this, the PReLU weight becomes not a get_attr
]

# TODO delete this and should use SUPPORTED_OPS instead once we align fp32 and quant support
SUPPORTED_QUANT_OPS = [
    exir_ops.edge.aten.add.Tensor,
    exir_ops.edge.aten.clamp.default,
    exir_ops.edge.aten.relu.default,
    exir_ops.edge.aten.sub.Tensor,
    exir_ops.edge.aten.mul.Tensor,
    exir_ops.edge.aten.mean.dim,
    exir_ops.edge.aten.hardtanh.default,
    exir_ops.edge.aten.slice_copy.Tensor,
    exir_ops.edge.aten.permute_copy.default,
    exir_ops.edge.aten.hardtanh.default,
    exir_ops.edge.aten.mean.dim,
    exir_ops.edge.aten.cat.default,
    exir_ops.edge.aten.max_pool2d_with_indices.default,
    exir_ops.edge.aten.max_pool2d.default,
    exir_ops.edge.aten.constant_pad_nd.default,
    exir_ops.edge.aten.elu.default,
    exir_ops.edge.aten.t_copy.default,
    exir_ops.edge.aten.leaky_relu.default,
    exir_ops.edge.aten.addmm.default,  # TODO(T163877189) add constraint for addmm
]

# This set is used to determine if an op is a supported Quantized Op. This is
# used to determine whether a quantization op is implicit or explicit.
SUPPORTED_IMPLICIT_Q_DQ_OP_NAMES_SET = {
    op.name()
    for op in (
        SUPPORTED_QUANT_OPS
        + [
            exir_ops.edge.aten._to_copy.default,
            exir_ops.edge.aten.linear.default,
            exir_ops.edge.aten.convolution.default,
        ]
    )
}

UNSUPPORTED_QUANT_MODULES = [
    torch.nn.Hardswish,
    torch.nn.Hardsigmoid,
]

# TODO delete this and should use SUPPORTED_MODULES instead once we align fp32 and quant support
SUPPORTED_QUANT_MODULES = [
    torch.nn.Linear,
    torch.nn.functional.linear,
    # TODO - T158982884
    # torch.ao.nn.quantized.reference.modules.linear.Linear,
    torch.nn.Conv1d,
    torch.nn.functional.conv1d,
    torch.ao.nn.quantized.reference.modules.conv.Conv1d,
    torch.nn.Conv2d,
    torch.nn.functional.conv2d,
    torch.ao.nn.quantized.reference.modules.conv.Conv2d,
    torch.nn.BatchNorm1d,
    torch.nn.BatchNorm2d,
]

SUPPORTED_IMPLICIT_Q_DQ_MODULES_SET = set(SUPPORTED_QUANT_MODULES)

# Modules which support dynamic quantization
# These already support dynamic shape.
SUPPORTED_DYN_QUANT_LINEAR_MODULES = [
    torch.nn.Linear,
    torch.nn.functional.linear,
]

SUPPORTED_DYN_QUANT_MODULES = SUPPORTED_DYN_QUANT_LINEAR_MODULES

# XNNPACK supports majority of shape dynamism, however some ops are
# explicitly static, so we maintain a set here to exclude them from
# dynamic shape support.
STATIC_OPS = [
    exir_ops.edge.aten.cat.default,
    exir_ops.edge.aten.slice_copy.Tensor,
]

STATIC_MODULES = []<|MERGE_RESOLUTION|>--- conflicted
+++ resolved
@@ -64,11 +64,8 @@
     exir_ops.edge.aten.leaky_relu.default,
     exir_ops.edge.aten.addmm.default,  # TODO(T163877189) add constraint for addmm
     exir_ops.edge.aten.rsqrt.default,
-<<<<<<< HEAD
-    exir_ops.edge.aten.gelu.default
-=======
+    exir_ops.edge.aten.gelu.default,
     exir_ops.edge.aten.log.default,
->>>>>>> 9c1186f5
 ]
 
 SUPPORTED_MODULES = [
