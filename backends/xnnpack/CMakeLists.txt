# Copyright (c) Meta Platforms, Inc. and affiliates.
# Copyright 2024-2025 Arm Limited and/or its affiliates.
# All rights reserved.
#
# This source code is licensed under the BSD-style license found in the
# LICENSE file in the root directory of this source tree.

# Please this file formatted by running:
# ~~~
# cmake-format -i CMakeLists.txt
# ~~~

cmake_minimum_required(VERSION 3.24)

set(CMAKE_EXPORT_COMPILE_COMMANDS ON)

if(NOT CMAKE_CXX_STANDARD)
  set(CMAKE_CXX_STANDARD 17)
endif()

# Source root directory for executorch.
if(NOT EXECUTORCH_ROOT)
  set(EXECUTORCH_ROOT ${CMAKE_CURRENT_SOURCE_DIR}/../..)
endif()

include(${EXECUTORCH_ROOT}/tools/cmake/Utils.cmake)

if(EXECUTORCH_XNNPACK_ENABLE_WEIGHT_CACHE)
  add_definitions(-DENABLE_XNNPACK_WEIGHTS_CACHE)
endif()
if(EXECUTORCH_XNNPACK_SHARED_WORKSPACE)
  add_definitions(-DENABLE_XNNPACK_SHARED_WORKSPACE)
endif()
if(EXECUTORCH_XNNPACK_ENABLE_KLEIDI)
  add_definitions(-DENABLE_XNNPACK_KLEIDI)
endif()

set(_common_compile_options -Wno-deprecated-declarations -fPIC)

set(_xnnpack_schema__include_dir "${CMAKE_BINARY_DIR}/schema/include")
# Paths to headers generated from the .fbs files.
set(_xnnpack_flatbuffer__outputs)
foreach(fbs_file ${_xnnpack_schema__srcs})
  string(REGEX REPLACE "([^/]+)[.]fbs$" "\\1_generated.h" generated
                       "${fbs_file}"
  )
  list(APPEND _xnnpack_flatbuffer__outputs
       "${_xnnpack_schema__include_dir}/executorch/${generated}"
  )
endforeach()

set(_xnnpack_schema__outputs)
foreach(fbs_file ${_xnnpack_schema__srcs})
  string(REGEX REPLACE "runtime_([^/]+)[.]fbs$" "\\1_generated.h" generated
                       "${fbs_file}"
  )
  list(APPEND _xnnpack_schema__outputs
       "${_xnnpack_schema__include_dir}/executorch/${generated}"
  )
endforeach()

if(WIN32)
  set(MV_COMMAND
      powershell -Command
      "Move-Item -Path ${_xnnpack_flatbuffer__outputs} -Destination ${_xnnpack_schema__outputs}"
  )
else()
  set(MV_COMMAND mv ${_xnnpack_flatbuffer__outputs} ${_xnnpack_schema__outputs})
endif()

# Generate the headers from the .fbs files.
add_custom_command(
  OUTPUT ${_xnnpack_schema__outputs}
  COMMAND
    flatc --cpp --cpp-std c++11 --scoped-enums -o
    "${_xnnpack_schema__include_dir}/executorch/backends/xnnpack/serialization"
    ${_xnnpack_schema__srcs}
  COMMAND ${MV_COMMAND}
  WORKING_DIRECTORY ${EXECUTORCH_ROOT}
  DEPENDS flatc
  COMMENT "Generating xnnpack_schema headers"
  VERBATIM
)

unset(MV_COMMAND)

add_library(xnnpack_schema INTERFACE ${_xnnpack_schema__outputs})
set_target_properties(xnnpack_schema PROPERTIES LINKER_LANGUAGE CXX)
target_include_directories(
  xnnpack_schema INTERFACE $<BUILD_INTERFACE:${_xnnpack_schema__include_dir}>
)
<<<<<<< HEAD
target_link_libraries(xnnpack_schema INTERFACE flatbuffers)
set(xnnpack_third_party pthreadpool cpuinfo)
=======
>>>>>>> 35d8319e

include(cmake/Dependencies.cmake)
set(xnnpack_third_party XNNPACK pthreadpool extension_threadpool cpuinfo)

list(TRANSFORM _xnnpack_backend__srcs PREPEND "${EXECUTORCH_ROOT}/")
add_library(xnnpack_backend ${_xnnpack_backend__srcs})
target_link_libraries(
  xnnpack_backend PUBLIC ${xnnpack_third_party} executorch_core xnnpack_schema
                         extension_threadpool
)

target_include_directories(
  xnnpack_backend PUBLIC ${_common_include_directories}
)
target_include_directories(xnnpack_backend PRIVATE ${XNNPACK_INCLUDE_DIR})
target_include_directories(
  xnnpack_backend
  PRIVATE ${CMAKE_CURRENT_SOURCE_DIR}/third-party/pthreadpool/include
)
target_include_directories(
  xnnpack_backend
  PRIVATE ${CMAKE_CURRENT_SOURCE_DIR}/third-party/cpuinfo/include
)
target_compile_options(xnnpack_backend PUBLIC ${_common_compile_options})
target_link_options_shared_lib(xnnpack_backend)

install(
<<<<<<< HEAD
  # XNNPACK doesn't export the XNNPACK and following targets,
  # so we need to export them ourselves.
  TARGETS xnnpack_backend xnnpack_schema XNNPACK fxdiv
  EXPORT ExecuTorchTargets
  DESTINATION lib
=======
  TARGETS xnnpack_backend
>>>>>>> 35d8319e
  INCLUDES
  DESTINATION ${_common_include_directories}
)

if(BUILD_TESTING)
  add_subdirectory(test)
endif()<|MERGE_RESOLUTION|>--- conflicted
+++ resolved
@@ -87,13 +87,11 @@
 add_library(xnnpack_schema INTERFACE ${_xnnpack_schema__outputs})
 set_target_properties(xnnpack_schema PROPERTIES LINKER_LANGUAGE CXX)
 target_include_directories(
-  xnnpack_schema INTERFACE $<BUILD_INTERFACE:${_xnnpack_schema__include_dir}>
+  xnnpack_schema
+  INTERFACE
+    $<BUILD_INTERFACE:${_xnnpack_schema__include_dir}>
+    $<BUILD_INTERFACE:${EXECUTORCH_ROOT}/third-party/flatbuffers/include>
 )
-<<<<<<< HEAD
-target_link_libraries(xnnpack_schema INTERFACE flatbuffers)
-set(xnnpack_third_party pthreadpool cpuinfo)
-=======
->>>>>>> 35d8319e
 
 include(cmake/Dependencies.cmake)
 set(xnnpack_third_party XNNPACK pthreadpool extension_threadpool cpuinfo)
@@ -104,7 +102,6 @@
   xnnpack_backend PUBLIC ${xnnpack_third_party} executorch_core xnnpack_schema
                          extension_threadpool
 )
-
 target_include_directories(
   xnnpack_backend PUBLIC ${_common_include_directories}
 )
@@ -121,15 +118,9 @@
 target_link_options_shared_lib(xnnpack_backend)
 
 install(
-<<<<<<< HEAD
-  # XNNPACK doesn't export the XNNPACK and following targets,
-  # so we need to export them ourselves.
-  TARGETS xnnpack_backend xnnpack_schema XNNPACK fxdiv
+  TARGETS xnnpack_backend xnnpack_schema
   EXPORT ExecuTorchTargets
   DESTINATION lib
-=======
-  TARGETS xnnpack_backend
->>>>>>> 35d8319e
   INCLUDES
   DESTINATION ${_common_include_directories}
 )
