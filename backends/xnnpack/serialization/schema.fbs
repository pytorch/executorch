--- conflicted
+++ resolved
@@ -135,11 +135,8 @@
   XNNConcatenate5: _XNNCat,
   XNNConvTranspose2d: _XNNNodeConv,
   XNNReciprocalSquareRoot: _XNNNode1x1,
-<<<<<<< HEAD
   XNNGelu: _XNNNode1x1,
-=======
   XNNLog: _XNNNode1x1,
->>>>>>> 9c1186f5
 }
 
 union XValueUnion {
