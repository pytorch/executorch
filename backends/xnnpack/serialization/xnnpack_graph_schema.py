# Copyright (c) Meta Platforms, Inc. and affiliates.
# All rights reserved.
#
# This source code is licensed under the BSD-style license found in the
# LICENSE file in the root directory of this source tree.

# pyre-strict

"""
Please refer to executorch/backends/xnnpack/serialization/schema.fbs for the schema definitions
"""

from dataclasses import dataclass
from enum import IntEnum
from typing import List, Optional, Union


# Generic node data class with one input and one output
@dataclass
class XNNNode1x1:
    input_id: int
    output_id: int
    flags: int


# Generic node data class with two inputs and one output
@dataclass
class XNNNode2x1:
    input1_id: int
    input2_id: int
    output_id: int
    flags: int


# Generic node data class for concatenation node
@dataclass
class XNNCat:
    axis: int
    input1_id: int
    input2_id: int
    input3_id: int
    input4_id: int
    output_id: int
    flags: int
    input5_id: int


# Generic node data class for convolution type nodes
@dataclass
class XNNNodeConv:
    padding_top: int
    padding_right: int
    padding_bottom: int
    padding_left: int
    kernel_height: int
    kernel_width: int
    subsampling_height: int
    subsampling_width: int
    dilation_height: int
    dilation_width: int
    group_input_channels: int
    group_output_channels: int
    groups: int
    adjustment_height: int
    adjustment_width: int
    input1_id: int
    filter_id: int
    bias_id: int
    output_id: int
    flags: int


@dataclass
class XNNPooling2D:
    padding_top: int
    padding_right: int
    padding_bottom: int
    padding_left: int
    pooling_height: int
    pooling_width: int
    stride_height: int
    stride_width: int
    dilation_height: int
    dilation_width: int
    input_id: int
    output_id: int
    flags: int


# Node data class for average pooling 2d
@dataclass
class XNNAvgPooling2d(XNNPooling2D):
    pass


@dataclass
class XNNMaxPooling2d(XNNPooling2D):
    pass


@dataclass
class XNNConv2d(XNNNodeConv):
    pass


@dataclass
class XNNConvTranspose2d(XNNNodeConv):
    pass


@dataclass
class XNNAdd(XNNNode2x1):
    pass


@dataclass
class XNNGlobalAvgPooling2d(XNNNode1x1):
    pass


@dataclass
class XNNDiv(XNNNode2x1):
    pass


@dataclass
class XNNMultiply(XNNNode2x1):
    pass


@dataclass
class XNNMinimum(XNNNode2x1):
    pass


@dataclass
class XNNSubtract(XNNNode2x1):
    pass


@dataclass
class XNNSoftmax(XNNNode1x1):
    pass


@dataclass
class XNNSigmoid(XNNNode1x1):
    pass


@dataclass
class XNNFloor(XNNNode1x1):
    pass


@dataclass
class XNNConvert(XNNNode1x1):
    pass


@dataclass
class XNNNegate(XNNNode1x1):
    pass


@dataclass
class XNNAbs(XNNNode1x1):
    pass


@dataclass
class XNNConcatenate2(XNNCat):
    pass


@dataclass
class XNNConcatenate3(XNNCat):
    pass


@dataclass
class XNNConcatenate4(XNNCat):
    pass


@dataclass
class XNNConcatenate5(XNNCat):
    pass


@dataclass
class XNNBatchMatrixMultiply(XNNNode2x1):
    pass


@dataclass
class XNNStaticTranspose:
    num_dims: int
    perm: List[int]
    input_id: int
    output_id: int
    flags: int


@dataclass
class XNNStaticSlice:
    num_dims: int
    offsets: List[int]
    sizes: List[int]
    input_id: int
    output_id: int
    flags: int


@dataclass
class XNNClamp(XNNNode1x1):
    pass


@dataclass
class XNNStaticResizeBilinear2D:
    new_height: int
    new_width: int
    input_id: int
    output_id: int
    flags: int


@dataclass
class XNNStaticConstantPad:
    pre_paddings: List[int]
    post_paddings: List[int]
    padding_value: float
    input_id: int
    output_id: int
    flags: int


@dataclass
class XNNDepthwiseConv2d(XNNNodeConv):
    pass


@dataclass
class XNNArgMaxPooling2d:
    padding_top: int
    padding_right: int
    padding_bottom: int
    padding_left: int
    pooling_height: int
    pooling_width: int
    input_id: int
    output_value_id: int
    output_index_id: int
    flags: int


# this class such that Python can infer the XNodeUnion Type. If there is only type in Union, like
# Union[XNNAdd], python will infer it's XNNAdd type instead of Union type. After we add more operators
# this one can be removed.
@dataclass
class XNNFullyConnected:  # aten::Linear
    input1_id: int
    filter_id: int
    bias_id: int
    output_id: int
    flags: int


@dataclass
class XNNStaticReshape:
    num_dims: int
    new_shape: List[int]
    input_id: int
    output_id: int
    flags: int


@dataclass
class XNNSquareRoot(XNNNode1x1):
    pass


@dataclass
class XNNReciprocalSquareRoot(XNNNode1x1):
    pass

@dataclass
class XNNGelu(XNNNode1x1):
    pass

@dataclass
class XNNCeiling(XNNNode1x1):
    pass


@dataclass
class XNNHardswish(XNNNode1x1):
    pass


@dataclass
class XNNSquare(XNNNode1x1):
    pass


@dataclass
class XNNLeakyReLU:
    negative_slope: float
    input_id: int
    output_id: int
    flags: int


@dataclass
class XNNLog(XNNNode1x1):
    pass


@dataclass
class XNNMaximum(XNNNode2x1):
    pass


@dataclass
class XNNELU:
    alpha: float
    input_id: int
    output_id: int
    flags: int


@dataclass
class XNNPReLU(XNNNode2x1):
    pass


@dataclass
class XNNScaledDotProductAttention:
    query_id: int
    key_id: int
    value_id: int
    scale_id: int
    mask_id: int
    output_id: int
    flags: int


XNodeUnion = Union[
    XNNAdd,
    XNNFullyConnected,
    XNNSoftmax,
    XNNSigmoid,
    XNNStaticTranspose,
    XNNClamp,
    XNNConv2d,
    XNNConvTranspose2d,
    XNNDiv,
    XNNStaticResizeBilinear2D,
    XNNStaticConstantPad,
    XNNAvgPooling2d,
    XNNMinimum,
    XNNDepthwiseConv2d,
    XNNMaxPooling2d,
    XNNMultiply,
    XNNSubtract,
    XNNFloor,
    XNNConvert,
    XNNGlobalAvgPooling2d,
    XNNStaticReshape,
    XNNArgMaxPooling2d,
    XNNSquareRoot,
    XNNCeiling,
    XNNHardswish,
    XNNLeakyReLU,
    XNNMaximum,
    XNNNegate,
    XNNSquare,
    XNNELU,
    XNNAbs,
    XNNPReLU,
    XNNConcatenate2,
    XNNConcatenate3,
    XNNConcatenate4,
    XNNConcatenate5,
    XNNStaticSlice,
    XNNScaledDotProductAttention,
    XNNBatchMatrixMultiply,
    XNNReciprocalSquareRoot,
<<<<<<< HEAD
    XNNGelu
=======
    XNNLog,
>>>>>>> 9c1186f5
]


@dataclass
class OutputMinMax:
    output_min: Union[float, str]
    output_max: Union[float, str]


@dataclass
class XNode:
    xnode_union: "XNodeUnion"
    debug_handle: int
    output_min_max: Optional[OutputMinMax] = None


class XNNDatatype(IntEnum):
    xnn_datatype_invalid = 0
    xnn_datatype_fp32 = 1
    xnn_datatype_fp16 = 2
    xnn_datatype_qint8 = 3
    xnn_datatype_quint8 = 4
    xnn_datatype_qint32 = 5
    xnn_datatype_qcint8 = 6
    xnn_datatype_qcint32 = 7
    xnn_datatype_qcint4 = 8
    xnn_datatype_qdint8 = 9
    xnn_datatype_qbint4 = 10


@dataclass
class PerChannelQuant:
    scale: List[float]
    channel_dim: int


@dataclass
class PerChannelGroupQuant:
    scale: List[float]
    channel_dim: int
    group_size: int = 1


@dataclass
class PerTokenDynamicQuant:
    num_nonbatch_dims: int


@dataclass
class PerTensorQuant:
    scale: float
    zero_point: int


XNNQuantParams = Union[
    PerChannelQuant, PerTensorQuant, PerTokenDynamicQuant, PerChannelGroupQuant
]


@dataclass
class XNNTensorValue:
    datatype: XNNDatatype
    num_dims: int
    dims: List[int]
    constant_buffer_idx: int
    external_id: int
    flags: int
    id_out: int


@dataclass
class XNNQuantizedTensorValue:
    tensor_value: XNNTensorValue
    quant_params: "XNNQuantParams"


XValueUnion = Union[
    XNNTensorValue,
    XNNQuantizedTensorValue,
]


@dataclass
class XValue:
    xvalue_union: "XValueUnion"


@dataclass
class ConstantDataOffset:
    offset: int
    size: int
    named_key: str = ""


@dataclass
class XNNGraph:
    version: str
    xnodes: List[XNode]
    xvalues: List[XValue]

    num_externs: int
    input_ids: List[int]
    output_ids: List[int]

    constant_data: List[ConstantDataOffset]<|MERGE_RESOLUTION|>--- conflicted
+++ resolved
@@ -387,11 +387,8 @@
     XNNScaledDotProductAttention,
     XNNBatchMatrixMultiply,
     XNNReciprocalSquareRoot,
-<<<<<<< HEAD
-    XNNGelu
-=======
+    XNNGelu,
     XNNLog,
->>>>>>> 9c1186f5
 ]
 
 
