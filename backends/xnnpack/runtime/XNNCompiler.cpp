--- conflicted
+++ resolved
@@ -11,7 +11,9 @@
 #include <executorch/backends/xnnpack/serialization/schema_generated.h>
 #include <executorch/extension/threadpool/threadpool.h>
 #include <executorch/runtime/executor/pte_data_map.h>
+#include <string>
 #include <unordered_map>
+#include <vector>
 
 #pragma clang diagnostic ignored "-Wmissing-prototypes"
 #pragma clang diagnostic ignored "-Wglobal-constructors"
@@ -166,6 +168,8 @@
     const fb_xnnpack::XNNTensorValue* tensor_value,
     GraphPtr flatbuffer_graph,
     const uint8_t* constant_data_ptr,
+    const NamedDataMap* named_data_map,
+    std::vector<FreeableBuffer>& freeable_buffers,
     XNNWeightsCache* weights_cache) {
   auto buffer_idx = tensor_value->constant_buffer_idx();
   if (buffer_idx) {
@@ -185,16 +189,16 @@
       if (!has_named_key) {
         return constant_data_ptr + offset;
       } else {
-<<<<<<< HEAD
-        const std::string &data_name = constant_data_offset->named_key()->str();
-        Result<const uint8_t*> data_ptr = weights_cache->load_unpacked_data(data_name);
-        if (!data_ptr.ok()){
+        const std::string& data_name = constant_data_offset->named_key()->str();
+#ifdef ENABLE_XNNPACK_WEIGHTS_CACHE
+        Result<const uint8_t*> data_ptr =
+            weights_cache->load_unpacked_data(data_name);
+        if (!data_ptr.ok()) {
           ET_LOG(Error, "Failed to load weights from cache");
           return nullptr;
         }
         return data_ptr.get();
-=======
-        const std::string& data_name = constant_data_offset->named_key()->str();
+#else
         Result<FreeableBuffer> buffer =
             named_data_map->get_data(data_name.c_str());
         if (!buffer.ok()) {
@@ -206,9 +210,9 @@
         }
         const uint8_t* data_ptr =
             static_cast<const uint8_t*>(buffer.get().data());
-        loaded_buffers_from_map.push_back(std::move(buffer.get()));
+        freeable_buffers.push_back(std::move(buffer.get()));
         return data_ptr;
->>>>>>> 03fda11e
+#endif
       }
     }
   }
@@ -230,6 +234,8 @@
     std::vector<uint32_t>& input_ids,
     std::vector<uint32_t>& output_ids,
     CompileAllocator& allocator,
+    const NamedDataMap* named_data_map,
+    std::vector<FreeableBuffer>& freeable_buffers,
     XNNWeightsCache* weights_cache) {
   const fb_xnnpack::XNNTensorValue* tensor_value = nullptr;
   const fb_xnnpack::XNNQuantizedTensorValue* qtensor_value = nullptr;
@@ -268,19 +274,12 @@
   // Get Pointer to constant data from flatbuffer, if its non-constant
   // it is a nullptr
   const uint8_t* buffer_ptr = getConstantDataPtr(
-<<<<<<< HEAD
-    tensor_value, 
-    flatbuffer_graph, 
-    constant_data_ptr,
-    weights_cache
-  );
-=======
       tensor_value,
       flatbuffer_graph,
       constant_data_ptr,
       named_data_map,
-      loaded_buffers_from_map);
->>>>>>> 03fda11e
+      freeable_buffers,
+      weights_cache);
 
   xnn_status status;
   // The type we might have to convert to
@@ -2016,7 +2015,8 @@
     size_t num_bytes,
     XNNExecutor* executor,
     XNNWeightsCache* weights_cache,
-    xnn_workspace_t workspace) {
+    xnn_workspace_t workspace,
+    const NamedDataMap* named_data_map) {
   Result<XNNHeader> header = XNNHeader::Parse(buffer_pointer, num_bytes);
   const uint8_t* flatbuffer_data = nullptr;
   const uint8_t* constant_data = nullptr;
@@ -2080,11 +2080,14 @@
   // Invalid ids do not need to be remapped
   remapped_ids.emplace(XNN_INVALID_VALUE_ID, XNN_INVALID_VALUE_ID);
 
+  // If weight cache is not on we hold onto all the unpacked buffers
+  // and we free them at the end
+  std::vector<FreeableBuffer> unpacked_buffers;
+
   // External Ids for inputs and outputs
   std::vector<uint32_t> input_ids;
   std::vector<uint32_t> output_ids;
   Error err = Error::Ok;
-  std::vector<FreeableBuffer> loaded_buffers_from_map;
   for (auto value : *flatbuffer_graph->xvalues()) {
     err = defineTensor(
         subgraph.get(),
@@ -2095,6 +2098,8 @@
         input_ids,
         output_ids,
         compile_allocator,
+        named_data_map,
+        unpacked_buffers,
         weights_cache);
 
     if (err != Error::Ok) {
@@ -2119,13 +2124,17 @@
 
   // XNNWeightsCache if weights cache is not enabled, then XNNWeightsCache
   // just manages the unpacked weights until the runtime is created.
-#ifdef ENABLE_XNNPACK_WEIGHTS_CACHE 
-  xnn_weights_cache_t weights_cache_ptr = 
-      weights_cache->get_num_unpacked_data() > 0 ? weights_cache->get() : nullptr;
+#ifdef ENABLE_XNNPACK_WEIGHTS_CACHE
+  ET_CHECK_OR_RETURN_ERROR(
+      unpacked_buffers.size() == 0,
+      Internal,
+      "Weight Cache is enabled, which means unpacked buffers should be owned by the cache");
+  xnn_weights_cache_t weights_cache_ptr =
+      weights_cache->get_num_unpacked_data() > 0 ? weights_cache->get()
+                                                 : nullptr;
 #else
   xnn_weights_cache_t weights_cache_ptr = nullptr;
 #endif
-
 
 #ifdef ENABLE_XNNPACK_SHARED_WORKSPACE
   ET_CHECK_OR_RETURN_ERROR(
@@ -2152,13 +2161,19 @@
       "XNN Runtime creation failed with code: %s",
       xnn_status_to_string(status));
 
+#ifdef ENABLE_XNNPACK_WEIGHTS_CACHE
   auto packed_weights_names = weights_cache->finalize_for_runtime();
   ET_CHECK_OR_RETURN_ERROR(
       packed_weights_names.ok(),
       Internal,
-      "Failed to finalize weights cache after creating the xnn runtime"
-  )
-
+      "Failed to finalize weights cache after creating the xnn runtime")
+#else
+  for (auto& buffer : unpacked_buffers) {
+    buffer.Free();
+  }
+  Result<std::vector<std::string>> packed_weights_names =
+      std::vector<std::string>();
+#endif
 
   err = executor->initialize( // NOLINT: runtime_ptr is non-null
       runtime_ptr,
