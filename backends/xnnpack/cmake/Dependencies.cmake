--- conflicted
+++ resolved
@@ -75,18 +75,7 @@
   XNNPACK PROPERTIES INTERFACE_LINK_LIBRARIES xnnpack-microkernels-prod
 )
 
-<<<<<<< HEAD
 install(DIRECTORY ${XNNPACK_INSTALL_DIR}/ DESTINATION ${CMAKE_INSTALL_PREFIX})
-=======
-if(EXECUTORCH_XNNPACK_ENABLE_KLEIDI)
-    if(TARGET kleidiai)
-        install(TARGETS kleidiai
-            LIBRARY DESTINATION ${CMAKE_INSTALL_LIBDIR}
-            ARCHIVE DESTINATION ${CMAKE_INSTALL_LIBDIR}
-            PUBLIC_HEADER DESTINATION ${CMAKE_INSTALL_INCLUDEDIR})
-    endif()
-endif()
->>>>>>> 986be2ab
 
 if(EXECUTORCH_XNNPACK_ENABLE_KLEIDI)
   add_library(kleidiai SHARED IMPORTED)
@@ -94,10 +83,10 @@
     KLEIDIAI_LIBRARY kleidiai
     PATHS "${CMAKE_CURRENT_BINARY_DIR}/XNNPACK/kleidiai-source"
   )
-  if(not KLEIDIAI_LIBRARY)
-    message(FATAL_ERROR "Can't find KleidiAI")
+  if(KLEIDIAI_LIBRARY)
+    message(WARNING "Can't find KleidiAI, skipping install")
+    install(FILES ${KLEIDIAI_LIBRARY} PUBLIC_HEADER
+            DESTINATION ${CMAKE_INSTALL_INCLUDEDIR}
+    )
   endif()
-  install(FILES ${KLEIDIAI_LIBRARY} PUBLIC_HEADER
-          DESTINATION ${CMAKE_INSTALL_INCLUDEDIR}
-  )
 endif()