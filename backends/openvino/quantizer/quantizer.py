--- conflicted
+++ resolved
@@ -32,15 +32,12 @@
     Quantizer,
     SharedQuantizationSpec,
 )
-<<<<<<< HEAD
 from nncf.quantization.quantize_model import get_weight_compression_configuration
 from nncf.common.quantization.structs import QuantizerConfig, QuantizationScheme
 from executorch.backends.openvino.quantizer.observers.nncf_observers import PTPerBlockParamObserver,NNCFInt8observer
 
 QUANT_ANNOTATION_KEY = "quantization_annotation"
-=======
 from torchao.quantization.pt2e.quantizer.quantizer import Q_ANNOTATION_KEY
->>>>>>> fe844954
 
 
 class QuantizationMode(Enum):
@@ -150,7 +147,7 @@
 
     def annotate(self, model: torch.fx.GraphModule) -> torch.fx.GraphModule:
         nncf_graph = nncf_fx.nncf_graph_builder.GraphConverter.create_nncf_graph(model)
-        
+
         graph = model.graph
         node_vs_torch_annotation: DefaultDict[torch.fx.Node, QuantizationAnnotation] = (
             defaultdict(QuantizationAnnotation)
@@ -373,7 +370,7 @@
         if is_weight:
             mapping_type = MappingType.SYMMETRIC if qconfig.mode == QuantizationScheme.SYMMETRIC else MappingType.ASYMMETRIC
             if qconfig.num_bits==4:
-                extra_args["mapping_type"] = mapping_type 
+                extra_args["mapping_type"] = mapping_type
                 extra_args["target_dtype"] = torch.int8
                 extra_args["granularity"] = PerGroup(group_size=group_size)
                 observer = PTPerBlockParamObserver
