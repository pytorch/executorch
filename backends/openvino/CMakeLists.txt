--- conflicted
+++ resolved
@@ -67,10 +67,5 @@
 # Set runtime library path for OpenVINO
 target_link_options(openvino_backend PRIVATE -Wl,-rpath=${OPENVINO_LIB_PATH})
 
-<<<<<<< HEAD
-# Install the OpenVINO backend library to the lib directory
-install(TARGETS openvino_backend DESTINATION lib)
-=======
 # Install OpenVINO backend library to the lib directory
-install(TARGETS openvino_backend DESTINATION lib)
->>>>>>> 1a202429
+install(TARGETS openvino_backend DESTINATION lib)