# Copyright (c) Intel Corporation
#
# Licensed under the BSD License (the "License"); you may not use this file
# except in compliance with the License. See the license file found in the
# LICENSE file in the root directory of this source tree.

# Set minimum required CMake version
cmake_minimum_required(VERSION 3.19)

# Set project name
project(openvino_backend_project)

# Set C++ standard
set(CMAKE_CXX_STANDARD 17)
set(CMAKE_CXX_STANDARD_REQUIRED ON)

# Ensure compile_commands.json is generated
set(CMAKE_EXPORT_COMPILE_COMMANDS ON)

# Set up EXECUTORCH_ROOT if not already set
if(NOT EXECUTORCH_ROOT)
  set(EXECUTORCH_ROOT ${CMAKE_CURRENT_SOURCE_DIR}/../..)
endif()

# Define common include directories
set(COMMON_INCLUDE_DIRS ${EXECUTORCH_ROOT}/..)

# Include utility CMake scripts from ExecuteTorch
include(${EXECUTORCH_ROOT}/tools/cmake/Utils.cmake)

# Find OpenVINO libraries
find_package(OpenVINO REQUIRED)

# Define OpenVINO backend as a static library
add_library(openvino_backend STATIC .)

# Enable exceptions and RTTI for OpenVINO backend
target_compile_options(openvino_backend PRIVATE -frtti -fexceptions)

# Include Executorch directories
target_include_directories(openvino_backend PRIVATE ${COMMON_INCLUDE_DIRS})

# Link OpenVINO and ExecuteTorch core libraries
target_link_libraries(
  openvino_backend PRIVATE openvino::runtime executorch_core
)

# Add source files for OpenVINO backend
target_sources(
  openvino_backend
  PRIVATE ${CMAKE_CURRENT_LIST_DIR}/runtime/OpenvinoBackend.cpp
)

executorch_target_link_options_shared_lib(openvino_backend)

if(EXECUTORCH_BUILD_OPENVINO_EXECUTOR_RUNNER)
<<<<<<< HEAD
    # Build executor runner binary for openvino backend
    list(APPEND openvino_executor_runner_libs openvino_backend executorch)

    set(_openvino_executor_runner__srcs
        ${EXECUTORCH_ROOT}/examples/portable/executor_runner/executor_runner.cpp
        ${EXECUTORCH_ROOT}/extension/data_loader/file_data_loader.cpp
        ${EXECUTORCH_ROOT}/extension/evalue_util/print_evalue.cpp
        ${EXECUTORCH_ROOT}/extension/runner_util/inputs.cpp
        ${EXECUTORCH_ROOT}/extension/runner_util/inputs_portable.cpp
        )
    add_executable(openvino_executor_runner ${_openvino_executor_runner__srcs})

    list(APPEND openvino_executor_runner_libs)

    target_link_libraries(
      openvino_executor_runner gflags portable_ops_lib ${openvino_executor_runner_libs}
    )
    target_compile_options(openvino_executor_runner PUBLIC ${_common_compile_options})
=======
  # Build executor runner binary for openvino backend
  list(APPEND openvino_executor_runner_libs openvino_backend executorch)

  set(_openvino_executor_runner__srcs
      ${EXECUTORCH_ROOT}/examples/portable/executor_runner/executor_runner.cpp
      ${EXECUTORCH_ROOT}/extension/data_loader/file_data_loader.cpp
      ${EXECUTORCH_ROOT}/extension/evalue_util/print_evalue.cpp
      ${EXECUTORCH_ROOT}/extension/runner_util/inputs.cpp
      ${EXECUTORCH_ROOT}/extension/runner_util/inputs_portable.cpp
  )
  add_executable(openvino_executor_runner ${_openvino_executor_runner__srcs})

  list(APPEND openvino_executor_runner_libs)

  target_link_libraries(
    openvino_executor_runner gflags portable_ops_lib
    ${openvino_executor_runner_libs}
  )
  target_compile_options(
    openvino_executor_runner PUBLIC ${_common_compile_options}
  )
>>>>>>> 815ae923
endif()

# Install OpenVINO backend library to the lib directory
<<<<<<< HEAD
install(TARGETS openvino_backend DESTINATION ${CMAKE_INSTALL_LIBDIR})
=======
install(
  TARGETS openvino_backend
  EXPORT ExecuTorchTargets
  DESTINATION lib
  INCLUDES
  DESTINATION ${CMAKE_INSTALL_INCLUDEDIR}
)
>>>>>>> 815ae923
<|MERGE_RESOLUTION|>--- conflicted
+++ resolved
@@ -54,26 +54,6 @@
 executorch_target_link_options_shared_lib(openvino_backend)
 
 if(EXECUTORCH_BUILD_OPENVINO_EXECUTOR_RUNNER)
-<<<<<<< HEAD
-    # Build executor runner binary for openvino backend
-    list(APPEND openvino_executor_runner_libs openvino_backend executorch)
-
-    set(_openvino_executor_runner__srcs
-        ${EXECUTORCH_ROOT}/examples/portable/executor_runner/executor_runner.cpp
-        ${EXECUTORCH_ROOT}/extension/data_loader/file_data_loader.cpp
-        ${EXECUTORCH_ROOT}/extension/evalue_util/print_evalue.cpp
-        ${EXECUTORCH_ROOT}/extension/runner_util/inputs.cpp
-        ${EXECUTORCH_ROOT}/extension/runner_util/inputs_portable.cpp
-        )
-    add_executable(openvino_executor_runner ${_openvino_executor_runner__srcs})
-
-    list(APPEND openvino_executor_runner_libs)
-
-    target_link_libraries(
-      openvino_executor_runner gflags portable_ops_lib ${openvino_executor_runner_libs}
-    )
-    target_compile_options(openvino_executor_runner PUBLIC ${_common_compile_options})
-=======
   # Build executor runner binary for openvino backend
   list(APPEND openvino_executor_runner_libs openvino_backend executorch)
 
@@ -95,18 +75,13 @@
   target_compile_options(
     openvino_executor_runner PUBLIC ${_common_compile_options}
   )
->>>>>>> 815ae923
 endif()
 
 # Install OpenVINO backend library to the lib directory
-<<<<<<< HEAD
-install(TARGETS openvino_backend DESTINATION ${CMAKE_INSTALL_LIBDIR})
-=======
 install(
   TARGETS openvino_backend
   EXPORT ExecuTorchTargets
-  DESTINATION lib
+  DESTINATION ${CMAKE_INSTALL_LIBDIR}
   INCLUDES
   DESTINATION ${CMAKE_INSTALL_INCLUDEDIR}
-)
->>>>>>> 815ae923
+)