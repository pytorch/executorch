# Copyright (c) Meta Platforms, Inc. and affiliates.
# All rights reserved.
#
# This source code is licensed under the BSD-style license found in the
# LICENSE file in the root directory of this source tree.

cmake_minimum_required(VERSION 3.19)
project(aoti_cuda_shim_tests LANGUAGES CXX CUDA)

set(CMAKE_CXX_STANDARD 17)
set(CMAKE_CXX_STANDARD_REQUIRED ON)

# Find required packages
find_package(CUDAToolkit REQUIRED)

# Fetch GoogleTest
include(FetchContent)
FetchContent_Declare(
  googletest
  GIT_REPOSITORY https://github.com/google/googletest.git
  GIT_TAG v1.14.0
)
# For Windows: Prevent overriding the parent project's compiler/linker settings
set(gtest_force_shared_crt
    ON
    CACHE BOOL "" FORCE
)
FetchContent_MakeAvailable(googletest)

# Get EXECUTORCH_ROOT
if(NOT EXECUTORCH_ROOT)
  set(EXECUTORCH_ROOT ${CMAKE_CURRENT_SOURCE_DIR}/../../../../..)
endif()

# Find installed ExecuTorch
find_package(executorch CONFIG REQUIRED HINTS ${CMAKE_INSTALL_PREFIX})

# List of test files
set(CUDA_SHIM_TESTS
<<<<<<< HEAD
    test_aoti_torch_create_tensor_from_blob_v2
    test_aoti_torch_empty_strided
    test_aoti_torch_delete_tensor_object
    test_aoti_torch__reinterpret_tensor
    test_aoti_torch_copy_
    test_aoti_torch_new_tensor_handle
    test_aoti_torch_item_bool
    test_aoti_torch_assign_tensors_out
=======
    test_aoti_torch_create_tensor_from_blob_v2 test_aoti_torch_empty_strided
    test_aoti_torch_delete_tensor_object test_aoti_torch__reinterpret_tensor
    test_aoti_torch_copy_ test_aoti_torch_new_tensor_handle
>>>>>>> a97933b8
)

enable_testing()

foreach(test_name ${CUDA_SHIM_TESTS})
  add_executable(${test_name} ${test_name}.cpp)

  target_include_directories(
    ${test_name} PRIVATE ${EXECUTORCH_ROOT}/.. ${EXECUTORCH_ROOT}
                         ${CUDAToolkit_INCLUDE_DIRS}
  )

  target_link_libraries(
    ${test_name}
    PRIVATE GTest::gtest
            GTest::gtest_main
            aoti_cuda_shims
            aoti_cuda_backend
            cuda_tensor_maker
            cuda_platform
            executorch_core
            extension_tensor
            CUDA::cudart
  )

  add_test(NAME ${test_name} COMMAND ${test_name})
endforeach()<|MERGE_RESOLUTION|>--- conflicted
+++ resolved
@@ -37,7 +37,6 @@
 
 # List of test files
 set(CUDA_SHIM_TESTS
-<<<<<<< HEAD
     test_aoti_torch_create_tensor_from_blob_v2
     test_aoti_torch_empty_strided
     test_aoti_torch_delete_tensor_object
@@ -46,11 +45,6 @@
     test_aoti_torch_new_tensor_handle
     test_aoti_torch_item_bool
     test_aoti_torch_assign_tensors_out
-=======
-    test_aoti_torch_create_tensor_from_blob_v2 test_aoti_torch_empty_strided
-    test_aoti_torch_delete_tensor_object test_aoti_torch__reinterpret_tensor
-    test_aoti_torch_copy_ test_aoti_torch_new_tensor_handle
->>>>>>> a97933b8
 )
 
 enable_testing()
