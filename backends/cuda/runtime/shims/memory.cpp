--- conflicted
+++ resolved
@@ -312,7 +312,6 @@
   return Error::Internal;
 }
 
-<<<<<<< HEAD
 AOTITorchError aoti_torch__reinterpret_tensor(
     Tensor* self,
     int64_t ndim,
@@ -427,9 +426,7 @@
 
   return Error::Ok;
 }
-
-=======
->>>>>>> 44972adf
+  
 } // extern "C"
 
 } // namespace cuda
