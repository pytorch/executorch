/*
 * Copyright (c) Meta Platforms, Inc. and affiliates.
 * All rights reserved.
 *
 * This source code is licensed under the BSD-style license found in the
 * LICENSE file in the root directory of this source tree.
 */

#include <cuda_runtime.h>
#include <dlfcn.h>
#include <executorch/runtime/backend/interface.h>
#include <executorch/runtime/core/error.h>
#include <executorch/runtime/core/evalue.h>
#include <executorch/runtime/core/exec_aten/util/tensor_util.h>
#include <unistd.h>
#include <cstdio>

#include <filesystem>
#include <fstream>
#include <string>
#include <vector>

// Include our shim layer headers
#include <executorch/backends/aoti/aoti_model_container.h>
#include <executorch/backends/aoti/common_shims.h>
#include <executorch/backends/cuda/runtime/shims/memory.h>
#include <executorch/backends/cuda/runtime/utils.h>

namespace executorch {
namespace backends {
namespace cuda {

#define LOAD_SYMBOL(name, handle)                                \
  do {                                                           \
    name = reinterpret_cast<name##Func>(dlsym(handle, #name));   \
    ET_CHECK_OR_RETURN_ERROR(                                    \
        name != nullptr, AccessFailed, "Failed to load " #name); \
  } while (0)

using namespace std;
using namespace aoti;

using executorch::aten::ScalarType;
using executorch::runtime::ArrayRef;
using executorch::runtime::Backend;
using executorch::runtime::BackendExecutionContext;
using executorch::runtime::BackendInitContext;
using executorch::runtime::CompileSpec;
using executorch::runtime::DelegateHandle;
using executorch::runtime::Error;
using executorch::runtime::EValue;
using executorch::runtime::FreeableBuffer;
using executorch::runtime::MemoryAllocator;
using executorch::runtime::NamedDataMap;
using executorch::runtime::Result;
using executorch::runtime::Span;
using executorch::runtime::etensor::Tensor;

class ET_EXPERIMENTAL CudaBackend final
    : public ::executorch::runtime::BackendInterface {
 private:
  Error register_shared_library_functions(void* so_handle) const {
    LOAD_SYMBOL(AOTInductorModelContainerCreateWithDevice, so_handle);
    LOAD_SYMBOL(AOTInductorModelContainerDelete, so_handle);
    LOAD_SYMBOL(AOTInductorModelContainerGetNumInputs, so_handle);
    LOAD_SYMBOL(AOTInductorModelContainerGetNumOutputs, so_handle);
    LOAD_SYMBOL(AOTInductorModelContainerRun, so_handle);

    return Error::Ok;
  }

 public:
  bool is_available() const override {
    return 1;
  }

  // Once per loaded binary blob
  Result<DelegateHandle*> init(
      BackendInitContext& context,
      FreeableBuffer* processed, // This will be a empty buffer
      ArrayRef<CompileSpec> compile_specs // This will be my empty list
  ) const override {
    std::string method_name;
    for (const CompileSpec& spec : compile_specs) {
      if (std::strcmp(spec.key, "method_name") == 0) {
        method_name.assign(
            static_cast<const char*>(spec.value.buffer),
            spec.value.nbytes); // no nullptr guarantee, so pass size
        break;
      }
    }

    std::string so_blob_key =
        method_name.empty() ? "so_blob" : method_name + "_so_blob";

    const NamedDataMap* named_data_map = context.get_named_data_map();
    auto aoti_cuda_buffer = named_data_map->get_data(so_blob_key.c_str());
    ET_CHECK_OR_RETURN_ERROR(
        aoti_cuda_buffer.ok(),
        Internal,
        "Failed to get data for key %s: 0x%x",
        so_blob_key.c_str(),
        static_cast<uint32_t>(aoti_cuda_buffer.error()));

    // Generate dynamic temporary file path
    filesystem::path temp_dir = filesystem::temp_directory_path();
    filesystem::path so_path =
        temp_dir / (so_blob_key + to_string(getpid()) + ".so");

    // Create a temporary file
    ofstream outfile(so_path.c_str(), ios::binary);

    // Write the ELF buffer to the temporary file
    ET_LOG(
        Info,
        "Writing %zu bytes to %s",
        aoti_cuda_buffer->size(),
        so_path.c_str());

    outfile.write(
        static_cast<const char*>(aoti_cuda_buffer->data()),
        aoti_cuda_buffer->size());

    ET_CHECK_OR_RETURN_ERROR(
        outfile, AccessFailed, "Failed to write to file %s", so_path.c_str());

    // Finish writing the file to disk
    outfile.close();

    // Load the ELF using dlopen
    void* so_handle = dlopen(so_path.c_str(), RTLD_LAZY | RTLD_LOCAL);
    ET_CHECK_OR_RETURN_ERROR(
        so_handle != nullptr,
        AccessFailed,
        "Failed to load shared library: %s",
        dlerror());

    processed->Free();

    // Register all shared library functions
    ET_CHECK_OK_OR_RETURN_ERROR(register_shared_library_functions(so_handle));

    AOTInductorModelContainerHandle container_handle = nullptr;

    ET_CHECK_OK_OR_RETURN_ERROR(AOTInductorModelContainerCreateWithDevice(
        &container_handle, 1, "cuda", nullptr));

    ET_LOG(Info, "container_handle = %p", container_handle);

    AOTIDelegateHandle* handle = new AOTIDelegateHandle();
    handle->so_handle = so_handle;
    handle->so_path = so_path.string();
    handle->container_handle = container_handle;

    // Create a CUDA stream for asynchronous execution
    cudaStream_t cuda_stream;
    ET_CUDA_CHECK_OR_RETURN_ERROR(cudaStreamCreate(&cuda_stream));
    handle->cuda_stream = static_cast<void*>(cuda_stream);

    return (DelegateHandle*)handle; // Return the handle post-processing
  }

  // Once per execution
  Error execute(
      BackendExecutionContext& context,
      DelegateHandle* handle_,
      Span<EValue*> args) const override {
    AOTIDelegateHandle* handle = (AOTIDelegateHandle*)handle_;

    size_t n_inputs;
    AOTInductorModelContainerGetNumInputs(handle->container_handle, &n_inputs);

    size_t n_outputs;
    AOTInductorModelContainerGetNumOutputs(
        handle->container_handle, &n_outputs);

    ET_CHECK_OR_RETURN_ERROR(
        n_inputs + n_outputs == args.size(),
        InvalidArgument,
        "number of user input %zd and output %zd generated from AOT Inductor does not match ET runner's %zd. Exit.",
        n_inputs,
        n_outputs,
        args.size())

    // NOTE: ExecuTorch tensors are always on CPU/host memory
    // We need to create GPU copies for CUDA kernel execution
    std::vector<AOTITensorHandle> gpu_inputs(
        n_inputs); // GPU copies for kernel execution
    std::vector<AOTITensorHandle> gpu_outputs(
        n_outputs); // GPU tensors for kernel output

    // Process input tensors: ExecuTorch provides CPU tensors, create GPU
    // copies
    for (int i = 0; i < n_inputs; i++) {
      // Get tensor dimensions and properties from ExecuTorch CPU tensor
      auto cpu_tensor = &(args[i]->toTensor());
      auto sizes = cpu_tensor->sizes();
      auto scalar_type = cpu_tensor->scalar_type();

      // Create GPU tensor with same shape
      std::vector<int64_t> sizes_vec(sizes.begin(), sizes.end());

      AOTITensorHandle gpu_input_handle;
      Error create_err = aoti_torch_empty_strided(
          sizes_vec.size(),
          sizes_vec.data(),
          nullptr, // use default strides
          static_cast<int32_t>(scalar_type),
          1, // device_type = cuda
          0, // device_index = 0
          &gpu_input_handle);

      ET_CHECK_OR_RETURN_ERROR(
          create_err == Error::Ok,
          Internal,
          "Failed to create GPU tensor for input %d",
          i);

      gpu_inputs[i] = gpu_input_handle;

      // Copy data from CPU to GPU
      ET_CHECK_OR_RETURN_ERROR(
          aoti_torch_copy_(gpu_inputs[i], cpu_tensor, 0) == Error::Ok,
          Internal,
          "Failed to copy input %d from CPU to GPU",
          i);
    }
    ET_LOG(Info, "Inputs copied to GPU");
    // Process output tensors: create GPU counterparts for ExecuTorch CPU
    // tensors
    for (int i = 0; i < n_outputs; i++) {
      // Get output tensor dimensions from ExecuTorch CPU tensor
      auto cpu_output_tensor = &(args[i + n_inputs]->toTensor());
      auto sizes = cpu_output_tensor->sizes();
      auto scalar_type = cpu_output_tensor->scalar_type();

      // Create GPU tensor with same shape for kernel output
      std::vector<int64_t> sizes_vec(sizes.begin(), sizes.end());

      AOTITensorHandle gpu_output_handle;
      Error create_err = aoti_torch_empty_strided(
          sizes_vec.size(),
          sizes_vec.data(),
          nullptr, // use default strides
          static_cast<int32_t>(scalar_type),
          1, // device_type = cuda
          0, // device_index = 0
          &gpu_output_handle);

      ET_CHECK_OR_RETURN_ERROR(
          create_err == Error::Ok,
          Internal,
          "Failed to create GPU tensor for output %d",
          i);

      gpu_outputs[i] = gpu_output_handle;
    }
    ET_LOG(Info, "Outputs created on GPU");
    // Run AOTI container with GPU tensors
    AOTIRuntimeError error = AOTInductorModelContainerRun(
        handle->container_handle,
        gpu_inputs.data(), // Use GPU input tensors
        n_inputs,
        gpu_outputs.data(), // Use GPU output tensors
        n_outputs,
        handle->cuda_stream, // Pass the actual CUDA stream
        nullptr); // proxy_executor_handle can remain nullptr

    ET_CHECK_OR_RETURN_ERROR(
        error == Error::Ok,
        Internal,
        "AOTInductorModelContainerRun failed with error code %d",
        error);

    // Copy GPU output results back to CPU output tensors
    for (int i = 0; i < n_outputs; i++) {
      auto cpu_output_tensor = &(args[i + n_inputs]->toTensor());
      // For DYNAMIC_BOUND tensors we try to resize
      ET_CHECK_OK_OR_RETURN_ERROR(
          resize_tensor(*cpu_output_tensor, gpu_outputs[i]->sizes()),
          "Error resizing tensor at output index %d",
          i);
      ET_CHECK_OK_OR_RETURN_ERROR(
          aoti_torch_copy_(cpu_output_tensor, gpu_outputs[i], 0),
          "Failed to copy GPU output %d back to CPU",
          i);
    }

    return Error::Ok;
  }

  void destroy(DelegateHandle* handle_) const override {
    if (handle_ == nullptr) {
      return;
    }
    AOTIDelegateHandle* handle = (AOTIDelegateHandle*)handle_;

    // Destroy the CUDA stream if it exists
    if (handle->cuda_stream != nullptr) {
      cudaStream_t cuda_stream = static_cast<cudaStream_t>(handle->cuda_stream);
      cudaError_t stream_err = cudaStreamDestroy(cuda_stream);
      ET_CHECK_OR_LOG_ERROR(
          stream_err == cudaSuccess,
          "Failed to destroy CUDA stream: %s",
          cudaGetErrorString(stream_err));
      handle->cuda_stream = nullptr;
    }

<<<<<<< HEAD
    // NOTE: AOTInductorModelContainerDelete does not work correctly with
    // multiple .so files. Deleting one container frees shared resources,
    // which causes segmentation faults when attempting to delete other
    // containers. As a workaround, we skip explicit container deletion
    // and defer cleanup to the OS.
    // TODO(gasoonjia): Find a proper solution for safe container deletion.
    // AOTInductorModelContainerDelete(handle->container_handle);
=======
    // Delete the container BEFORE closing the shared library
    if (handle->container_handle != nullptr) {
      AOTIRuntimeError delete_result =
          AOTInductorModelContainerDelete(handle->container_handle);
      ET_CHECK_OR_LOG_ERROR(
          delete_result == Error::Ok,
          "Failed to delete AOTInductorModelContainer with error code %d",
          delete_result);
      handle->container_handle = nullptr;
    }
>>>>>>> f2b0da32

    // Now close the shared library
    if (handle->so_handle != nullptr) {
      dlclose(handle->so_handle);
    }

    // Remove the temporary shared library file
    if (!handle->so_path.empty()) {
      std::error_code remove_error;
      std::filesystem::remove(handle->so_path, remove_error);
      ET_CHECK_OR_LOG_ERROR(
          !remove_error,
          "Failed to remove temporary shared library %s: %s",
          handle->so_path.c_str(),
          remove_error.message().c_str());
    }

    delete handle;
    clear_all_tensors();
  }
};

} // namespace cuda

namespace {
auto cls = cuda::CudaBackend();
executorch::runtime::Backend backend{"CudaBackend", &cls};
static executorch::runtime::Error success_with_compiler =
    register_backend(backend);
} // namespace

} // namespace backends
} // namespace executorch<|MERGE_RESOLUTION|>--- conflicted
+++ resolved
@@ -306,7 +306,6 @@
       handle->cuda_stream = nullptr;
     }
 
-<<<<<<< HEAD
     // NOTE: AOTInductorModelContainerDelete does not work correctly with
     // multiple .so files. Deleting one container frees shared resources,
     // which causes segmentation faults when attempting to delete other
@@ -314,18 +313,6 @@
     // and defer cleanup to the OS.
     // TODO(gasoonjia): Find a proper solution for safe container deletion.
     // AOTInductorModelContainerDelete(handle->container_handle);
-=======
-    // Delete the container BEFORE closing the shared library
-    if (handle->container_handle != nullptr) {
-      AOTIRuntimeError delete_result =
-          AOTInductorModelContainerDelete(handle->container_handle);
-      ET_CHECK_OR_LOG_ERROR(
-          delete_result == Error::Ok,
-          "Failed to delete AOTInductorModelContainer with error code %d",
-          delete_result);
-      handle->container_handle = nullptr;
-    }
->>>>>>> f2b0da32
 
     // Now close the shared library
     if (handle->so_handle != nullptr) {
