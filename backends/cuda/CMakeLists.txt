--- conflicted
+++ resolved
@@ -35,15 +35,10 @@
 find_package_torch()
 
 # CUDA-specific AOTI functionality
-<<<<<<< HEAD
 set(_aoti_cuda_sources
     runtime/cuda_backend.cpp runtime/shims/memory.cpp
     runtime/shims/tensor_attribute.cpp runtime/guard.cpp
     runtime/shims/cuda_guard.cpp
-=======
-set(_aoti_cuda_sources runtime/cuda_backend.cpp runtime/shims/memory.cpp
-                       runtime/shims/tensor_attribute.cpp runtime/guard.cpp
->>>>>>> 0142a1af
 )
 add_library(aoti_cuda STATIC ${_aoti_cuda_sources})
 target_include_directories(
