# Copyright 2023-2025 Arm Limited and/or its affiliates.
#
# This source code is licensed under the BSD-style license found in the
# LICENSE file in the root directory of this source tree.

# pyre-unsafe

import os
import struct
import tempfile

from typing import List

import numpy as np
from ethosu.vela import vela  # type: ignore


# Pack either input or output tensor block, compose the related arrays into
# per-io structs to simplify runtime use.
def vela_bin_pack_io(prefix, data, shape_order=None):
    vela_input_shapes = data[prefix + "_shape"]

    order = shape_order if shape_order else range(len(vela_input_shapes))
    ios = struct.pack("<i", len(vela_input_shapes))
    for i in order:
        io_shape = vela_input_shapes[i]
        io_elem_size = data[prefix + "_elem_size"][i]
        io_offset = data[prefix + "_offset"][i]
        io_region = data[prefix + "_region"][i]
        assert len(io_shape) <= 4
        inp_pad = io_shape.tolist() + [0] * (4 - len(io_shape))
        io_struct = struct.pack(
            "<iiiiiii", *inp_pad, io_elem_size, io_offset, io_region
        )
        ios += io_struct
    return ios


# Output via Vela to binary stream for ArmBackendEthosU
# WARNING: Do not change this without changing VelaBinStream.cpp as that
#          function consumes this format and the two need to align.
<<<<<<< HEAD
def vela_compile(tosa_graph, args: List[str], shape_order=None, verbose: bool = False):
    """
    Compile a TOSA graph to a binary stream for ArmBackendEthosU using Vela.
    """
=======
def vela_compile(tosa_flatbuffer: bytes, args: List[str], shape_order=None):
>>>>>>> 7d7f090e
    with tempfile.TemporaryDirectory() as tmpdir:
        tosaname = "out.tosa"
        tosa_path = os.path.join(tmpdir, tosaname)
        with open(tosa_path, "wb") as f:
            f.write(tosa_flatbuffer)

        # invoke vela
        output_dir = os.path.join(tmpdir, "output")
        args.append(f"--output-dir={output_dir}")
        args.append(tosa_path)
        if verbose:
            args.append("--verbose-all")
        vela.main(" ".join(args).split(" "))

        if any("ethos-u85" in arg for arg in args) or any(
            "debug-force-regor" in arg for arg in args
        ):
            np_path = os.path.join(tmpdir, "output", "out_vela.npz")
        else:
            np_path = os.path.join(tmpdir, "output", "out_sg0_vela.npz")
        blocks = b""

        with np.load(np_path, allow_pickle=False) as data:
            # Construct our modified output_blocks with data in a form easily
            # digested on the device side
            bin_blocks = {"vela_bin_stream": b""}

            # copy command data through unmodified
            bin_blocks["cmd_data"] = data["cmd_data"].tobytes()

            # copy weight data through unmodified
            bin_blocks["weight_data"] = data["weight_data"].tobytes()

            # Add a block for scratch, inputs and outputs;  scratch shape is a 1 element
            # array giving us size in bytes so extract this and add a block of 0's.
            # Currently we preallocated this on the host to provide SRAM for computation.
            if not isinstance(data["scratch_shape"][0], np.int64):
                raise RuntimeError("Expected scratch to be int64")
            block_length = int(data["scratch_shape"][0])
            bin_blocks["scratch_data"] = b"\x00" * block_length

            # Capture inputs and outputs
            bin_blocks["inputs"] = vela_bin_pack_io("input", data, shape_order)
            bin_blocks["outputs"] = vela_bin_pack_io("output", data)

            bin_blocks["vela_end_stream"] = b""

            # Emit the NPZ regions as:
            #  - 16 byte block name null terminated string (padded to 16 if name shorter)
            #  - 4 bytes of int32 block length and 12 bytes of 0's
            #  - block data (padded to 16 byte alignment at end)
            # Repeat for all blocks
            for key in bin_blocks.keys():
                block_name = bytes(key, "utf8")[:15]
                block_name = block_name + b"\x00" * (16 - len(block_name))

                # We need the acual unpadded block lengths for hw setup
                block_length_bytes = struct.pack("<iiii", len(bin_blocks[key]), 0, 0, 0)

                # Pad block data to multiple of 16 bytes
                block_data = bin_blocks[key]
                block_data = block_data + b"\x00" * (15 - (len(block_data) - 1) % 16)

                block = block_name + block_length_bytes + block_data
                blocks = blocks + block

        return blocks<|MERGE_RESOLUTION|>--- conflicted
+++ resolved
@@ -39,14 +39,10 @@
 # Output via Vela to binary stream for ArmBackendEthosU
 # WARNING: Do not change this without changing VelaBinStream.cpp as that
 #          function consumes this format and the two need to align.
-<<<<<<< HEAD
-def vela_compile(tosa_graph, args: List[str], shape_order=None, verbose: bool = False):
+def vela_compile(tosa_flatbuffer: bytes, args: List[str], shape_order=None, verbose: bool = False):
     """
     Compile a TOSA graph to a binary stream for ArmBackendEthosU using Vela.
     """
-=======
-def vela_compile(tosa_flatbuffer: bytes, args: List[str], shape_order=None):
->>>>>>> 7d7f090e
     with tempfile.TemporaryDirectory() as tmpdir:
         tosaname = "out.tosa"
         tosa_path = os.path.join(tmpdir, tosaname)
