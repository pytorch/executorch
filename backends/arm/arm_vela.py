--- conflicted
+++ resolved
@@ -43,16 +43,10 @@
             f.write(flatbuffer)
 
         # invoke vela
-<<<<<<< HEAD
-        vela_command = f"cd {tmpdir}; vela {' '.join(args)} {tosaname}"
-        try:
-            subprocess.run([vela_command], shell=True, check=True, capture_output=True)
-        except subprocess.CalledProcessError as process_error:
-            raise RuntimeError(
-                f"Vela compiler ('{vela_command}') failed with error:\n \
-                                     {process_error.stderr.decode()}\n \
-                                      Stdout:\n{process_error.stdout.decode()}"
-            )
+        output_dir = os.path.join(tmpdir, "output")
+        args.append(f"--output-dir={output_dir}")
+        args.append(tosa_path)
+        vela.main(" ".join(args).split(" "))
 
         if any("ethos-u85" in arg for arg in args) or any(
             "debug-force-regor" in arg for arg in args
@@ -60,14 +54,6 @@
             np_path = os.path.join(tmpdir, "output", "out_vela.npz")
         else:
             np_path = os.path.join(tmpdir, "output", "out_sg0_vela.npz")
-=======
-        output_dir = os.path.join(tmpdir, "output")
-        args.append(f"--output-dir={output_dir}")
-        args.append(tosa_path)
-        vela.main(" ".join(args).split(" "))
-
-        np_path = os.path.join(output_dir, "out_sg0_vela.npz")
->>>>>>> d7a7ec6e
         blocks = b""
 
         with np.load(np_path, allow_pickle=False) as data:
