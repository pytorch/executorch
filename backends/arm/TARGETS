--- conflicted
+++ resolved
@@ -1,12 +1,6 @@
 # @noautodeps
-<<<<<<< HEAD
 load("@fbsource//xplat/executorch/build:runtime_wrapper.bzl", "runtime")
-
 runtime.python_library(
-=======
-load("@fbcode_macros//build_defs:python_library.bzl", "python_library")
-python_library(
->>>>>>> a5750fb3
     name = "arm_partitioner",
     srcs = [
         "ethosu_backend.py",
@@ -21,12 +15,7 @@
         "//executorch/exir:lib",
     ],
 )
-<<<<<<< HEAD
-
 runtime.python_library(
-=======
-python_library(
->>>>>>> a5750fb3
     name = "arm_backend",
     srcs = [
         "arm_backend.py",
@@ -43,12 +32,7 @@
         "//executorch/backends/arm/_passes:passes",
     ],
 )
-<<<<<<< HEAD
-
 runtime.python_library(
-=======
-python_library(
->>>>>>> a5750fb3
     name = "process_node",
     srcs = ["process_node.py"],
     deps = [
@@ -60,12 +44,7 @@
         "//executorch/exir:lib",
     ],
 )
-<<<<<<< HEAD
-
 runtime.python_library(
-=======
-python_library(
->>>>>>> a5750fb3
     name = "arm_vela",
     srcs = [
         "arm_vela.py",
@@ -74,12 +53,7 @@
         "fbsource//third-party/pypi/ethos-u-vela:ethos-u-vela",
     ],
 )
-<<<<<<< HEAD
-
 runtime.python_library(
-=======
-python_library(
->>>>>>> a5750fb3
     name = "tosa_mapping",
     srcs = [
         "tosa_mapping.py",
@@ -89,12 +63,7 @@
         "//caffe2:torch",
     ],
 )
-<<<<<<< HEAD
-
 runtime.python_library(
-=======
-python_library(
->>>>>>> a5750fb3
     name = "tosa_quant_utils",
     srcs = [
         "tosa_quant_utils.py",
@@ -107,12 +76,7 @@
         "//executorch/exir/dialects:lib",
     ],
 )
-<<<<<<< HEAD
-
 runtime.python_library(
-=======
-python_library(
->>>>>>> a5750fb3
     name = "tosa_specification",
     srcs = [
         "tosa_specification.py",
@@ -122,12 +86,7 @@
         "//executorch/exir/backend:compile_spec_schema",
     ],
 )
-<<<<<<< HEAD
-
 runtime.python_library(
-=======
-python_library(
->>>>>>> a5750fb3
     name = "tosa_utils",
     srcs = [
         "tosa_utils.py",
@@ -138,12 +97,7 @@
         "//executorch/backends/arm/operators:node_visitor",
     ],
 )
-<<<<<<< HEAD
-
 runtime.python_library(
-=======
-python_library(
->>>>>>> a5750fb3
     name = "arm_model_evaluator",
     srcs = [
         "util/arm_model_evaluator.py",
