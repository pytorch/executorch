--- conflicted
+++ resolved
@@ -205,12 +205,9 @@
             exir_ops.edge.aten.amin.default,
             exir_ops.edge.aten.eye.default,
             exir_ops.edge.aten.linspace.default,
-<<<<<<< HEAD
             exir_ops.edge.aten.bitwise_left_shift.Tensor,
             exir_ops.edge.aten.__lshift__.Scalar,
-=======
             torch.ops.aten.scalar_tensor.default,
->>>>>>> 01f55991
         ]
 
         return supported
