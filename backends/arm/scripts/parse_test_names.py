--- conflicted
+++ resolved
@@ -2,82 +2,6 @@
 #
 # This source code is licensed under the BSD-style license found in the
 # LICENSE file in the root directory of this source tree.
-<<<<<<< HEAD
-from executorch.exir.dialects.edge.spec.utils import SAMPLE_INPUT
-
-# Add edge ops which we lower but which are not included in exir/dialects/edge/edge.yaml here.
-CUSTOM_EDGE_OPS = [
-    "linspace.default",
-    "cond.default",
-    "eye.default",
-    "expm1.default",
-    "vector_norm.default",
-    "hardsigmoid.default",
-    "hardswish.default",
-    "linear.default",
-    "matmul.default",
-    "maximum.default",
-    "mean.default",
-    "multihead_attention.default",
-    "adaptive_avg_pool2d.default",
-    "bitwise_right_shift.Tensor",
-    "bitwise_right_shift.Scalar",
-    "bitwise_left_shift.Tensor",
-    "bitwise_left_shift.Scalar",
-    "native_group_norm.default",
-    "silu.default",
-    "sdpa.default",
-    "sum.default",
-    "unbind.int",
-    "unflatten.int",
-    "_native_batch_norm_legit_no_training.default",
-    "_native_batch_norm_legit.no_stats",
-    "alias_copy.default",
-    "pixel_shuffle.default",
-    "pixel_unshuffle.default",
-    "while_loop.default",
-    "clamp.Tensor",
-]
-ALL_EDGE_OPS = SAMPLE_INPUT.keys() | CUSTOM_EDGE_OPS
-
-# Add all targets and TOSA profiles we support here.
-TARGETS = [
-    "tosa_FP",
-    "tosa_INT",
-    "u55_INT",
-    "u85_INT",
-    "vgf_INT",
-    "vgf_FP",
-    "vgf_quant",
-    "vgf_no_quant",
-]
-
-
-def get_op_name_map():
-    """
-    Returns a mapping from names on the form to be used in unittests to edge op:
-    1. Names are in lowercase.
-    2. Overload is ignored if 'default', otherwise it's appended with an underscore.
-    3. Overly verbose name are shortened by removing certain prefixes/suffixes.
-
-    Examples:
-        abs.default -> abs
-        split_copy.Tensor -> split_tensor
-    """
-    map = {}
-    for edge_name in ALL_EDGE_OPS:
-        op, overload = edge_name.split(".")
-
-        # Normalize names
-        op = op.lower()
-        op = op.removeprefix("_")
-        op = op.removesuffix("_copy")
-        op = op.removesuffix("_with_indices")
-        overload = overload.lower()
-
-        if overload == "default":
-            map[op] = edge_name
-=======
 from __future__ import annotations
 
 import ast
@@ -137,7 +61,6 @@
         dir_path = test_root / dirname
         if dir_path.is_dir():
             search_dirs.append(dir_path)
->>>>>>> 40a18e70
         else:
             print(f"warning: skipped missing directory {dir_path}", file=sys.stderr)
 
