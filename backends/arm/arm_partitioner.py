--- conflicted
+++ resolved
@@ -47,11 +47,8 @@
             exir_ops.edge.aten._native_batch_norm_legit_no_training.default,
             exir_ops.edge.aten.avg_pool2d.default,
             exir_ops.edge.aten.sigmoid.default,
-<<<<<<< HEAD
             exir_ops.edge.aten.mm.default,
-=======
             exir_ops.edge.aten.repeat.default,
->>>>>>> 5d151d05
             exir_ops.edge.aten._softmax.default,
             exir_ops.edge.aten.slice_copy.Tensor,
             exir_ops.edge.aten.sub.Tensor,
