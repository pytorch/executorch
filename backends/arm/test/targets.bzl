--- conflicted
+++ resolved
@@ -32,8 +32,6 @@
         "quantizer/test_generic_annotater.py",
     ]
 
-<<<<<<< HEAD
-=======
     # Misc tests
     test_files += [
         "misc/test_compile_spec.py",
@@ -41,11 +39,10 @@
         "misc/test_bn_relu_folding_qat.py",
         "misc/test_custom_partition.py",
         "misc/test_debug_hook.py",
-        "misc/test_dim_order.py",
+        # "misc/test_dim_order.py", (TODO - T238390249)
         "misc/test_outputs_order.py",
     ]
 
->>>>>>> 5d4cf71e
     TESTS = {}
 
     for test_file in test_files:
