# Copyright 2024-2025 Arm Limited and/or its affiliates.
#
# This source code is licensed under the BSD-style license found in the
# LICENSE file in the root directory of this source tree.

import json
import logging
import os
import re
import shutil
import subprocess
import tempfile
from pathlib import Path

from typing import cast, Dict, List, Literal, Optional, Tuple

import numpy as np
import torch
import tosa_reference_model
from executorch.backends.arm.arm_backend import get_tosa_version, is_tosa

from executorch.backends.arm.test.conftest import is_option_enabled
from executorch.backends.arm.tosa_specification import TosaSpecification
from executorch.exir import ExecutorchProgramManager, ExportedProgram
from executorch.exir.backend.compile_spec_schema import CompileSpec
from executorch.exir.lowered_backend_module import LoweredBackendModule
from packaging.version import Version
from torch.fx.node import Node

from torch.overrides import TorchFunctionMode
from torch.testing._internal.common_utils import torch_to_numpy_dtype_dict
from tosa import TosaGraph

logger = logging.getLogger(__name__)
logger.setLevel(logging.CRITICAL)


class QuantizationParams:
    __slots__ = ["node_name", "zp", "scale", "qmin", "qmax", "dtype"]

    # todo: zps and scales can be per tensors or per channel => a list??
    def __init__(
        self,
        node_name: str,
        zp: int,
        scale: float,
        qmin: int,
        qmax: int,
        dtype: torch.dtype,
    ):
        self.node_name = node_name  # not need I think, but good for error check
        self.zp = zp
        self.scale = scale
        self.qmin = qmin
        self.qmax = qmax
        self.dtype = dtype


def get_input_names(program: ExportedProgram) -> list[str]:
    """
    Get a list[str] with the names of the inputs to this model.

    Args:
        program (ExportedProgram): The program to get input names from.
    Returns:
        A list of strings with the names of the model input.
    """
    input_names = []

    # E.g. bias and weights are 'placeholders' as well. This is used to
    # get only the use inputs.
    usr_inputs = program.graph_signature.user_inputs
    for node in program.graph.nodes:
        if node.op == "placeholder" and node.name in usr_inputs:
            input_names.append(node.name)

    return input_names


def get_input_quantization_params(
    program: ExportedProgram,
) -> list[QuantizationParams]:
    """
    Get input QuantizationParams in a program, maximum one per input to the program.
    Args:
        program (ExportedProgram): The program to get input quantization parameters from.
    Returns:
        list[QuantizationParams]: The found quantization parameters.
    """

    quant_params = []
    input_names = get_input_names(program)
    num_inputs = len(input_names)
    for node in program.graph.nodes:
        if (
            node.target == torch.ops.quantized_decomposed.quantize_per_tensor.default
            and node.args[0].name in input_names
        ):
            qp = QuantizationParams(
                node_name=node.args[0].name,
                scale=node.args[1],
                zp=node.args[2],
                qmin=node.args[3],
                qmax=node.args[4],
                dtype=node.args[5],
            )
            quant_params.append(qp)
            if (
                len(quant_params) == num_inputs
            ):  # break early if we have all the inputs quantized parameters
                break
    if len(quant_params) == 0:
        raise RuntimeError("No Quantization parameters found in exported model.")
    return quant_params


def get_output_nodes(program: ExportedProgram) -> list[Node]:
    """
    Get output node to this model.

    Args:
        program (ExportedProgram): The program to get the output nodes from.
    Returns:
        The nodes that are the outputs of the 'program'.
    """
    output_nodes = []
    for node in program.graph.nodes:
        if node.op == "output":
            for output in node.args[0]:
                output_nodes.append(output)
    if len(output_nodes) == 0:
        raise RuntimeError("No output nodes found.")
    else:
        return output_nodes


def get_output_quantization_params(
    output_nodes: list[Node],
) -> dict[Node, QuantizationParams | None]:
    """
    Get output QuantizationParams from a program.
    Args:
        output_nodes (list(Node)): A list of output nodes to get output quantization parameters from.
    Returns:
        dictionary mapping the output nodes to the found quantization parameters.
        If no quantization parameters were found, the entry is None.
    Raises:
        RuntimeError if no output quantization parameters are found.
    """
    quant_params = {}
    for node in output_nodes:
        if node.target == torch.ops.quantized_decomposed.dequantize_per_tensor.default:
            quant_params[node] = QuantizationParams(
                node_name=node.args[0].name,
                scale=node.args[1],
                zp=node.args[2],
                qmin=node.args[3],
                qmax=node.args[4],
                dtype=node.args[5],
            )
        else:
            quant_params[node] = None
    return quant_params


class TosaReferenceModelDispatch(TorchFunctionMode):
    """A context manager for executing call_delegate nodes using the reference model"""

    def _tosa_dispatch(self, lowered_backend_module: LoweredBackendModule, inputs):
        tosa_buffer = lowered_backend_module.processed_bytes
        compile_specs = lowered_backend_module.compile_specs
        if not is_tosa(compile_specs):
            raise RuntimeError(
                "Model needs to be compiled to tosa to run reference model."
            )
        tosa_version = get_tosa_version(compile_specs)

        return run_tosa_graph(tosa_buffer, tosa_version, inputs)

    def __torch_function__(self, func, types, args=..., kwargs=None):
        if isinstance(func, torch._higher_order_ops.executorch_call_delegate.ExecutorchCallDelegate):  # type: ignore
            lowered_backend_module = cast(LoweredBackendModule, args[0])
            if lowered_backend_module.backend_id == "ArmBackend":
                return self._tosa_dispatch(lowered_backend_module, args[1:])
            else:
                logger.warning(
                    f"Ran model with TosaReferenceModelDispatch but call_delegate with {lowered_backend_module.backend_id=} != 'ArmBackend'."
                )

        kwargs = kwargs or {}
        return func(*args, **kwargs)


<<<<<<< HEAD
"""
A class to store parameters needed for running programs, either in tosa or .pte format.
"""


class RunnerUtil:
    def __init__(
        self,
        intermediate_path: str,
        tosa_ref_model_path: Optional[str] = None,
    ):
        self.intermediate_path = intermediate_path
        self.tosa_ref_model_path = tosa_ref_model_path or "tosa_reference_model"
        assert self.intermediate_path is None or os.path.exists(
            self.intermediate_path
        ), f"TOSA artifact path don't exist! Path: {self.intermediate_path}"

        self.is_quantized: bool = False
        self.input_names: list[str] = None
        self.output_name: str = None
        self.qp_input: list[QuantizationParams] = None
        self.qp_output: list[QuantizationParams] = None
        self.timeout = 480
        self.target_board: str = None

        self._has_init_run = False

    def init_run(
        self,
        exported_program: ExportedProgram,
        edge_program: ExportedProgram,
        is_quantized: bool,
        target_board: str,
    ):

        self.input_names = _get_input_names(edge_program)
        self.output_nodes = _get_output_nodes(exported_program)

        self.is_quantized = is_quantized
        self.target_board = target_board

        if is_quantized:
            self.qp_input = _get_input_quantization_params(exported_program)
            self.qp_output = _get_output_quantization_params(self.output_nodes)
        else:
            self.qp_input = [None] * len(self.input_names)
            self.qp_output = [None] * len(self.output_nodes)

        self._has_init_run = True

    def set_timeout(self, timeout: int):
        self.timeout = timeout

    @staticmethod
    def get_elf_path(target_board):
        elf_path = os.path.join(
            "cmake-out",
            f"arm_semihosting_executor_runner_{target_board}",
            "arm_executor_runner",
        )
        if not os.path.exists(elf_path):
            raise RuntimeError(
                f"Did not find build arm_executor_runner in path {elf_path}, run setup_testing.sh?"
            )
        else:
            return elf_path

    @staticmethod
    def arm_executor_runner_exists(target_board):
        try:
            RunnerUtil.get_elf_path(target_board)
        except:
            return False
        else:
            return True

    def run_corstone(
        self,
        inputs: Tuple[torch.Tensor],
    ) -> list[torch.Tensor]:

        assert (
            self._has_init_run
        ), "RunnerUtil needs to be initialized using init_run() before running Corstone FVP."
        if self.target_board not in ["corstone-300", "corstone-320"]:
            raise RuntimeError(f"Unknown target board: {self.target_board}")

        pte_path = os.path.join(self.intermediate_path, "program.pte")
        assert os.path.exists(pte_path), f"Pte path '{pte_path}' not found."

        for input_name, quant_param, data in zip(
            self.input_names, self.qp_input, inputs
        ):
            save_bytes(self.intermediate_path, data, False, input_name, quant_param)

        out_path = os.path.join(self.intermediate_path, "out")

        input_paths = []
        for name in self.input_names:
            input_paths.append(
                os.path.join(self.intermediate_path, f"{name}.bin"),
            )
        elf_path = self.get_elf_path(self.target_board)

        cmd_line = f"executor_runner -m {pte_path} -o {out_path}"

        for input_path in input_paths:
            cmd_line += f" -i {input_path}"

        ethos_u_extra_args = ""
        if is_option_enabled("fast_fvp"):
            ethos_u_extra_args = ethos_u_extra_args + "--fast"
=======
def run_corstone(
    executorch_program_manager: ExecutorchProgramManager,
    inputs: Tuple[torch.Tensor],
    intermediate_path: str | Path,
    target_board: Literal["corestone-300", "corestone-320"],
    elf_path: str | Path,
    timeout: int = 120,  # s
) -> list[torch.Tensor]:
    """Executes an inference of the exported_program on FVP.
    Returns a list of tensors with the output.
    Args:
        `executorch_program_manager`: the executorch program to run.
        The output of a EdgeProgramManager.to_executorch() call.
        `inputs`: A list of tensors with the inputs of the inference.
        `dump_path`: A directory where the .pte and inputs are saved to file.
                     The output tensors are saved in `dump_path`/out.
        `target_board`: Whether to run the corstone-300 FVP or the corstone-320 FVP
        `elf_path`: The path to the runtime elf. Needs to have semihosting enabled
        and match the target_board.
        `timeout`: The timeout until the FVP terminates the elf, in seconds.
    A runtime with semihosting needs
    Limitations:
        Relies on the output tensors from the exported program
        to figure out the shape and dtype of the buffer that was
        output from the FVP.
    """
>>>>>>> f4e77c7f

    exported_program = executorch_program_manager.exported_program()
    intermediate_path = Path(intermediate_path)
    intermediate_path.mkdir(exist_ok=True)
    elf_path = Path(elf_path)
    if not elf_path.exists():
        raise FileNotFoundError(f"Did not find elf file {elf_path}")

    # Save pte to file
    pte_path = os.path.join(intermediate_path, "program.pte")
    with open(pte_path, "wb") as f:
        f.write(executorch_program_manager.buffer)

    # Save inputs to file
    input_names = get_input_names(exported_program)
    input_paths = []
    for input_name, input_ in zip(input_names, inputs):
        input_path = save_bytes(intermediate_path, input_, input_name)
        input_paths.append(input_path)

    out_path = os.path.join(intermediate_path, "out")

    cmd_line = f"executor_runner -m {pte_path} -o {out_path}"
    for input_path in input_paths:
        cmd_line += f" -i {input_path}"

    ethos_u_extra_args = ""
    if is_option_enabled("fast_fvp"):
        ethos_u_extra_args = ethos_u_extra_args + "--fast"

    match target_board:
        case "corstone-300":
            command_args = [
                "FVP_Corstone_SSE-300_Ethos-U55",
                "-C",
                "ethosu.num_macs=128",
                "-C",
                "mps3_board.visualisation.disable-visualisation=1",
                "-C",
                "mps3_board.telnetterminal0.start_telnet=0",
                "-C",
                "mps3_board.uart0.out_file='-'",
                "-C",
                "cpu0.semihosting-enable=1",
                "-C",
                "cpu0.semihosting-stack_base=0",
                "-C",
                f"ethosu.extra_args='{ethos_u_extra_args}'",
                "-C",
                "cpu0.semihosting-heap_limit=0",
                "-C",
                f"cpu0.semihosting-cmd_line='{cmd_line}'",
                "-a",
                elf_path,
                "--timelimit",
                f"{timeout}",
            ]
        case "corstone-320":
            command_args = [
                "FVP_Corstone_SSE-320",
                "-C",
                "mps4_board.subsystem.ethosu.num_macs=128",
                "-C",
                "mps4_board.visualisation.disable-visualisation=1",
                "-C",
                "vis_hdlcd.disable_visualisation=1",
                "-C",
                "mps4_board.telnetterminal0.start_telnet=0",
                "-C",
                "mps4_board.uart0.out_file='-'",
                "-C",
                "mps4_board.uart0.unbuffered_output=1",
                "-C",
                "mps4_board.uart0.shutdown_on_eot=1",
                "-C",
                "mps4_board.subsystem.cpu0.semihosting-enable=1",
                "-C",
                "mps4_board.subsystem.cpu0.semihosting-stack_base=0",
                "-C",
                "mps4_board.subsystem.cpu0.semihosting-heap_limit=0",
                "-C",
                f"mps4_board.subsystem.ethosu.extra_args='{ethos_u_extra_args}'",
                "-C",
                f"mps4_board.subsystem.cpu0.semihosting-cmd_line='{cmd_line}'",
                "-a",
                elf_path,
                "--timelimit",
                f"{timeout}",
            ]
        case _:
            raise ValueError(f"Unknown target board {target_board}")

    result = _run_cmd(command_args)

    # Regex to check for error or fault messages in stdout from FVP
    result_stdout = result.stdout.decode()
    error_regex = r"(^[EF][: ].*$)|(^.*Hard fault.*$)|(^.*Assertion.*$)"
    if re.compile(error_regex, re.MULTILINE).search(result_stdout):
        raise RuntimeError(
            f"Corstone simulation failed:\ncmd: {' '.join(command_args)}\nlog: \n {result_stdout}\n{result.stderr.decode()}"
        )

    output_nodes = get_output_nodes(exported_program)
    output_np = []
    for i, node in enumerate(output_nodes):
        output_shape = node.meta["val"].shape
        output_dtype = node.meta["val"].dtype
        tosa_ref_output = np.fromfile(
            os.path.join(intermediate_path, f"out-{i}.bin"),
            torch_to_numpy_dtype_dict[output_dtype],
        )

        output_np.append(torch.from_numpy(tosa_ref_output).reshape(output_shape))
    return tuple(output_np)


def prep_data_for_save(
    data: torch.Tensor,
    input_name: str,
    quant_param: Optional[QuantizationParams] = None,
):
    data_np = np.array(data.detach(), order="C").astype(
        torch_to_numpy_dtype_dict[data.dtype]
    )
    if quant_param is not None:
        assert quant_param.node_name in input_name, (
            f"The quantization params name '{quant_param.node_name}' does not "
            f"match the input tensor name '{input_name}'."
        )
        data_np = (
            ((data_np / np.float32(quant_param.scale)) + quant_param.zp)
            .round()
            .clip(quant_param.qmin, quant_param.qmax)
            .astype(
                f"{quant_param.dtype}".replace("torch.", "")
            )  # Use string format of dtype to convert to numpy dtype
        )
    return data_np


def save_npy(
    path: str,
    data,
    input_name: str,
    quant_param: Optional[QuantizationParams] = None,
) -> str:
    """Serializes and saves 'data' as a .npy file, possibly quantizing it before.

    Parameters:
        path: the directory where to save the data.
        data: the data to save.
        input_name: the name of the file, without file-ending.
        quant_param: the parameters to use for quantization.
    Returns:
        the full file path of the output.
    """
    data_np = prep_data_for_save(data, input_name, quant_param)
    file_path = os.path.join(path, input_name + ".npy")
    np.save(file_path, data_np, allow_pickle=False)

    return file_path


def save_bytes(
    path: str,
    data,
    input_name: str,
    quant_param: Optional[QuantizationParams] = None,
) -> str:
    """Serializes and saves 'data' in byte format, possibly quantizing it before.

    Parameters:
        path: the directory where to save the data.
        data: the data to save.
        input_name: the name of the file, without file-ending.
        quant_param: the parameters to use for quantization.
    Returns:
        the full file path of the output.
    """
    data_np = prep_data_for_save(data, input_name, quant_param)
    file_path = os.path.join(path, input_name + ".bin")
    with open(file_path, "w+b") as f:
        data_np_bytes = data_np.tobytes()
        f.write(data_np_bytes)

    return file_path


def _run_cmd(cmd: List[str], check=True) -> subprocess.CompletedProcess[bytes]:
    """
    Run a command and check for errors.

    Args:
    cmd (List[str]): The command to run as a list.
    """
    try:
        result = subprocess.run(cmd, check=check, capture_output=True)
        return result
    except subprocess.CalledProcessError as e:
        arg_string = " ".join(cmd)
        raise RuntimeError(
            f"Failed running command {arg_string}\nStderr: {e.stderr.decode()}\nStdout: {e.stdout.decode()}"
        )


def dbg_tosa_fb_to_json(tosa_fb: bytes) -> Dict:
    """
    This function is used to dump the TOSA flatbuffer to a human readable
    format, using flatc. It is used for debugging purposes.
    """

    tmp = tempfile.mkdtemp()
    tosa_input_file = os.path.join(tmp, "output.tosa")
    with open(tosa_input_file, "wb") as f:
        f.write(tosa_fb)

    arm_backend_path = os.path.realpath(os.path.dirname(__file__) + "/..")
    tosa_schema_file = os.path.join(
        arm_backend_path, "third-party/serialization_lib/schema/tosa.fbs"
    )
    assert os.path.exists(
        tosa_schema_file
    ), f"tosa_schema_file: {tosa_schema_file} does not exist"
    assert shutil.which("flatc") is not None
    cmd_flatc = [
        "flatc",
        "--json",
        "--strict-json",
        "-o",
        tmp,
        "--raw-binary",
        "-t",
        tosa_schema_file,
        "--",
        tosa_input_file,
    ]
    _run_cmd(cmd_flatc)
    with open(os.path.join(tmp, "output.json"), "r") as f:
        json_out = json.load(f)

    # Cast float tensors to proper dtype.
    try:
        for region in json_out["regions"]:
            for block in region["blocks"]:
                for tensor in block["tensors"]:
                    if "data" in tensor:
                        if tensor["type"] == "FP32":
                            data = np.array(tensor["data"])
                            data = data.astype(np.int8)
                            data = np.frombuffer(data, dtype=np.float32)
                        data = data.reshape(tensor["shape"])
                        tensor["data"] = data
    except Exception:
        # This is just nice-to-have if it works, don't care if it fails.
        pass

    return json_out


def _tosa_refmodel_loglevel(loglevel: int) -> str:
    """Converts a logging loglevel to tosa_reference_model logginglevel,
    returned as string.
    """
    loglevel_map = {
        logging.INFO: "INFO",
        logging.CRITICAL: "LOW",
        logging.ERROR: "LOW",
        logging.WARNING: "MED",
        logging.DEBUG: "HIGH",
        logging.NOTSET: "MED",
    }
    clamped_logging_level = max(min(loglevel // 10 * 10, 50), 0)
    return loglevel_map[clamped_logging_level]


<<<<<<< HEAD
def corstone300_installed() -> bool:
    cmd = ["FVP_Corstone_SSE-300_Ethos-U55", "--version"]
    try:
        _run_cmd(cmd, check=True)
    except:
        return False
    return True


def corstone320_installed() -> bool:
    cmd = ["FVP_Corstone_SSE-320", "--version"]
    try:
        _run_cmd(cmd, check=True)
    except:
        return False
    return True


def run_tosa_graph_static(
=======
def run_tosa_graph(
>>>>>>> f4e77c7f
    graph: TosaGraph,
    tosa_version: TosaSpecification,
    inputs: list[torch.Tensor],
) -> list[torch.Tensor]:
    """Runs the TOSA reference model with inputs and returns the result."""
    inputs_np = [input.numpy() for input in inputs]
    transpose_data_format(inputs_np, to="NHWC")

    tosa_release = tosa_version.version

    if tosa_release > Version("0.80"):
        logger.warning("The reference model is only tested for TOSA v0.80")

    # tosa_profile: 0 = Base Inference, 1 = Main Inference, 2 = Main Training.
    tosa_profile = 1 if tosa_version.support_float() else 0
    debug_mode = "ALL" if logger.level <= logging.DEBUG else None
    outputs_np, status = tosa_reference_model.run(
        graph,
        inputs_np,
        verbosity=_tosa_refmodel_loglevel(logger.level),
        tosa_profile=tosa_profile,
        initialize_variable_tensor_from_numpy=1,  # True
        debug_mode=debug_mode,
    )

    assert (
        status == tosa_reference_model.GraphStatus.TOSA_VALID
    ), "Non-valid TOSA given to reference model."

    transpose_data_format(outputs_np, to="NCHW")
    return [torch.from_numpy(output) for output in outputs_np]


def transpose_data_format(data: list[np.ndarray], to: Literal["NHWC", "NCHW"]):
    match to:
        case "NCHW":
            dim_order = (0, 3, 1, 2)
        case "NHWC":
            dim_order = (0, 2, 3, 1)
        case _:
            raise NotImplementedError(f"Cant transpose to dim order {to}")
    for i in range(len(data)):
        if hasattr(data[i], "shape") and len(data[i].shape) == 4:
            # Copy is needed to force actual data conversion, not setting stride.
            data[i] = np.transpose(data[i], dim_order).copy()


def get_target_board(compile_spec: list[CompileSpec]) -> str | None:
    for spec in compile_spec:
        if spec.key == "compile_flags":
            flags = spec.value.decode()
            if "u55" in flags:
                return "corstone-300"
            elif "u85" in flags:
                return "corstone-320"
    return None<|MERGE_RESOLUTION|>--- conflicted
+++ resolved
@@ -191,120 +191,6 @@
         return func(*args, **kwargs)
 
 
-<<<<<<< HEAD
-"""
-A class to store parameters needed for running programs, either in tosa or .pte format.
-"""
-
-
-class RunnerUtil:
-    def __init__(
-        self,
-        intermediate_path: str,
-        tosa_ref_model_path: Optional[str] = None,
-    ):
-        self.intermediate_path = intermediate_path
-        self.tosa_ref_model_path = tosa_ref_model_path or "tosa_reference_model"
-        assert self.intermediate_path is None or os.path.exists(
-            self.intermediate_path
-        ), f"TOSA artifact path don't exist! Path: {self.intermediate_path}"
-
-        self.is_quantized: bool = False
-        self.input_names: list[str] = None
-        self.output_name: str = None
-        self.qp_input: list[QuantizationParams] = None
-        self.qp_output: list[QuantizationParams] = None
-        self.timeout = 480
-        self.target_board: str = None
-
-        self._has_init_run = False
-
-    def init_run(
-        self,
-        exported_program: ExportedProgram,
-        edge_program: ExportedProgram,
-        is_quantized: bool,
-        target_board: str,
-    ):
-
-        self.input_names = _get_input_names(edge_program)
-        self.output_nodes = _get_output_nodes(exported_program)
-
-        self.is_quantized = is_quantized
-        self.target_board = target_board
-
-        if is_quantized:
-            self.qp_input = _get_input_quantization_params(exported_program)
-            self.qp_output = _get_output_quantization_params(self.output_nodes)
-        else:
-            self.qp_input = [None] * len(self.input_names)
-            self.qp_output = [None] * len(self.output_nodes)
-
-        self._has_init_run = True
-
-    def set_timeout(self, timeout: int):
-        self.timeout = timeout
-
-    @staticmethod
-    def get_elf_path(target_board):
-        elf_path = os.path.join(
-            "cmake-out",
-            f"arm_semihosting_executor_runner_{target_board}",
-            "arm_executor_runner",
-        )
-        if not os.path.exists(elf_path):
-            raise RuntimeError(
-                f"Did not find build arm_executor_runner in path {elf_path}, run setup_testing.sh?"
-            )
-        else:
-            return elf_path
-
-    @staticmethod
-    def arm_executor_runner_exists(target_board):
-        try:
-            RunnerUtil.get_elf_path(target_board)
-        except:
-            return False
-        else:
-            return True
-
-    def run_corstone(
-        self,
-        inputs: Tuple[torch.Tensor],
-    ) -> list[torch.Tensor]:
-
-        assert (
-            self._has_init_run
-        ), "RunnerUtil needs to be initialized using init_run() before running Corstone FVP."
-        if self.target_board not in ["corstone-300", "corstone-320"]:
-            raise RuntimeError(f"Unknown target board: {self.target_board}")
-
-        pte_path = os.path.join(self.intermediate_path, "program.pte")
-        assert os.path.exists(pte_path), f"Pte path '{pte_path}' not found."
-
-        for input_name, quant_param, data in zip(
-            self.input_names, self.qp_input, inputs
-        ):
-            save_bytes(self.intermediate_path, data, False, input_name, quant_param)
-
-        out_path = os.path.join(self.intermediate_path, "out")
-
-        input_paths = []
-        for name in self.input_names:
-            input_paths.append(
-                os.path.join(self.intermediate_path, f"{name}.bin"),
-            )
-        elf_path = self.get_elf_path(self.target_board)
-
-        cmd_line = f"executor_runner -m {pte_path} -o {out_path}"
-
-        for input_path in input_paths:
-            cmd_line += f" -i {input_path}"
-
-        ethos_u_extra_args = ""
-        if is_option_enabled("fast_fvp"):
-            ethos_u_extra_args = ethos_u_extra_args + "--fast"
-=======
 def run_corstone(
     executorch_program_manager: ExecutorchProgramManager,
     inputs: Tuple[torch.Tensor],
@@ -331,7 +217,6 @@
         to figure out the shape and dtype of the buffer that was
         output from the FVP.
     """
->>>>>>> f4e77c7f
 
     exported_program = executorch_program_manager.exported_program()
     intermediate_path = Path(intermediate_path)
@@ -607,7 +492,6 @@
     return loglevel_map[clamped_logging_level]
 
 
-<<<<<<< HEAD
 def corstone300_installed() -> bool:
     cmd = ["FVP_Corstone_SSE-300_Ethos-U55", "--version"]
     try:
@@ -626,10 +510,30 @@
     return True
 
 
-def run_tosa_graph_static(
-=======
+def get_elf_path(target_board):
+    elf_path = os.path.join(
+        "cmake-out",
+        f"arm_semihosting_executor_runner_{target_board}",
+        "arm_executor_runner",
+    )
+    if not os.path.exists(elf_path):
+        raise RuntimeError(
+            f"Did not find build arm_executor_runner in path {elf_path}, run setup_testing.sh?"
+        )
+    else:
+        return elf_path
+
+
+def arm_executor_runner_exists(target_board):
+    try:
+        get_elf_path(target_board)
+    except:
+        return False
+    else:
+        return True
+
+
 def run_tosa_graph(
->>>>>>> f4e77c7f
     graph: TosaGraph,
     tosa_version: TosaSpecification,
     inputs: list[torch.Tensor],
