--- conflicted
+++ resolved
@@ -26,12 +26,6 @@
             (torch.ones(1, 3, 4, 2),),
         ]
 
-<<<<<<< HEAD
-=======
-        def __init__(self):
-            super().__init__()
-
->>>>>>> 9d859653
         def forward(self, x):
             return x + x
 
