--- conflicted
+++ resolved
@@ -234,8 +234,10 @@
         tosa_version="TOSA-1.0+INT",
         run_on_vulkan_runtime=True,
     )
-<<<<<<< HEAD
-    pipeline.run()
+    try:
+        pipeline.run()
+    except FileNotFoundError as e:
+        pytest.skip(f"VKML executor_runner not found - not built - skip {e}")
 
 
 def get_symmetric_a16w8_add_quantizer(per_channel_quantization=False):
@@ -337,10 +339,4 @@
             per_channel_quantization=per_channel_quantization
         ),
     )
-    pipeline.run()
-=======
-    try:
-        pipeline.run()
-    except FileNotFoundError as e:
-        pytest.skip(f"VKML executor_runner not found - not built - skip {e}")
->>>>>>> ae07cb6d
+    pipeline.run()