--- conflicted
+++ resolved
@@ -257,11 +257,7 @@
     )  # Works
 
     @parameterized.expand(testsuite_conv2d, skip_on_empty=True)
-<<<<<<< HEAD
-    @conftest.expectedFailureOnFVP
-=======
     @unittest.expectedFailure
->>>>>>> 63238ab0
     def test_dw_conv2d_u55_BI(
         self, test_name: str, model: torch.nn.Module, set_quantize_io: bool = False
     ):
