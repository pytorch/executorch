--- conflicted
+++ resolved
@@ -78,7 +78,7 @@
                 model=module,
                 example_inputs=test_data,
                 compile_spec=common.get_tosa_compile_spec(
-                    "TOSA-0.80.0+MI", permute_memory_to_nhwc=True
+                    "TOSA-0.80+MI", permute_memory_to_nhwc=True
                 ),
             )
             .export()
@@ -99,7 +99,7 @@
                 model=module,
                 example_inputs=test_data,
                 compile_spec=common.get_tosa_compile_spec(
-                    "TOSA-0.80.0+BI", permute_memory_to_nhwc=True
+                    "TOSA-0.80+BI", permute_memory_to_nhwc=True
                 ),
             )
             .quantize()
@@ -160,14 +160,10 @@
 
     # Numerical issues on FVP likely due to mul op, MLETORCH-521
     # Skip tests that require transposes.
-<<<<<<< HEAD
-    @parameterized.expand(test_data_suite[:-2])
-=======
     @parameterized.expand(test_data_suite)
     @pytest.mark.corstone_fvp
->>>>>>> ac7a9500
     @unittest.expectedFailure
-    def test_layer_norm_u55_BI(
+    def test_layer_norm_u55_BI_xfails(
         self,
         test_name: str,
         test_data: torch.Tensor,
@@ -179,13 +175,9 @@
 
     # Numerical issues on FVP likely due to mul op, MLETORCH-521
     @parameterized.expand(test_data_suite[:-2])
-<<<<<<< HEAD
-    def test_layer_norm_u85_BI_fvp(
-=======
     @pytest.mark.corstone_fvp
     @unittest.expectedFailure
     def test_layer_norm_u85_BI_xfails(
->>>>>>> ac7a9500
         self,
         test_name: str,
         test_data: torch.Tensor,
@@ -196,11 +188,7 @@
         )
 
     @parameterized.expand(test_data_suite[-2:])
-<<<<<<< HEAD
-    @unittest.skip  # Flaky
-=======
     @pytest.mark.corstone_fvp
->>>>>>> ac7a9500
     def test_layer_norm_u85_BI(
         self,
         test_name: str,
