--- conflicted
+++ resolved
@@ -9,11 +9,8 @@
     srcs = ["conftest.py"],
     deps = [
         "//executorch/exir:lib",
-<<<<<<< HEAD
         "//executorch/exir/backend:compile_spec_schema",
         "fbsource//third-party/pypi/pytest:pytest",
-=======
->>>>>>> d9e8e210
     ]
 )
 
