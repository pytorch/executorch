# Copyright 2023-2024 Arm Limited and/or its affiliates.
#
# This source code is licensed under the BSD-style license found in the
# LICENSE file in the root directory of this source tree.

#
# Set of simple models for smoke testing TOSA conversion flow
#

from enum import Enum

import numpy as np

import torch


TestList = {}

# Seed the RNG a convenient number so that we get the same random tests for each test each time
seed = 42
rng = np.random.default_rng(seed)


def register_test(cls):
    TestList[cls.__name__] = cls()
    return cls


# Which TOSA profile to target with a model/inputs
# See https://www.mlplatform.org/tosa/tosa_spec.html#_profiles
class TosaProfile(Enum):
    BI = 0  # Base Inference
    MI = 1  # Main Inference
    MT = 2  # Main Training
    BI_INT = 3  # integer only BI subset tests (for test graphs)


def rand_test_integers(low, high, size):
    return torch.from_numpy(np.float32(rng.integers(low, high, size)))


class TorchBuilder:
    """The member functions build the PyTorch operators into small networks
    for our tests"""

    def __init__(self):
        pass

    @register_test
    class simple_clone(torch.nn.Module):
        inputs = {
            TosaProfile.BI: (torch.ones(10),),
            TosaProfile.MI: (torch.ones(10),),
        }

        permute_memory_to_nhwc = False

        def __init__(self):
            super().__init__()

        def forward(self, x):
            x = x.clone()
            return x

    @register_test
    class simple_view(torch.nn.Module):
        inputs = {
            TosaProfile.BI: (torch.ones(10),),
            TosaProfile.MI: (torch.ones(10),),
        }

        permute_memory_to_nhwc = False

        def __init__(self):
            super().__init__()

        def forward(self, x):
            x = x.view(2, 5)
            return x

    @register_test
    class simple_add_broadcast(torch.nn.Module):
        inputs = {
            TosaProfile.BI_INT: (
                torch.ones(10, 1, dtype=torch.int32),
                torch.ones(10, 10, dtype=torch.int32),
            ),
            TosaProfile.BI: (
                torch.ones(10, 1),
                torch.ones(10, 10),
            ),
            TosaProfile.MI: (
                torch.ones(10, 1),
                torch.ones(10, 10),
            ),
        }

        permute_memory_to_nhwc = False

        def __init__(self):
            super().__init__()

        def forward(self, x, y):
            return x + y

            return x

    @register_test
    class simple_div(torch.nn.Module):
        inputs = {
            TosaProfile.BI: (
                torch.ones(
                    5,
                ),
                torch.ones(
                    5,
                ),
            ),
            TosaProfile.MI: (
                torch.ones(5),
                torch.ones(5),
            ),
        }

        permute_memory_to_nhwc = False

        def __init__(self):
            super().__init__()

        def forward(self, x, y):
            return torch.div(x, y)

    @register_test
    class simple_batch_norm(torch.nn.Module):
        inputs = {
            TosaProfile.BI: (
                torch.ones(
                    20,
                    100,
                    35,
                    45,
                ),
            ),
            TosaProfile.MI: (torch.ones(20, 100, 35, 45),),
        }

        permute_memory_to_nhwc = False

        def __init__(self):
            super().__init__()
            self.batch_norm_2d = torch.nn.BatchNorm2d(100, affine=False)
            self.eval()

        def forward(self, x):
            return self.batch_norm_2d(x)

    @register_test
<<<<<<< HEAD
    class simple_avg_pool2d(torch.nn.Module):
        inputs = {
            TosaProfile.BI: (
                torch.ones(
                    20,
                    16,
                    50,
                    32,
                ),
            ),
            TosaProfile.MI: (torch.ones(20, 16, 50, 32),),
=======
    class block_conv2d_mean_dim(torch.nn.Module):
        data = rand_test_integers(low=15, high=20, size=(1, 3, 128, 128))
        inputs = {
            TosaProfile.BI: (data,),
            TosaProfile.MI: (data,),
>>>>>>> bd6ceab4
        }

        permute_memory_to_nhwc = True

        def __init__(self):
            super().__init__()
<<<<<<< HEAD
            self.avg_pool_2d = torch.nn.AvgPool2d(4, stride=2, padding=0)

        def forward(self, x):
            return self.avg_pool_2d(x)

    @register_test
    class simple_mean_dim(torch.nn.Module):
        data = rand_test_integers(low=15, high=20, size=(20, 16, 50, 32))
        inputs = {
            TosaProfile.BI: (data,),
            TosaProfile.MI: (data,),
=======
            self.conv2d = torch.nn.Conv2d(
                in_channels=3, out_channels=10, kernel_size=5, stride=1, bias=False
            )
            # will be specialized to aten.mean.dim
            self.adaptive_avg_pool2d = torch.nn.AdaptiveAvgPool2d((1, 1))
            with torch.no_grad():
                self.conv2d.weight.copy_(
                    rand_test_integers(low=100, high=130, size=(10, 3, 5, 5))
                )

        def forward(self, x):
            x = self.conv2d(x)
            return self.adaptive_avg_pool2d(x)

    @register_test
    class block_conv_norm_activation(torch.nn.Module):
        inputs = {
            TosaProfile.BI: (torch.ones(1, 3, 256, 256),),
            TosaProfile.MI: (torch.ones(1, 3, 256, 256),),
>>>>>>> bd6ceab4
        }

        permute_memory_to_nhwc = True

        def __init__(self):
            super().__init__()
<<<<<<< HEAD
            # will be specialized to aten.mean.dim
            self.adaptive_avg_pool2d = torch.nn.AdaptiveAvgPool2d((1, 1))

        def forward(self, x):
            return self.adaptive_avg_pool2d(x)

    @register_test
    class simple_softmax(torch.nn.Module):
        inputs = {
            TosaProfile.BI: (torch.ones(2, 3),),
            TosaProfile.MI: (torch.ones(2, 3),),
        }

        permute_memory_to_nhwc = False

        def __init__(self):
            super().__init__()
            self.softmax = torch.nn.Softmax(dim=1)

        def forward(self, x):
            return self.softmax(x)
=======
            self.conv2d = torch.nn.Conv2d(
                in_channels=3, out_channels=3, kernel_size=3, stride=1, groups=1
            )
            self.batch_norm2d = torch.nn.BatchNorm2d(3, affine=False)
            self.relu6 = torch.nn.ReLU6()
            self.eval()

        def forward(self, x):
            x = self.conv2d(x)
            x = self.batch_norm2d(x)
            x = self.relu6(x)
            return x

    @register_test
    class block_bottleneck_residual(torch.nn.Module):
        # This is the essence of MobileNetV2
        # Ref: https://arxiv.org/abs/1801.04381

        inputs = {
            TosaProfile.MI: (torch.ones(1, 64, 81, 81),),
            TosaProfile.BI: (torch.ones(1, 64, 81, 81),),
        }

        permute_memory_to_nhwc = True

        def __init__(self):
            super().__init__()
            # (t, c, n, s) = (6, 96, 1, 1)
            # 1. 1x1 CONV2d + ReLU6 (Pointwise)
            self.pointwise_conv2d = torch.nn.Conv2d(
                in_channels=64, out_channels=384, kernel_size=1, stride=1, groups=1
            )  ## (1, 384, 81, 81)
            self.batch_norm2d_16 = torch.nn.BatchNorm2d(384, affine=False)
            self.relu6 = torch.nn.ReLU6()

            with torch.no_grad():
                self.pointwise_conv2d.weight.copy_(
                    torch.from_numpy(
                        np.float32(rng.integers(low=1, high=4, size=(384, 64, 1, 1)))
                    )
                )
                self.pointwise_conv2d.bias.copy_(
                    torch.from_numpy(
                        np.float32(rng.integers(low=1, high=4, size=(384)))
                    )
                )

            # 2. 3x3 DepthwiseConv2d + ReLu6
            self.depthwise_conv2d = torch.nn.Conv2d(
                in_channels=384,
                out_channels=384,
                kernel_size=3,
                padding=1,
                stride=1,
                groups=384,
            )  ## (1, 384, H, W)

            with torch.no_grad():
                self.depthwise_conv2d.weight.copy_(
                    torch.from_numpy(
                        np.float32(rng.integers(low=1, high=4, size=(384, 1, 3, 3)))
                    )
                )
                self.depthwise_conv2d.bias.copy_(
                    torch.from_numpy(
                        np.float32(rng.integers(low=1, high=4, size=(384)))
                    )
                )

            # 3. Linear 1x1 Conv2d
            self.pointwise_conv2d_linear = torch.nn.Conv2d(
                in_channels=384, out_channels=64, kernel_size=1, stride=1, groups=1
            )  ## (1, 64, 81, 81)

            with torch.no_grad():
                self.pointwise_conv2d_linear.weight.copy_(
                    torch.from_numpy(
                        np.float32(rng.integers(low=1, high=3, size=(64, 384, 1, 1)))
                    )
                )
                self.pointwise_conv2d_linear.bias.copy_(
                    torch.from_numpy(np.float32(rng.integers(low=1, high=3, size=(64))))
                )

            self.eval()

        def forward(self, x):
            input = x
            # 1x1 CONV2d + ReLU6 (Pointwise)
            x = self.pointwise_conv2d(x)
            x = self.batch_norm2d_16(x)
            x = self.relu6(x)

            # 3x3 DepthwiseConv2d + ReLu6
            x = self.depthwise_conv2d(x)
            x = self.batch_norm2d_16(x)
            x = self.relu6(x)

            # Linear 1x1 Conv2d
            x = self.pointwise_conv2d_linear(x)

            # Final Residual Connection
            x = x + input

            return x
>>>>>>> bd6ceab4
<|MERGE_RESOLUTION|>--- conflicted
+++ resolved
@@ -154,197 +154,4 @@
         def forward(self, x):
             return self.batch_norm_2d(x)
 
-    @register_test
-<<<<<<< HEAD
-    class simple_avg_pool2d(torch.nn.Module):
-        inputs = {
-            TosaProfile.BI: (
-                torch.ones(
-                    20,
-                    16,
-                    50,
-                    32,
-                ),
-            ),
-            TosaProfile.MI: (torch.ones(20, 16, 50, 32),),
-=======
-    class block_conv2d_mean_dim(torch.nn.Module):
-        data = rand_test_integers(low=15, high=20, size=(1, 3, 128, 128))
-        inputs = {
-            TosaProfile.BI: (data,),
-            TosaProfile.MI: (data,),
->>>>>>> bd6ceab4
-        }
-
-        permute_memory_to_nhwc = True
-
-        def __init__(self):
-            super().__init__()
-<<<<<<< HEAD
-            self.avg_pool_2d = torch.nn.AvgPool2d(4, stride=2, padding=0)
-
-        def forward(self, x):
-            return self.avg_pool_2d(x)
-
-    @register_test
-    class simple_mean_dim(torch.nn.Module):
-        data = rand_test_integers(low=15, high=20, size=(20, 16, 50, 32))
-        inputs = {
-            TosaProfile.BI: (data,),
-            TosaProfile.MI: (data,),
-=======
-            self.conv2d = torch.nn.Conv2d(
-                in_channels=3, out_channels=10, kernel_size=5, stride=1, bias=False
-            )
-            # will be specialized to aten.mean.dim
-            self.adaptive_avg_pool2d = torch.nn.AdaptiveAvgPool2d((1, 1))
-            with torch.no_grad():
-                self.conv2d.weight.copy_(
-                    rand_test_integers(low=100, high=130, size=(10, 3, 5, 5))
-                )
-
-        def forward(self, x):
-            x = self.conv2d(x)
-            return self.adaptive_avg_pool2d(x)
-
-    @register_test
-    class block_conv_norm_activation(torch.nn.Module):
-        inputs = {
-            TosaProfile.BI: (torch.ones(1, 3, 256, 256),),
-            TosaProfile.MI: (torch.ones(1, 3, 256, 256),),
->>>>>>> bd6ceab4
-        }
-
-        permute_memory_to_nhwc = True
-
-        def __init__(self):
-            super().__init__()
-<<<<<<< HEAD
-            # will be specialized to aten.mean.dim
-            self.adaptive_avg_pool2d = torch.nn.AdaptiveAvgPool2d((1, 1))
-
-        def forward(self, x):
-            return self.adaptive_avg_pool2d(x)
-
-    @register_test
-    class simple_softmax(torch.nn.Module):
-        inputs = {
-            TosaProfile.BI: (torch.ones(2, 3),),
-            TosaProfile.MI: (torch.ones(2, 3),),
-        }
-
-        permute_memory_to_nhwc = False
-
-        def __init__(self):
-            super().__init__()
-            self.softmax = torch.nn.Softmax(dim=1)
-
-        def forward(self, x):
-            return self.softmax(x)
-=======
-            self.conv2d = torch.nn.Conv2d(
-                in_channels=3, out_channels=3, kernel_size=3, stride=1, groups=1
-            )
-            self.batch_norm2d = torch.nn.BatchNorm2d(3, affine=False)
-            self.relu6 = torch.nn.ReLU6()
-            self.eval()
-
-        def forward(self, x):
-            x = self.conv2d(x)
-            x = self.batch_norm2d(x)
-            x = self.relu6(x)
-            return x
-
-    @register_test
-    class block_bottleneck_residual(torch.nn.Module):
-        # This is the essence of MobileNetV2
-        # Ref: https://arxiv.org/abs/1801.04381
-
-        inputs = {
-            TosaProfile.MI: (torch.ones(1, 64, 81, 81),),
-            TosaProfile.BI: (torch.ones(1, 64, 81, 81),),
-        }
-
-        permute_memory_to_nhwc = True
-
-        def __init__(self):
-            super().__init__()
-            # (t, c, n, s) = (6, 96, 1, 1)
-            # 1. 1x1 CONV2d + ReLU6 (Pointwise)
-            self.pointwise_conv2d = torch.nn.Conv2d(
-                in_channels=64, out_channels=384, kernel_size=1, stride=1, groups=1
-            )  ## (1, 384, 81, 81)
-            self.batch_norm2d_16 = torch.nn.BatchNorm2d(384, affine=False)
-            self.relu6 = torch.nn.ReLU6()
-
-            with torch.no_grad():
-                self.pointwise_conv2d.weight.copy_(
-                    torch.from_numpy(
-                        np.float32(rng.integers(low=1, high=4, size=(384, 64, 1, 1)))
-                    )
-                )
-                self.pointwise_conv2d.bias.copy_(
-                    torch.from_numpy(
-                        np.float32(rng.integers(low=1, high=4, size=(384)))
-                    )
-                )
-
-            # 2. 3x3 DepthwiseConv2d + ReLu6
-            self.depthwise_conv2d = torch.nn.Conv2d(
-                in_channels=384,
-                out_channels=384,
-                kernel_size=3,
-                padding=1,
-                stride=1,
-                groups=384,
-            )  ## (1, 384, H, W)
-
-            with torch.no_grad():
-                self.depthwise_conv2d.weight.copy_(
-                    torch.from_numpy(
-                        np.float32(rng.integers(low=1, high=4, size=(384, 1, 3, 3)))
-                    )
-                )
-                self.depthwise_conv2d.bias.copy_(
-                    torch.from_numpy(
-                        np.float32(rng.integers(low=1, high=4, size=(384)))
-                    )
-                )
-
-            # 3. Linear 1x1 Conv2d
-            self.pointwise_conv2d_linear = torch.nn.Conv2d(
-                in_channels=384, out_channels=64, kernel_size=1, stride=1, groups=1
-            )  ## (1, 64, 81, 81)
-
-            with torch.no_grad():
-                self.pointwise_conv2d_linear.weight.copy_(
-                    torch.from_numpy(
-                        np.float32(rng.integers(low=1, high=3, size=(64, 384, 1, 1)))
-                    )
-                )
-                self.pointwise_conv2d_linear.bias.copy_(
-                    torch.from_numpy(np.float32(rng.integers(low=1, high=3, size=(64))))
-                )
-
-            self.eval()
-
-        def forward(self, x):
-            input = x
-            # 1x1 CONV2d + ReLU6 (Pointwise)
-            x = self.pointwise_conv2d(x)
-            x = self.batch_norm2d_16(x)
-            x = self.relu6(x)
-
-            # 3x3 DepthwiseConv2d + ReLu6
-            x = self.depthwise_conv2d(x)
-            x = self.batch_norm2d_16(x)
-            x = self.relu6(x)
-
-            # Linear 1x1 Conv2d
-            x = self.pointwise_conv2d_linear(x)
-
-            # Final Residual Connection
-            x = x + input
-
-            return x
->>>>>>> bd6ceab4
+    @register_test