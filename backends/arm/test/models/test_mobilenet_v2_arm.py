--- conflicted
+++ resolved
@@ -101,7 +101,6 @@
         if common.is_option_enabled("corstone300"):
             tester.run_method_and_compare_outputs(
                 atol=1.0, qtol=1, inputs=self.model_inputs
-<<<<<<< HEAD
             )
 
     def test_mv2_u85_BI(self):
@@ -116,8 +115,4 @@
             .to_edge(config=self._edge_compile_config)
             .check(list(self.operators_after_quantization))
             .partition()
-            .to_executorch()
-        )
-=======
-            )
->>>>>>> b2517d66
+            .to_executorch()