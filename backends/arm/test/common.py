# Copyright 2024-2025 Arm Limited and/or its affiliates.
# All rights reserved.
#
# This source code is licensed under the BSD-style license found in the
# LICENSE file in the root directory of this source tree.


import os

import tempfile
from datetime import datetime

from pathlib import Path
from typing import Any

import pytest
from executorch.backends.arm.arm_backend import ArmCompileSpecBuilder
from executorch.backends.arm.tosa_specification import TosaSpecification
from executorch.exir.backend.compile_spec_schema import CompileSpec
from runner_utils import corstone300_installed, corstone320_installed, RunnerUtil


def get_time_formatted_path(path: str, log_prefix: str) -> str:
    """
    Returns the log path with the current time appended to it. Used for debugging.

    Args:
        path: The path to the folder where the log file will be stored.
        log_prefix: The name of the test.

    Example output:
        './my_log_folder/test_BI_artifact_28-Nov-14:14:38.log'
    """
    return str(
        Path(path) / f"{log_prefix}_{datetime.now().strftime('%d-%b-%H:%M:%S')}.log"
    )


def maybe_get_tosa_collate_path() -> str | None:
    """
    Checks the environment variable TOSA_TESTCASES_BASE_PATH and returns the
    path to the where to store the current tests if it is set.
    """
    tosa_test_base = os.environ.get("TOSA_TESTCASES_BASE_PATH")
    if tosa_test_base:
        current_test = os.environ.get("PYTEST_CURRENT_TEST")
        #'backends/arm/test/ops/test_mean_dim.py::TestMeanDim::test_meandim_tosa_BI_0_zeros (call)'
        test_class = current_test.split("::")[1]
        test_name = current_test.split("::")[-1].split(" ")[0]
        if "BI" in test_name:
            tosa_test_base = os.path.join(tosa_test_base, "tosa-bi")
        elif "MI" in test_name:
            tosa_test_base = os.path.join(tosa_test_base, "tosa-mi")
        else:
            tosa_test_base = os.path.join(tosa_test_base, "other")
        return os.path.join(tosa_test_base, test_class, test_name)

    return None


def get_tosa_compile_spec(
    tosa_spec: str | TosaSpecification, custom_path=None
) -> list[CompileSpec]:
    """
    Default compile spec for TOSA tests.
    """
    return get_tosa_compile_spec_unbuilt(tosa_spec, custom_path).build()


def get_tosa_compile_spec_unbuilt(
    tosa_spec: str | TosaSpecification, custom_path=None
) -> ArmCompileSpecBuilder:
    """Get the ArmCompileSpecBuilder for the default TOSA tests, to modify
    the compile spec before calling .build() to finalize it.
    """
    if not custom_path:
        custom_path = maybe_get_tosa_collate_path()

    if custom_path is not None:
        os.makedirs(custom_path, exist_ok=True)
    compile_spec_builder = (
        ArmCompileSpecBuilder()
        .tosa_compile_spec(tosa_spec)
        .dump_intermediate_artifacts_to(custom_path)
    )

    return compile_spec_builder


def get_u55_compile_spec(
    custom_path=None,
) -> list[CompileSpec]:
    """
    Default compile spec for Ethos-U55 tests.
    """
    return get_u55_compile_spec_unbuilt(
        custom_path=custom_path,
    ).build()


def get_u85_compile_spec(
    custom_path=None,
) -> list[CompileSpec]:
    """
    Default compile spec for Ethos-U85 tests.
    """
    return get_u85_compile_spec_unbuilt(
        custom_path=custom_path,
    ).build()


def get_u55_compile_spec_unbuilt(
    custom_path=None,
) -> ArmCompileSpecBuilder:
    """Get the ArmCompileSpecBuilder for the Ethos-U55 tests, to modify
    the compile spec before calling .build() to finalize it.
    """
    artifact_path = custom_path or tempfile.mkdtemp(prefix="arm_u55_")
    if not os.path.exists(artifact_path):
        os.makedirs(artifact_path, exist_ok=True)
    compile_spec = (
        ArmCompileSpecBuilder()
        .ethosu_compile_spec(
            "ethos-u55-128",
            system_config="Ethos_U55_High_End_Embedded",
            memory_mode="Shared_Sram",
            extra_flags="--debug-force-regor --output-format=raw",
        )
        .dump_intermediate_artifacts_to(artifact_path)
    )
    return compile_spec


def get_u85_compile_spec_unbuilt(
    custom_path=None,
) -> list[CompileSpec]:
    """Get the ArmCompileSpecBuilder for the Ethos-U85 tests, to modify
    the compile spec before calling .build() to finalize it.
    """
    artifact_path = custom_path or tempfile.mkdtemp(prefix="arm_u85_")
    compile_spec = (
        ArmCompileSpecBuilder()
        .ethosu_compile_spec(
            "ethos-u85-128",
            system_config="Ethos_U85_SYS_DRAM_Mid",
            memory_mode="Shared_Sram",
            extra_flags="--output-format=raw",
        )
        .dump_intermediate_artifacts_to(artifact_path)
    )
<<<<<<< HEAD
    return compile_spec


def get_target_board(compile_spec: list[CompileSpec]) -> str | None:
    for spec in compile_spec:
        if spec.key == "compile_flags":
            flags = spec.value.decode()
            if "u55" in flags:
                return "corstone-300"
            elif "u85" in flags:
                return "corstone-320"
    return None


SkipIfNoCorstone300 = pytest.mark.skipif(
    not corstone300_installed()
    or not RunnerUtil.arm_executor_runner_exists("corstone-300"),
    reason="Did not find Corstone-300 FVP or executor_runner on path",
)
"""Skips a test if Corsone300 FVP is not installed, or if the executor runner is not built"""

SkipIfNoCorstone320 = pytest.mark.skipif(
    not corstone320_installed()
    or not RunnerUtil.arm_executor_runner_exists("corstone-320"),
    reason="Did not find Corstone-320 FVP or executor_runner on path",
)
"""Skips a test if Corsone320 FVP is not installed, or if the executor runner is not built."""


def parametrize(
    arg_name: str, test_data: dict[str, Any], xfails: dict[str, str] = None
):
    """
    Custom version of pytest.mark.parametrize with some syntatic sugar and added xfail functionality
        - test_data is expected as a dict of (id, test_data) pairs
        - alllows to specifiy a dict of (id, failure_reason) pairs to mark specific tests as xfail
    """
    if xfails is None:
        xfails = {}

    def decorator_func(func):
        """Test data is transformed from a dict of (id, data) pairs to a list of pytest params to work with the native pytests parametrize function"""
        pytest_testsuite = []
        for id, test_parameters in test_data.items():
            if id in xfails:
                pytest_param = pytest.param(
                    test_parameters, id=id, marks=pytest.mark.xfail(reason=xfails[id])
                )
            else:
                pytest_param = pytest.param(test_parameters, id=id)
            pytest_testsuite.append(pytest_param)

        return pytest.mark.parametrize(arg_name, pytest_testsuite)(func)

    return decorator_func
=======
    return compile_spec
>>>>>>> f4e77c7f
<|MERGE_RESOLUTION|>--- conflicted
+++ resolved
@@ -17,7 +17,11 @@
 from executorch.backends.arm.arm_backend import ArmCompileSpecBuilder
 from executorch.backends.arm.tosa_specification import TosaSpecification
 from executorch.exir.backend.compile_spec_schema import CompileSpec
-from runner_utils import corstone300_installed, corstone320_installed, RunnerUtil
+from runner_utils import (
+    arm_executor_runner_exists,
+    corstone300_installed,
+    corstone320_installed,
+)
 
 
 def get_time_formatted_path(path: str, log_prefix: str) -> str:
@@ -148,31 +152,17 @@
         )
         .dump_intermediate_artifacts_to(artifact_path)
     )
-<<<<<<< HEAD
     return compile_spec
 
 
-def get_target_board(compile_spec: list[CompileSpec]) -> str | None:
-    for spec in compile_spec:
-        if spec.key == "compile_flags":
-            flags = spec.value.decode()
-            if "u55" in flags:
-                return "corstone-300"
-            elif "u85" in flags:
-                return "corstone-320"
-    return None
-
-
 SkipIfNoCorstone300 = pytest.mark.skipif(
-    not corstone300_installed()
-    or not RunnerUtil.arm_executor_runner_exists("corstone-300"),
+    not corstone300_installed() or not arm_executor_runner_exists("corstone-300"),
     reason="Did not find Corstone-300 FVP or executor_runner on path",
 )
 """Skips a test if Corsone300 FVP is not installed, or if the executor runner is not built"""
 
 SkipIfNoCorstone320 = pytest.mark.skipif(
-    not corstone320_installed()
-    or not RunnerUtil.arm_executor_runner_exists("corstone-320"),
+    not corstone320_installed() or not arm_executor_runner_exists("corstone-320"),
     reason="Did not find Corstone-320 FVP or executor_runner on path",
 )
 """Skips a test if Corsone320 FVP is not installed, or if the executor runner is not built."""
@@ -203,7 +193,4 @@
 
         return pytest.mark.parametrize(arg_name, pytest_testsuite)(func)
 
-    return decorator_func
-=======
-    return compile_spec
->>>>>>> f4e77c7f
+    return decorator_func