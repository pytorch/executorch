--- conflicted
+++ resolved
@@ -152,8 +152,7 @@
         )
         .dump_intermediate_artifacts_to(artifact_path)
     )
-<<<<<<< HEAD
-    return compile_spec
+    return compile_spec  # type: ignore[return-value]
 
 
 SkipIfNoCorstone300 = pytest.mark.skipif(
@@ -194,7 +193,4 @@
 
         return pytest.mark.parametrize(arg_name, pytest_testsuite)(func)
 
-    return decorator_func
-=======
-    return compile_spec  # type: ignore[return-value]
->>>>>>> 3eea1f1a
+    return decorator_func