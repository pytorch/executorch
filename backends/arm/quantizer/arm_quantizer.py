--- conflicted
+++ resolved
@@ -248,28 +248,17 @@
     # A list of supported static quantization annotators, in order of application.
     # For example, fusions come before singular ops.
     # The name must match the name used when registering the annotator.
-<<<<<<< HEAD
-    # Preserve the order that fusions come before singular ops
-    STATIC_OPS = [
-=======
     STATIC_ANNOTATION_ORDER = [
->>>>>>> 28a45cdb
         "linear",
         "conv",
         "adaptive_avg_pool2d",
         "max_pool2d",
         "add",
         "mul",
-<<<<<<< HEAD
         "sigmoid",
     ]
 
-    def __init__(self):
-=======
-    ]
-
     def __init__(self) -> None:
->>>>>>> 28a45cdb
         super().__init__()
         self.global_config: Optional[QuantizationConfig] = None
         self.module_type_config: Dict[Callable, Optional[QuantizationConfig]] = {}
