# Copyright (c) Meta Platforms, Inc. and affiliates.
# Copyright 2024 Arm Limited and/or its affiliates.
# All rights reserved.
#
# This source code is licensed under the BSD-style license found in the
# LICENSE file in the root directory of this source tree.

# pyre-unsafe

#
# Utility functions for ArmQuantizer
#

import operator
from typing import Callable, cast, List

import torch
from executorch.backends.arm.quantizer.quantization_config import QuantizationConfig
from torch._subclasses import FakeTensor

from torch.ao.quantization.quantizer import (
    QuantizationAnnotation,
    SharedQuantizationSpec,
)
from torch.fx import GraphModule, Node


def is_annotated(node: Node) -> bool:
    """Given a node return whether the node is annotated."""
    return (
        "quantization_annotation" in node.meta
        and cast(
            QuantizationAnnotation, node.meta["quantization_annotation"]
        )._annotated
    )


def are_annotated(nodes: List[Node]) -> bool:
    """Given a list of nodes (that represents an operator pattern),
    return True if any of the nodes
    is annotated, otherwise return False.
    """
    for node in nodes:
        if is_annotated(node):
            return True
    return False


def mark_nodes_as_annotated(nodes: List[Node]) -> None:
    """Marks all nodes in list 'nodes' as annotated. If needed, an empty
    QuantizationAnnotation is added to the quantization_annotation node meta entry.
    """
    for node in nodes:
        if node is not None:
            if "quantization_annotation" not in node.meta:
                node.meta["quantization_annotation"] = QuantizationAnnotation()
            node.meta["quantization_annotation"]._annotated = True


def get_shared_qspec(
    node: Node, gm: GraphModule, quantization_config: QuantizationConfig
):
    """Returns a Quantization constallation with a SharedQuantizationSpec for the inputs
    and output to the parameter 'node'.
    Parameters:
        node: a node with two inputs that should share Quantization parameters.
        gm: The GraphModule containing the node. Used to inspect global graph features.
        quantization_config : a QuantizationConfig with the input QuantizationSpec to share
    Returns:
        input_qspec_map: a dict[node, QuantizationSpec] that maps the inputs to 'node' to
            the correct QuantizationSpec.
        shared_with_input0_spec: The SharedQuantizationSpec to be used as output QuantizationSpec.

        Both outputs are None if one of the inputs is a node that can't be quantized.
    """
    input_act0 = cast(Node, node.args[0])
    input_act1 = node.args[1]

    input_act_qspec = quantization_config.get_input_act_qspec()
    shared_with_input0_qspec = SharedQuantizationSpec((input_act0, node))

    input_qspec_map = {}
    if isinstance(input_act0, Node):
        if not is_input_ok_for_quantization(input_act0, gm):
            return None, None
        input_qspec_map[input_act0] = input_act_qspec

    if isinstance(input_act1, Node):
        if not is_input_ok_for_quantization(input_act1, gm):
            return None, None
        if input_act0 is not input_act1:
            input_qspec_map[input_act1] = shared_with_input0_qspec
    return input_qspec_map, shared_with_input0_qspec


def is_input_ok_for_quantization(input_act: Node, gm: GraphModule):
    """Check if an input can be quantized. The input can not be quantized if:
    - The node does not output a float tensor or,
    - The node outputs a large scalar.
    """
    return not (
        is_input_non_float_tensor(input_act) or is_input_large_scalar(input_act, gm)
    )


def get_node_target(module: torch.nn.Module | GraphModule, target_str: str):
    targets = target_str.split(".")
    for target in targets[:-1]:
        module = module.get_submodule(target)
    return getattr(module, targets[-1])


def is_input_large_scalar(node: Node, gm: GraphModule):
    """Check if input is a large scalar value. So that we can skip quantization for the node
    since histc op (in HistogramObserver) only works for values up to certain upper bound
    """
    if node.op == "get_attr" and isinstance(node.target, str):
        tensor = get_node_target(gm, node.target)
        # torch.histc works until this upper bound
        HISTC_UPPER_BOUND = 3.4028235e15
        return tensor.numel() == 1 and abs(tensor.item()) > HISTC_UPPER_BOUND
    return False


def is_input_non_float_tensor(node: Node) -> bool:
    """Check if the input is not a float tensor, so that we can skip quantization for the node
    since observers only works with float Tensors
    """
    if "val" not in node.meta or not isinstance(node.meta["val"], FakeTensor):
        return True
    return node.meta["val"].dtype != torch.float32


def is_share_obs_or_fq_op(op: Callable) -> bool:
    """Returns whether the the operation 'op' can be quantized using a shared observer or
    fake quantizer. This means that the operation can inherit it's quantization spec
    from parent nodes.
    """
    return op in [
        torch.ops.aten.hardtanh.default,
        torch.ops.aten.hardtanh_.default,
        torch.ops.aten.relu.default,
        torch.ops.aten.mean.default,
        torch.ops.aten.mean.dim,
        torch.ops.aten.permute.default,
        torch.ops.aten.permute_copy.default,
        # TODO: remove?
        torch.ops.aten.adaptive_avg_pool2d.default,
        torch.ops.aten.avg_pool2d.default,
<<<<<<< HEAD
        torch.ops.aten.max_pool2d.default,
        torch.ops.aten.view_copy.default,
        torch.ops.aten.view.default,
=======
>>>>>>> 03b1ef26
        torch.ops.aten.full.default,
        torch.ops.aten.flatten.using_ints,
        torch.ops.aten.dropout.default,
        operator.getitem,
    ]


def propagate_annotation(model: GraphModule) -> None:
    """For unannotated ops that can share observer or have fake quantizers,
    annotate with a SharedQuantizationSpec, where the shared spec is the
    output spec of the parent node.
    This propagates output qspecs downward in the graph until
    an op that is already annotated or can't share qspec is encountered.
    """
    for n in model.graph.nodes:
        n = cast(Node, n)
        if is_annotated(n):
            continue
        if n.op != "call_function" or not is_share_obs_or_fq_op(
            cast(Callable, n.target)
        ):
            continue

        prev_node = n.args[0]
        if not isinstance(prev_node, Node):
            continue

        quantization_annotation = cast(
            QuantizationAnnotation | None,
            prev_node.meta.get("quantization_annotation", None),
        )
        if not quantization_annotation or not quantization_annotation.output_qspec:
            continue

        # propagate the previous output_qspec to the current node
        shared_qspec = SharedQuantizationSpec(prev_node)
        n.meta["quantization_annotation"] = QuantizationAnnotation(
            input_qspec_map={
                prev_node: shared_qspec,
            },
            output_qspec=shared_qspec,
            _annotated=True,
        )<|MERGE_RESOLUTION|>--- conflicted
+++ resolved
@@ -147,12 +147,7 @@
         # TODO: remove?
         torch.ops.aten.adaptive_avg_pool2d.default,
         torch.ops.aten.avg_pool2d.default,
-<<<<<<< HEAD
         torch.ops.aten.max_pool2d.default,
-        torch.ops.aten.view_copy.default,
-        torch.ops.aten.view.default,
-=======
->>>>>>> 03b1ef26
         torch.ops.aten.full.default,
         torch.ops.aten.flatten.using_ints,
         torch.ops.aten.dropout.default,
