--- conflicted
+++ resolved
@@ -24,11 +24,7 @@
 ) -> Optional[List[List[Node]]]:
     annotated_partitions = []
     for node in gm.graph.nodes:
-<<<<<<< HEAD
-        if node.target not in (torch.ops.aten.sub.Tensor,):
-=======
         if node.target not in (torch.ops.aten.sub.Tensor, torch.ops.aten.sub_.Tensor):
->>>>>>> b1c94ab6
             continue
         annotated_partitions.append(node)
         sub_node = node
