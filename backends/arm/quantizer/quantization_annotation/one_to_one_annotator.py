--- conflicted
+++ resolved
@@ -40,11 +40,8 @@
         torch.ops.aten.log.default,
         torch.ops.aten.reciprocal.default,
         torch.ops.aten.rsqrt.default,
-<<<<<<< HEAD
+        torch.ops.aten.sigmoid.default,
         torch.ops.aten.tanh.default,
-=======
-        torch.ops.aten.sigmoid.default,
->>>>>>> 86735672
     )
     for node in gm.graph.nodes:
         if node.op != "call_function" or node.target not in one_to_one_ops:
