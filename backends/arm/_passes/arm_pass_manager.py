# Copyright (c) Meta Platforms, Inc. and affiliates.
# All rights reserved.
# Copyright 2024-2025 Arm Limited and/or its affiliates.
#
# This source code is licensed under the BSD-style license found in the
# LICENSE file in the root directory of this source tree.


from collections import defaultdict

import executorch.backends.arm.tosa.dialect  # noqa: unused
from executorch.backends.arm._passes import (
    AnnotateDecomposedMatmulPass,
    AnnotateOutputDimOrderPass,
    BroadcastArgsPass,
    CastBoolToInt8Pass,
    CastInt64BuffersToInt32Pass,
    CastToInt32Pass,
    ComputeConstantOpsAOT,
    Conv1dUnsqueezePass,
    ConvertAnyDefaultDimDimsPass,
    ConvertELUParamsPass,
    ConvertExpandCopyToRepeatPass,
    ConvertFullLikeToFullPass,
    ConvertInt64ConstOpsToInt32Pass,
    ConvertInt64OutputOpsToInt32Pass,
    ConvertIntPowToMuls,
    ConvertMinMaxPass,
    ConvertMmToBmmPass,
    ConvertSplitToSlicePass,
    ConvertSqueezesToViewPass,
    ConvertToClampPass,
    DecomposeAcoshPass,
    DecomposeAdaptiveAvgPool2dPass,
    DecomposeAddmmPass,
    DecomposeAddSubAlphaPass,
    DecomposeAsinAndAcosPass,
    DecomposeAsinhPass,
    DecomposeAtanhPass,
    DecomposeAtanPass,
    DecomposeAvgPool2d,
    DecomposeBatchNormNoStatsPass,
    DecomposeConv2dWithInt16ActivationPass,
    DecomposeCoshPass,
    DecomposeCosineSimilarityPass,
    DecomposeCumsumPass,
    DecomposeDivPass,
    DecomposeDivTensorModePass,
    DecomposeEluPass,
    DecomposeEmbeddingPass,
    DecomposeExpm1Pass,
    DecomposeGeluPass,
    DecomposeGluPass,
    DecomposeGroupedConv,
    DecomposeGroupNormPass,
    DecomposeLayerNormPass,
    DecomposeLeakyReLUPass,
    DecomposeLinearPass,
    DecomposeLinearVectorNormPass,
    DecomposeLogitPass,
    DecomposeMaskedFill,
    DecomposeMaxPool2DPass,
    DecomposeMeanDimPass,
    DecomposeNotEqualPass,
    DecomposeRoundPass,
    DecomposeSelectPass,
    DecomposeSignPass,
    DecomposeSiluPass,
    DecomposeSinhPass,
    DecomposeSoftmaxPass,
    DecomposeSoftmaxUnstablePass,
    DecomposeSqrtPass,
    DecomposeSumPass,
    DecomposeVarPass,
    DecorateFp32toInt32CastingPass,
    FoldAndAnnotateQParamsPass,
    FuseBatchnorm2DPass,
    FuseConstantArgsPass,
    FuseDuplicateUsersPass,
    FuseEqualPlaceholdersPass,
    FuseQuantizedActivationPass,
    InsertInt32CastsAfterInt64PlaceholdersPass,
    InsertRescaleInt32Pass,
    InsertRescalePass,
    InsertTableOpsPass,
    MatchArgDtypePass,
    MatchArgRanksPass,
    QuantizeOperatorArguments,
    RemoveNoopPass,
    ReplaceInfValues,
    ReplaceScalarWithTensorByProfilePass,
    RewriteConv2dPass,
    RewriteMatmulPass,
    RewriteUpsamplePass,
    ScalarsToAttributePass,
    SizeAdjustInputPass,
    ToTosaMemoryFormatPass,
    UnsqueezeBeforeRepeatPass,
    UnsqueezeScalarPlaceholdersPass,
)

from executorch.backends.arm._passes.arm_pass import ArmPass
from executorch.backends.arm.tosa.specification import (
    TosaLoweringContext,
    TosaSpecification,
)
from executorch.backends.transforms.decompose_sdpa import (
    DecomposeScaledDotProductAttention,
)
from executorch.backends.transforms.fuse_view_copy import FuseViewCopyTransform
from executorch.backends.transforms.remove_getitem_op import RemoveGetItemPass
from executorch.exir import ExportedProgram
from executorch.exir.pass_manager import PassManager
from executorch.exir.passes.remove_graph_asserts_pass import RemoveGraphAssertsPass
from torch.fx import GraphModule
from torch.fx.passes.infra.pass_base import PassResult
from torch.nn.modules import Module


class ArmPassManager(PassManager):

    def __init__(self, tosa_spec: TosaSpecification) -> None:
        self.tosa_spec = tosa_spec
        super().__init__()

    def validate_constraints_mandatory(self):
        """
        Validates that necessary passes have run before transforming to backend.

        Note that this differs from the original validate_constraints function, which
        only checks the order of passes.
        """
        passes_to_run = defaultdict(list)

        for current_pass in self.passes:
            current_pass_name = ArmPass.get_name(current_pass)
            for required_pass_name in ArmPass.get_required_passes(current_pass):
                passes_to_run[required_pass_name].append(current_pass_name)

            passes_to_run.pop(current_pass_name, None)

        if len(passes_to_run) > 0:
            error_msg = "The following constraints for passes are not met:\n"
            for required_pass, requiring_passes in passes_to_run.items():
                for requiring_pass in requiring_passes:
                    error_msg += (
                        f"  - {required_pass} must run after {requiring_pass}\n"
                    )

            raise RuntimeError(error_msg)

    def _transform(self, graph_module: GraphModule):
        with TosaLoweringContext(self.tosa_spec):
            return self(graph_module).graph_module

    def _tosa_INT_pipeline(
        self, exported_program: ExportedProgram, graph_module: GraphModule
    ) -> GraphModule:
        self.add_pass(AnnotateOutputDimOrderPass())
        self.add_pass(FuseQuantizedActivationPass())
        self.add_pass(RemoveGetItemPass())
        self.add_pass(ConvertSplitToSlicePass())
        self.add_pass(ConvertMmToBmmPass())
        self.add_pass(DecomposeMeanDimPass(graph_module, self.tosa_spec))
        self.add_pass(ConvertFullLikeToFullPass())
        self.add_pass(ConvertToClampPass())
        self.add_pass(ConvertMinMaxPass())
        self.add_pass(ConvertAnyDefaultDimDimsPass())
        self.add_pass(MatchArgDtypePass())
        if self.tosa_spec.is_U55_subset:
            self.add_pass(CastToInt32Pass())

        self.add_pass(CastBoolToInt8Pass())
        self.add_pass(ReplaceScalarWithTensorByProfilePass())
        self.add_pass(AnnotateDecomposedMatmulPass())
        self.add_pass(QuantizeOperatorArguments())
        self.add_pass(ConvertELUParamsPass())
        self.add_pass(FoldAndAnnotateQParamsPass(exported_program))  # type: ignore[call-arg]
<<<<<<< HEAD
        self.add_pass(RetraceFoldedDtypesPass())
        self.add_pass(FuseDuplicateUsersPass())
=======
>>>>>>> 34854957
        self.add_pass(UnsqueezeScalarPlaceholdersPass(exported_program))
        self.add_pass(MatchArgRanksPass(exported_program))
        if self.tosa_spec.is_U55_subset:
            self.add_pass(BroadcastArgsPass())
        self.add_pass(DecomposeLinearPass())
        self.add_pass(DecomposeAdaptiveAvgPool2dPass())
        self.add_pass(DecomposeAvgPool2d())
        self.add_pass(ComputeConstantOpsAOT(exported_program))

        self.add_pass(DecomposeGroupedConv())

        self.add_pass(ConvertExpandCopyToRepeatPass())
        self.add_pass(UnsqueezeBeforeRepeatPass())
        self.add_pass(CastInt64BuffersToInt32Pass(exported_program))
        self.add_pass(DecomposeCumsumPass(exported_program))
        self.add_pass(Conv1dUnsqueezePass())
        self.add_pass(DecomposeMaxPool2DPass())
        self.add_pass(SizeAdjustInputPass())
        self.add_pass(DecomposeSelectPass())
        self.add_pass(ConvertSqueezesToViewPass())

        self.add_pass(FuseViewCopyTransform())
        self.add_pass(FuseConstantArgsPass(exported_program))
        self.add_pass(InsertTableOpsPass(exported_program))
        # If we have a conv2d with int16 activation split up into a convolution
        # and an addition, to work-around the lack of support for int48 in torch
        # needs to happen before RewriteConv2dPass, but after the table ops are inserted
        # to be able to validate that conv2d has right dtype arguments.
        self.add_pass(DecomposeConv2dWithInt16ActivationPass())
        self.add_pass(RewriteConv2dPass(exported_program))

        self.add_pass(RewriteMatmulPass())
        self.add_pass(RewriteUpsamplePass())
        self.add_pass(FuseEqualPlaceholdersPass(exported_program))

        self.add_pass(InsertRescaleInt32Pass())
        self.add_pass(DecomposeSumPass())
        self.add_pass(ToTosaMemoryFormatPass(exported_program))
        self.add_pass(RemoveNoopPass())
        self.add_pass(InsertRescalePass())

        self.validate_constraints_mandatory()
        return self._transform(graph_module)

    def _tosa_FP_pipeline(
        self, exported_program: ExportedProgram, graph_module: GraphModule
    ) -> GraphModule:
        self.add_pass(AnnotateOutputDimOrderPass())
        self.add_pass(FuseDuplicateUsersPass())
        self.add_pass(DecomposeExpm1Pass())
        self.add_pass(DecomposeLogitPass())
        self.add_pass(DecomposeMaskedFill())
        self.add_pass(DecomposeRoundPass())
        self.add_pass(DecomposeAcoshPass())
        self.add_pass(DecomposeAsinhPass())
        self.add_pass(DecomposeCoshPass())
        self.add_pass(DecomposeAsinAndAcosPass())
        self.add_pass(DecomposeSqrtPass())
        self.add_pass(DecomposeAtanPass())
        self.add_pass(DecomposeAtanhPass())
        self.add_pass(DecomposeAddmmPass())
        self.add_pass(DecomposeEluPass())
        self.add_pass(DecomposeExpm1Pass())
        self.add_pass(ConvertIntPowToMuls())
        self.add_pass(CastBoolToInt8Pass())
        self.add_pass(DecomposeSinhPass())
        self.add_pass(DecomposeSignPass())
        self.add_pass(DecomposeDivTensorModePass())
        self.add_pass(ReplaceScalarWithTensorByProfilePass())
        self.add_pass(DecomposeEmbeddingPass())
        self.add_pass(FuseQuantizedActivationPass())
        self.add_pass(RemoveGetItemPass())
        self.add_pass(ConvertSplitToSlicePass())
        self.add_pass(FuseBatchnorm2DPass(exported_program))
        self.add_pass(ConvertMmToBmmPass())
        self.add_pass(DecomposeGluPass())
        self.add_pass(DecomposeLinearPass())
        self.add_pass(DecomposeLeakyReLUPass())
        self.add_pass(DecomposeGroupNormPass())
        self.add_pass(DecomposeLayerNormPass())
        self.add_pass(DecomposeBatchNormNoStatsPass())
        self.add_pass(DecomposeVarPass())
        self.add_pass(DecomposeMeanDimPass(graph_module, self.tosa_spec))
        self.add_pass(DecomposeNotEqualPass())
        self.add_pass(DecomposeDivPass())
        self.add_pass(DecomposeAddSubAlphaPass())
        self.add_pass(DecomposeSoftmaxPass())
        self.add_pass(DecomposeGeluPass())
        self.add_pass(ConvertFullLikeToFullPass())
        self.add_pass(ConvertToClampPass())
        self.add_pass(ConvertMinMaxPass())
        self.add_pass(ConvertAnyDefaultDimDimsPass())
        self.add_pass(MatchArgDtypePass())
        self.add_pass(AnnotateDecomposedMatmulPass())
        self.add_pass(QuantizeOperatorArguments())
        self.add_pass(FoldAndAnnotateQParamsPass(exported_program))  # type: ignore[call-arg]
        self.add_pass(UnsqueezeScalarPlaceholdersPass(exported_program))
        self.add_pass(MatchArgRanksPass(exported_program))
        self.add_pass(DecomposeAdaptiveAvgPool2dPass())
        self.add_pass(DecomposeAvgPool2d())
        self.add_pass(
            DecorateFp32toInt32CastingPass()
        )  # Require that no new fp32->int32 is introduced after this pass
        self.add_pass(ComputeConstantOpsAOT(exported_program))

        self.add_pass(DecomposeGroupedConv())
        self.add_pass(ConvertExpandCopyToRepeatPass())
        self.add_pass(UnsqueezeBeforeRepeatPass())
        self.add_pass(DecomposeSumPass())
        self.add_pass(DecomposeCumsumPass(exported_program))
        self.add_pass(Conv1dUnsqueezePass())
        self.add_pass(DecomposeMaxPool2DPass())
        self.add_pass(SizeAdjustInputPass())
        self.add_pass(DecomposeSelectPass())
        self.add_pass(ConvertSqueezesToViewPass())

        self.add_pass(FuseViewCopyTransform())
        self.add_pass(FuseConstantArgsPass(exported_program))
        self.add_pass(RewriteConv2dPass(exported_program))
        self.add_pass(CastInt64BuffersToInt32Pass(exported_program))
        self.add_pass(RewriteUpsamplePass())
        self.add_pass(InsertTableOpsPass(exported_program))
        self.add_pass(RewriteMatmulPass())
        self.add_pass(FuseEqualPlaceholdersPass(exported_program))
        self.add_pass(ToTosaMemoryFormatPass(exported_program))
        self.add_pass(RemoveNoopPass())
        self.add_pass(InsertRescalePass())

        self.validate_constraints_mandatory()
        return self._transform(graph_module)

    def transform_to_backend_pipeline(
        self, exported_program: ExportedProgram, graph_module: GraphModule
    ):
        """Apply passes before transforming program to backend"""
        if self.tosa_spec == TosaSpecification.create_from_string("TOSA-1.0+FP"):
            return self._tosa_FP_pipeline(exported_program, graph_module)
        elif self.tosa_spec == TosaSpecification.create_from_string("TOSA-1.0+INT"):
            return self._tosa_INT_pipeline(exported_program, graph_module)
        else:
            raise NotImplementedError(
                f"No pass pipeline implemented for {self.tosa_spec=}"
            )

    def transform_for_annotation_pipeline(self, graph_module: GraphModule):
        self.add_pass(
            RemoveGraphAssertsPass()
        )  # ConvertInt64ConstOpsToInt32Pass requires this pass to remove the assertation in Graph
        self.add_pass(ConvertInt64ConstOpsToInt32Pass())
        self.add_pass(ConvertInt64OutputOpsToInt32Pass())
        self.add_pass(InsertInt32CastsAfterInt64PlaceholdersPass())
        self.add_pass(DecomposeEmbeddingPass())
        self.add_pass(DecomposeScaledDotProductAttention())
        self.add_pass(DecomposeRoundPass())
        self.add_pass(DecomposeLogitPass())
        self.add_pass(CastBoolToInt8Pass())
        self.add_pass(DecomposeSignPass())
        self.add_pass(DecomposeAddmmPass())
        self.add_pass(DecomposeDivTensorModePass())
        self.add_pass(DecomposeAddSubAlphaPass())
        self.add_pass(ReplaceScalarWithTensorByProfilePass())
        self.add_pass(ScalarsToAttributePass())
        self.add_pass(DecomposeGroupNormPass())
        self.add_pass(DecomposeLayerNormPass())
        self.add_pass(DecomposeVarPass())
        self.add_pass(DecomposeMeanDimPass(graph_module, self.tosa_spec))
        self.add_pass(DecomposeNotEqualPass())
        self.add_pass(DecomposeCosineSimilarityPass())
        self.add_pass(DecomposeGluPass())
        self.add_pass(DecomposeDivPass())
        self.add_pass(DecomposeLeakyReLUPass())
        self.add_pass(DecomposeLinearVectorNormPass())
        self.add_pass(DecomposeSqrtPass())
        self.add_pass(DecomposeSiluPass())
        self.add_pass(DecomposeAvgPool2d())

        if self.tosa_spec.is_U55_subset:
            # Numerically stable softmax uses amax which is not supported on Ethos-U55
            self.add_pass(DecomposeSoftmaxUnstablePass())
        else:
            self.add_pass(DecomposeSoftmaxPass())

        self.add_pass(ConvertMinMaxPass())
        self.add_pass(ReplaceInfValues())

        if not self.tosa_spec.is_U55_subset:
            # Uses where which is not supported on Ethos-U55
            self.add_pass(DecomposeMaskedFill())

        return self._transform(graph_module)

    def __call__(self, module: Module) -> PassResult:
        try:
            return super().__call__(module)
        except Exception as e:
            first_exception = e.__cause__ or e.__context__ or e
            import re

            message = e.args[0]
            m = re.search(r"An error occurred when running the '([^']+)' pass", message)
            if m:
                pass_name = m.group(1)
                first_exception.args = (
                    f"{pass_name}: {first_exception.args[0]}",
                    *first_exception.args[1:],
                )
            raise first_exception<|MERGE_RESOLUTION|>--- conflicted
+++ resolved
@@ -176,11 +176,7 @@
         self.add_pass(QuantizeOperatorArguments())
         self.add_pass(ConvertELUParamsPass())
         self.add_pass(FoldAndAnnotateQParamsPass(exported_program))  # type: ignore[call-arg]
-<<<<<<< HEAD
-        self.add_pass(RetraceFoldedDtypesPass())
         self.add_pass(FuseDuplicateUsersPass())
-=======
->>>>>>> 34854957
         self.add_pass(UnsqueezeScalarPlaceholdersPass(exported_program))
         self.add_pass(MatchArgRanksPass(exported_program))
         if self.tosa_spec.is_U55_subset:
