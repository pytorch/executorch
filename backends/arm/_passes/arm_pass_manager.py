--- conflicted
+++ resolved
@@ -92,11 +92,7 @@
         self.add_pass(ConvertMeanDimToAveragePoolPass())
 
         self.add_pass(AnnotateDecomposedMatmulPass())
-<<<<<<< HEAD
         self.add_pass(QuantizeOperatorArguments())
-=======
-        self.add_pass(QuantizeFullArgument())
->>>>>>> 4796da79
         self.add_pass(FoldAndAnnotateQParamsPass())  # type: ignore[call-arg]
         self.add_pass(RetraceFoldedDtypesPass())
         self.add_pass(InsertTableOpsPass(exported_program))
@@ -132,11 +128,7 @@
         self.add_pass(DecomposeSoftmaxesPass())
 
         self.add_pass(AnnotateDecomposedMatmulPass())
-<<<<<<< HEAD
         self.add_pass(QuantizeOperatorArguments())
-=======
-        self.add_pass(QuantizeFullArgument())
->>>>>>> 4796da79
         self.add_pass(FoldAndAnnotateQParamsPass())  # type: ignore[call-arg]
         self.add_pass(RetraceFoldedDtypesPass())
         self.add_pass(InsertTableOpsPass(exported_program))
