# Copyright (c) Meta Platforms, Inc. and affiliates.
# All rights reserved.
# Copyright 2024-2025 Arm Limited and/or its affiliates.
#
# This source code is licensed under the BSD-style license found in the
# LICENSE file in the root directory of this source tree.

# pyre-unsafe

from inspect import isclass
from typing import Optional, Sequence

import torch
import torch.fx

from executorch.exir import ExportedProgram
from executorch.exir.dialects._ops import ops as exir_ops

from torch._export.utils import (
    get_buffer,
    get_lifted_tensor_constant,
    get_param,
    is_buffer,
    is_lifted_tensor_constant,
    is_param,
)
from torch._ops import OpOverload
from torch._subclasses.fake_tensor import FakeTensor
from torch.export.graph_signature import InputKind


def is_get_attr_node(node: torch.fx.Node) -> bool:
    """
    Returns true if the given node is a get attr node for a tensor of the model
    """
    return isinstance(node, torch.fx.Node) and node.op == "get_attr"


def is_param_node(exp_prog: ExportedProgram, node: torch.fx.Node) -> bool:
    return (
        is_get_attr_node(node)
        or is_param(exp_prog, node)
        or is_buffer(exp_prog, node)
        or is_lifted_tensor_constant(exp_prog, node)
    )


def get_constant_placeholder_kind(
    exp_prog: ExportedProgram, node: torch.fx.Node
) -> InputKind:
    if is_param(exp_prog, node):
        return InputKind.PARAMETER
    if is_buffer(exp_prog, node):
        return InputKind.BUFFER
    if is_lifted_tensor_constant(exp_prog, node):
        return InputKind.CONSTANT_TENSOR

    raise RuntimeError("Node is neither PARAMETER, BUFFER nor CONSTANT_TENSOR")


def is_persistent_buffer(exp_prog: ExportedProgram, node: torch.fx.Node) -> bool | None:
    if is_buffer(exp_prog, node):
        buffer_name = exp_prog.graph_signature.inputs_to_buffers[node.name]
        if buffer_name in exp_prog.graph_signature.non_persistent_buffers:
            return False
        else:
            return True

    return None


def get_param_tensor(
    exp_prog: ExportedProgram, node: torch.fx.Node
) -> Optional[torch.Tensor]:
    if node is None:
        return None
    elif is_param(exp_prog, node):
        return get_param(exp_prog, node)
    elif is_buffer(exp_prog, node):
        return get_buffer(exp_prog, node)
    elif is_lifted_tensor_constant(exp_prog, node):
        return get_lifted_tensor_constant(exp_prog, node)
    elif is_get_attr_node(node):
        # This is a hack to support both lifted and unlifted graph
        try:
            return getattr(node.graph.owning_module, node.target)  # type: ignore[arg-type]
        except AttributeError:
            return getattr(exp_prog.graph_module, node.target)  # type: ignore[arg-type]
    raise RuntimeError(f"unsupported param type, {node.op}.")


def create_node(
    graph: torch.fx.Graph,
    op_target: OpOverload,
    args: tuple = (),
    kwargs: Optional[dict] = None,
    quantize: bool = False,
    q_params: Optional[tuple] = None,
):
    """
    Adds a node to 'graph'. graph.inserting_before/after() should be used before the call to decide where to insert the node.
    If quantize is true and q_params is not None, a q dq pair is inserted after the newly created node.
    """

    node = graph.create_node(
        "call_function",
        op_target,
        args=args,
        kwargs=kwargs or {},
    )
    if quantize and q_params:
        return insert_q_dq_pair(graph, node, q_params)
    return node


def insert_q_dq_pair(
    graph: torch.fx.Graph,
    anchor: torch.fx.Node,
    q_params: tuple,
):
    """
    Inserts a q dq node pair after the node 'anchor'.
    """

    with graph.inserting_after(anchor):
        q = create_node(
            graph=graph,
            op_target=exir_ops.edge.quantized_decomposed.quantize_per_tensor.default,
            args=(),  # We add the argument last
        )
        q.meta = anchor.meta
    with graph.inserting_after(q):
        dq = create_node(
            graph=graph,
            op_target=exir_ops.edge.quantized_decomposed.dequantize_per_tensor.default,
            args=(q,) + q_params,
        )
        dq.meta = q.meta
    anchor.replace_all_uses_with(dq)
    # We add this last so the replace all uses above does not replace the quantized
    # node's first use
    q.args = (anchor,) + q_params
    return dq


def get_first_fake_tensor(node: torch.fx.Node) -> FakeTensor:
    """
    Returns a FakeTensor from the meta field of 'node'.
    If the node contains many fake tensors, return the first one.
    """
    if isinstance(
<<<<<<< HEAD
        node.meta["val"], (list, tuple, torch.fx.immutable_collections.immutable_list)
=======
        node.meta["val"], (Sequence, torch.fx.immutable_collections.immutable_list)
>>>>>>> f86d7e35
    ):
        fake_tensor = node.meta["val"][0]
    else:
        fake_tensor = node.meta["val"]

    assert isinstance(
        fake_tensor, FakeTensor
    ), f'Found {fake_tensor} in meta["val"] of {node}, expected to find FakeTensor.'
    return fake_tensor


def get_node_arg(args: list | dict, key: int | str | type, default_value=None):
    """
    Help-function for getting a value from node.args/ kwargs, three cases:
    1. By position in node.args - Returns arg at given position or default_value if index is one out of bounds
    2. By key in node.kwargs - Returns kwarg with given key or default_value if it deos not exist
    3. By type in node.args - Returns first arg of args of given type. Useful for cases where arg postions may differ but types are unique.
    """
    if isinstance(key, int):
        if 0 <= key < len(args):
            return args[key]
        elif key == len(args):
            if default_value is not None:
                return default_value
            else:
                raise RuntimeError(f"No defult value given for index {key}")
        else:
            raise RuntimeError(
                f"Out of bounds index {key} for getting value in args (of size {len(args)})"
            )
    elif isinstance(key, str):
        return args.get(key, default_value)  # type: ignore[union-attr]  # pyre-ignore[16]
    elif isclass(key):
        for arg in args:
            if isinstance(arg, key):
                return arg
        if default_value is not None:
            return default_value
        else:
            raise RuntimeError(f"No arg of type {key}")
    else:
        raise RuntimeError("Invalid type")


def set_node_arg(node: torch.fx.Node, i: int | str, value):
    """
    Help-function for setting a value in node.args/ kwargs. If the index is one larger than the list size, the value is instead appended to the list.
    """
    if isinstance(i, int):
        if 0 <= i < len(node.args):
            args = list(node.args)
            args[i] = value
            node.args = tuple(args)
            return
        elif i == len(node.args):
            node.args = node.args + (value,)
        else:
            raise RuntimeError(
                f"Out of bounds index {i} for setting value in {node} args (of size {len(node.args)})"
            )
    elif isinstance(i, str):
        kwargs = dict(node.kwargs)
        kwargs[i] = value
        node.kwargs = kwargs
    else:
        raise RuntimeError("Invalid type")<|MERGE_RESOLUTION|>--- conflicted
+++ resolved
@@ -149,11 +149,7 @@
     If the node contains many fake tensors, return the first one.
     """
     if isinstance(
-<<<<<<< HEAD
         node.meta["val"], (list, tuple, torch.fx.immutable_collections.immutable_list)
-=======
-        node.meta["val"], (Sequence, torch.fx.immutable_collections.immutable_list)
->>>>>>> f86d7e35
     ):
         fake_tensor = node.meta["val"][0]
     else:
