--- conflicted
+++ resolved
@@ -42,8 +42,6 @@
     passable_ops.append(op)
 
 
-<<<<<<< HEAD
-=======
 def insert_rescale_ops_to_int32(
     tosa_graph: ts.TosaSerializer, inputs: list[TosaArg], node: Node
 ) -> tuple[list[TosaSerializerTensor], float]:
@@ -131,7 +129,6 @@
     )
 
 
->>>>>>> ac7a9500
 class QuantArgs(NamedTuple):
     scale: float
     zp: int
@@ -151,6 +148,31 @@
     def dequantize_value(self, qx: int) -> float:
         return (qx - self.zp) * self.scale
 
+    def __eq__(self, other):
+        if isinstance(other, QuantArgs):
+            return (
+                self.scale == other.scale
+                and self.zp == other.zp
+                and self.qmin == other.qmin
+                and self.qmax == other.qmax
+                and self.dtype == other.dtype
+            )
+        return False
+
+    @classmethod
+    def from_operator(cls, op, args):
+        if op in dq_q_ops:
+            return cls(
+                scale=cast(float, args[1]),
+                zp=cast(int, args[2]),
+                qmin=cast(int, args[3]),
+                qmax=cast(int, args[4]),
+                dtype=cast(torch.dtype, args[5]),
+            )
+        else:
+            # We're only handling per tensor quantization
+            raise NotImplementedError
+
 
 def quantize_value(x, qargs: QuantArgs, dtype=np.int8):
     return np.clip(
@@ -161,19 +183,13 @@
 
 
 def dequantize_value(qx, qargs: QuantArgs):
-    return (qx - qargs.zp) * qargs.scale
+    return (np.int64(qx) - qargs.zp) * qargs.scale
 
 
 def qargs_from_qnode(node: torch.fx.Node):
     assert node.target in dq_q_ops, f"Op {node} is not a quant node."
 
-    return QuantArgs(
-        scale=cast(float, node.args[1]),
-        zp=cast(int, node.args[2]),
-        qmin=cast(int, node.args[3]),
-        qmax=cast(int, node.args[4]),
-        dtype=cast(torch.dtype, node.args[5]),
-    )
+    return QuantArgs.from_operator(node.target, node.args)
 
 
 def get_neighbour_quant_args(
@@ -304,8 +320,13 @@
 
 
 def get_quantized_node_output_dtype(node: torch.fx.Node) -> torch.dtype:
-    if isinstance(node.target, Callable) and "tosa" in node.target.__name__:
-        return node.meta["val"].dtype
+    if isinstance(node.target, Callable) and "output_qparams" in node.meta.keys():
+        # Check if the node has had it's quantization parameters folded
+        # and retrieve the dtype from the meta dict in that case.
+        assert len(node.meta["output_qparams"]) == 1
+        qargs = cast(QuantArgs, node.meta["output_qparams"][0])
+        return qargs.dtype
+
     if node.target in dq_q_ops:
         return cast(torch.dtype, node.args[5])
 
