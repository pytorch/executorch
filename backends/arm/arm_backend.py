# Copyright 2023-2025 Arm Limited and/or its affiliates.
#
# This source code is licensed under the BSD-style license found in the
# LICENSE file in the root directory of this source tree.

# pyre-unsafe

#
# Main implementation of AoT flow to partition and preprocess for Arm target
# backends. Converts via TOSA as an intermediate form supported by AoT and
# JIT compiler flows.
#

import logging

from typing import List, Optional

from executorch.backends.arm.tosa_specification import TosaSpecification

from executorch.exir.backend.compile_spec_schema import CompileSpec


logger = logging.getLogger(__name__)
logger.setLevel(logging.WARNING)


class ArmCompileSpecBuilder:
    def __init__(self):
        self.compile_spec: List[CompileSpec] = []
        self.compiler_flags = []
        self.output_format = None
        self.path_for_intermediates = None
        self.tosa_spec = None
        self.input_order = None

    def ethosu_compile_spec(
        self,
        config: str,
        system_config: str,
        memory_mode: str,
        extra_flags: Optional[str] = None,
        config_ini: Optional[str] = "Arm/vela.ini",
    ) -> "ArmCompileSpecBuilder":
        """
        Generate compile spec for Ethos-U NPU

        Args:
            config: Ethos-U accelerator configuration, e.g. ethos-u55-128
            system_config: System configuration to select from the Vel
                configuration file
            memory_mode: Memory mode to select from the Vela configuration file
            extra_flags: Extra flags for the Vela compiler
            config_ini: Vela configuration file(s) in Python ConfigParser .ini
                file format
        """
        assert (
            self.output_format is None
        ), f"Output format already set to f{self.output_format}"
        self.output_format = "vela"
        self.compiler_flags = [
            f"--accelerator-config={config}",
            f"--config={config_ini}",
        ]
        if system_config is not None:
            self.compiler_flags.append(f"--system-config={system_config}")
        if memory_mode is not None:
            self.compiler_flags.append(f"--memory-mode={memory_mode}")
        if extra_flags is not None:
            self.compiler_flags.append(extra_flags)

        base_tosa_version = "TOSA-0.80+BI"
        if "u55" in config:
            # Add the Ethos-U55 extension marker
            base_tosa_version += "+u55"
        self.tosa_spec = TosaSpecification.create_from_string(base_tosa_version)

        return self

    def tosa_compile_spec(
        self, tosa_spec: str | TosaSpecification
    ) -> "ArmCompileSpecBuilder":
        """
        Generate compile spec for TOSA flatbuffer output
        """
        assert (
            self.output_format is None
        ), f"Output format already set: {self.output_format}"
        self.output_format = "tosa"
        if isinstance(tosa_spec, TosaSpecification):
            self.tosa_spec = tosa_spec
        elif isinstance(tosa_spec, str):
            self.tosa_spec = TosaSpecification.create_from_string(tosa_spec)
        else:
            raise RuntimeError(f"Invalid type for {tosa_spec}!")
        return self

    def dump_intermediate_artifacts_to(
        self, output_path: str
    ) -> "ArmCompileSpecBuilder":
        """
        Sets a path for dumping intermediate results during such as tosa and pte.
        """
        self.path_for_intermediates = output_path
        return self

    def build(self) -> List[CompileSpec]:
        """
        Generate a list of compile spec objects from the builder
        """
        assert self.tosa_spec

        # Always supply a TOSA version
        self.compile_spec = [CompileSpec("tosa_spec", str(self.tosa_spec).encode())]

        if self.output_format == "vela":
            self.compile_spec += [
                CompileSpec("output_format", "vela".encode()),
                CompileSpec("compile_flags", " ".join(self.compiler_flags).encode()),
            ]
        elif self.output_format == "tosa":
            self.compile_spec.append(CompileSpec("output_format", "tosa".encode()))

        if self.path_for_intermediates is not None:
            self.compile_spec.append(
                CompileSpec("debug_artifact_path", self.path_for_intermediates.encode())
            )

        if self.input_order:
            self.compile_spec.append(
                CompileSpec(
                    "input_order", " ".join(map(str, self.input_order)).encode()
                )
            )

        return self.compile_spec


def is_tosa(compile_spec: List[CompileSpec]) -> bool:
    has_tosa_output = False
    has_tosa_spec = False
    for spec in compile_spec:
        if spec.key == "output_format":
            has_tosa_output = spec.value.decode() == "tosa"
        if spec.key == "tosa_spec":
            has_tosa_spec = True

    return has_tosa_output and has_tosa_spec


def is_ethosu(compile_spec: List[CompileSpec]) -> bool:
    for spec in compile_spec:
        if spec.key == "output_format":
            return spec.value.decode() == "vela"
    return False


def get_tosa_spec(compile_spec: List[CompileSpec]) -> TosaSpecification:
    for spec in compile_spec:
        if spec.key == "tosa_spec":
            return TosaSpecification.create_from_string(spec.value.decode())
    raise ValueError("Could not find TOSA version in CompileSpec")


def get_intermediate_path(compile_spec: List[CompileSpec]) -> Optional[str]:
    for spec in compile_spec:
        if spec.key == "debug_artifact_path":
            return spec.value.decode()
<<<<<<< HEAD
    return None


def _get_first_delegation_tag(graph_module) -> str | None:
    """Get the first delegation tag from the graph_module or return None."""
    for node in graph_module.graph.nodes:
        tag = node.meta.get("delegation_tag")
        if tag:
            return tag

    logger.debug("No delegation tag found in partition.")
    return None


@final
class ArmBackend(BackendDetails):
    @staticmethod
    def preprocess(  # noqa: C901
        edge_program: ExportedProgram,
        compile_spec: List[CompileSpec],
    ) -> PreprocessResult:
        logger.info("ArmBackend::preprocess")

        # if a debug/test build capture output files from TOSA stage
        artifact_path = None
        output_format = ""
        compile_flags = []
        input_order = []
        for spec in compile_spec:
            if spec.key == "debug_artifact_path":
                artifact_path = spec.value.decode()
            if spec.key == "output_format":
                output_format = spec.value.decode()
            if spec.key == "compile_flags":
                compile_flags.append(spec.value.decode())
            if spec.key == "input_order":
                input_order = list(map(int, spec.value.decode().split(",")))

        # Check that the output format is set in the compile spec
        if not output_format:
            raise RuntimeError("output format is required")

        tosa_spec = TosaSpecification.create_from_compilespecs(compile_spec)
        assert (
            tosa_spec is not None
        ), "TOSA backend needs a TOSA version specified in the CompileSpec!"

        if output_format == "vela" and len(compile_flags) == 0:
            # Not testing for compile_flags correctness here, just that they are
            # present. The compiler will give errors if they are not valid.
            raise RuntimeError("compile flags are required for vela output format")

        logger.info(f"Converting ExportedProgram to TOSA: {tosa_spec}")

        # Converted output for this subgraph, serializer needs path early as it emits
        # const data directly. Path created and data written only in debug builds.
        tosa_graph = ts.TosaSerializer(artifact_path)
        graph_module = ArmPassManager(tosa_spec).transform_to_backend_pipeline(  # type: ignore
            exported_program=edge_program
        )

        node_visitors = get_node_visitors(edge_program, tosa_spec)
        input_count = 0
        for node in graph_module.graph.nodes:
            node = cast(Node, node)
            if node.op == "call_function":
                process_call_function(node, tosa_graph, node_visitors, tosa_spec)
            elif node.op == "placeholder":
                process_placeholder(node, tosa_graph, edge_program, tosa_spec)
                if node.name in edge_program.graph_signature.user_inputs:
                    input_count += 1
            elif node.op == "output":
                process_output(node, tosa_graph)
            else:
                # This will only happen if an unpartitioned graph is passed without
                # any checking of compatibility.
                dbg_fail(node, tosa_graph, artifact_path)

        if len(input_order) > 0:
            if input_count != len(input_order):
                raise RuntimeError(
                    "The rank of the input order is not equal to amount of input tensors"
                )

        if artifact_path:
            tag = _get_first_delegation_tag(graph_module)
            dbg_tosa_dump(
                tosa_graph,
                artifact_path,
                suffix="{}".format(f"_{tag}" if tag else ""),
            )

        # Serialize and return the program. While we have always produced TOSA
        # output as an intermediate, some flows compile to device binaries in
        # preprocess and some consume TOSA fb directly.
        if output_format == "vela":
            # Emit vela_bin_stream format
            binary = vela_compile(tosa_graph, compile_flags, input_order, verbose = logger.getEffectiveLevel() == logging.INFO)
        elif output_format == "tosa":
            # Emit TOSA flatbuffer
            binary = bytes(tosa_graph.serialize())
        else:
            raise RuntimeError(f"Unknown format {output_format}")

        return PreprocessResult(processed_bytes=binary)
=======
    return None
>>>>>>> 7d7f090e
<|MERGE_RESOLUTION|>--- conflicted
+++ resolved
@@ -165,112 +165,4 @@
     for spec in compile_spec:
         if spec.key == "debug_artifact_path":
             return spec.value.decode()
-<<<<<<< HEAD
-    return None
-
-
-def _get_first_delegation_tag(graph_module) -> str | None:
-    """Get the first delegation tag from the graph_module or return None."""
-    for node in graph_module.graph.nodes:
-        tag = node.meta.get("delegation_tag")
-        if tag:
-            return tag
-
-    logger.debug("No delegation tag found in partition.")
-    return None
-
-
-@final
-class ArmBackend(BackendDetails):
-    @staticmethod
-    def preprocess(  # noqa: C901
-        edge_program: ExportedProgram,
-        compile_spec: List[CompileSpec],
-    ) -> PreprocessResult:
-        logger.info("ArmBackend::preprocess")
-
-        # if a debug/test build capture output files from TOSA stage
-        artifact_path = None
-        output_format = ""
-        compile_flags = []
-        input_order = []
-        for spec in compile_spec:
-            if spec.key == "debug_artifact_path":
-                artifact_path = spec.value.decode()
-            if spec.key == "output_format":
-                output_format = spec.value.decode()
-            if spec.key == "compile_flags":
-                compile_flags.append(spec.value.decode())
-            if spec.key == "input_order":
-                input_order = list(map(int, spec.value.decode().split(",")))
-
-        # Check that the output format is set in the compile spec
-        if not output_format:
-            raise RuntimeError("output format is required")
-
-        tosa_spec = TosaSpecification.create_from_compilespecs(compile_spec)
-        assert (
-            tosa_spec is not None
-        ), "TOSA backend needs a TOSA version specified in the CompileSpec!"
-
-        if output_format == "vela" and len(compile_flags) == 0:
-            # Not testing for compile_flags correctness here, just that they are
-            # present. The compiler will give errors if they are not valid.
-            raise RuntimeError("compile flags are required for vela output format")
-
-        logger.info(f"Converting ExportedProgram to TOSA: {tosa_spec}")
-
-        # Converted output for this subgraph, serializer needs path early as it emits
-        # const data directly. Path created and data written only in debug builds.
-        tosa_graph = ts.TosaSerializer(artifact_path)
-        graph_module = ArmPassManager(tosa_spec).transform_to_backend_pipeline(  # type: ignore
-            exported_program=edge_program
-        )
-
-        node_visitors = get_node_visitors(edge_program, tosa_spec)
-        input_count = 0
-        for node in graph_module.graph.nodes:
-            node = cast(Node, node)
-            if node.op == "call_function":
-                process_call_function(node, tosa_graph, node_visitors, tosa_spec)
-            elif node.op == "placeholder":
-                process_placeholder(node, tosa_graph, edge_program, tosa_spec)
-                if node.name in edge_program.graph_signature.user_inputs:
-                    input_count += 1
-            elif node.op == "output":
-                process_output(node, tosa_graph)
-            else:
-                # This will only happen if an unpartitioned graph is passed without
-                # any checking of compatibility.
-                dbg_fail(node, tosa_graph, artifact_path)
-
-        if len(input_order) > 0:
-            if input_count != len(input_order):
-                raise RuntimeError(
-                    "The rank of the input order is not equal to amount of input tensors"
-                )
-
-        if artifact_path:
-            tag = _get_first_delegation_tag(graph_module)
-            dbg_tosa_dump(
-                tosa_graph,
-                artifact_path,
-                suffix="{}".format(f"_{tag}" if tag else ""),
-            )
-
-        # Serialize and return the program. While we have always produced TOSA
-        # output as an intermediate, some flows compile to device binaries in
-        # preprocess and some consume TOSA fb directly.
-        if output_format == "vela":
-            # Emit vela_bin_stream format
-            binary = vela_compile(tosa_graph, compile_flags, input_order, verbose = logger.getEffectiveLevel() == logging.INFO)
-        elif output_format == "tosa":
-            # Emit TOSA flatbuffer
-            binary = bytes(tosa_graph.serialize())
-        else:
-            raise RuntimeError(f"Unknown format {output_format}")
-
-        return PreprocessResult(processed_bytes=binary)
-=======
-    return None
->>>>>>> 7d7f090e
+    return None