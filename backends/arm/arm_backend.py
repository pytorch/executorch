# Copyright 2023-2024 Arm Limited and/or its affiliates.
#
# This source code is licensed under the BSD-style license found in the
# LICENSE file in the root directory of this source tree.

#
# Main implementation of AoT flow to partition and preprocess for Arm target
# backends. Converts via TOSA as an intermediate form supported by AoT and
# JIT compiler flows.
#

import logging
import os
from typing import final, List, Optional

import serializer.tosa_serializer as ts
from executorch.backends.arm.arm_vela import vela_compile
from executorch.backends.arm.operators.node_visitor import get_node_visitors
from executorch.backends.arm.operators.op_output import process_output
from executorch.backends.arm.operators.op_placeholder import process_placeholder
<<<<<<< HEAD
from executorch.backends.arm.passes.annotate_channels_last_dim_order_pass import (
    AnnotateChannelsLastDimOrder,
)
=======
from executorch.backends.arm.passes.arm_pass_manager import ArmPassManager
from executorch.backends.arm.tosa_mapping import map_dtype, TosaArg
from executorch.backends.arm.tosa_quant_utils import get_quant_node_dtype, is_quant_node
>>>>>>> dd7fa6a9
from executorch.backends.arm.tosa_utils import (
    dbg_fail,
    dbg_tosa_dump,
    process_call_function,
)
from executorch.exir.backend.backend_details import BackendDetails, PreprocessResult
from executorch.exir.backend.compile_spec_schema import CompileSpec
from executorch.exir.pass_manager import PassManager
from torch.export.exported_program import ExportedProgram

# TOSA backend debug functionality
logger = logging.getLogger(__name__)
logger.setLevel(logging.WARNING)
TOSA_DBG_VERBOSE = os.environ.get("TOSA_DBG_VERBOSE") == "1"
if TOSA_DBG_VERBOSE:
    logging.basicConfig(level=logging.INFO)
    logger.setLevel(logging.INFO)


class ArmCompileSpecBuilder:
    def __init__(self):
        self.compile_spec: List[CompileSpec] = []
        self.compiler_flags = []
        self.output_format = None
        self.path_for_intermediates = None
        # TODO MLETORCH-265 Remove permute_nhwc flag
        self.permute_nhwc = False
        self.quantize_io = False

    def ethosu_compile_spec(
        self,
        config: str,
        system_config: Optional[str] = None,
        memory_mode: Optional[str] = None,
        extra_flags: Optional[str] = None,
        config_ini: Optional[str] = "Arm/vela.ini",
    ):
        """
        Generate compile spec for Ethos-U NPU

        Args:
            config: Ethos-U accelerator configuration, e.g. ethos-u55-128
            system_config: System configuration to select from the Vel
                configuration file
            memory_mode: Memory mode to select from the Vela configuration file
            extra_flags: Extra flags for the Vela compiler
            config_ini: Vela configuration file(s) in Python ConfigParser .ini
                file format
        """
        assert (
            self.output_format is None
        ), f"Output format already set to f{self.output_format}"
        self.output_format = "vela"
        self.compiler_flags = [
            f"--accelerator-config={config}",
            f"--config={config_ini}",
        ]
        if system_config is not None:
            self.compiler_flags.append(f"--system-config={system_config}")
        if memory_mode is not None:
            self.compiler_flags.append(f"--memory-mode={memory_mode}")
        if extra_flags is not None:
            self.compiler_flags.append(extra_flags)

        return self

    def tosa_compile_spec(self):
        """
        Generate compile spec for TOSA flatbuffer output
        """
        assert (
            self.output_format is None
        ), f"Output format already set: {self.output_format}"
        self.output_format = "tosa"
        return self

    def dump_intermediate_artifacts_to(self, output_path: str):
        """
        Sets a path for dumping intermediate results during such as tosa and pte.
        """
        self.path_for_intermediates = output_path
        return self

    def set_permute_memory_format(self, set_nhwc_permutation: bool = True):
        """
        Permute to channel last in compiler and runtime. Compilation and
        runtime will convert rank 4 inputs to channel last for each sub-graph.
        """
        self.permute_nhwc = set_nhwc_permutation
        return self

    def set_quantize_io(self, quantize_io: bool = False):
        """
        Quantization of inputs and dequantization of outputs for cases where
        whole graph is quantized and method signature is not of quantized type.
        """
        self.quantize_io = quantize_io
        return self

    def build(self):
        """
        Generate a list of compile spec objects from the builder
        """
        if self.output_format == "vela":
            self.compile_spec += [
                CompileSpec("output_format", "vela".encode()),
                CompileSpec("compile_flags", " ".join(self.compiler_flags).encode()),
            ]
        elif self.output_format == "tosa":
            self.compile_spec.append(CompileSpec("output_format", "tosa".encode()))

        if self.path_for_intermediates is not None:
            self.compile_spec.append(
                CompileSpec("debug_artifact_path", self.path_for_intermediates.encode())
            )

        if self.permute_nhwc:
            self.compile_spec.append(
                CompileSpec("permute_memory_format", "nhwc".encode())
            )

        if self.quantize_io:
            self.compile_spec.append(CompileSpec("quantize_io", "True".encode()))

        return self.compile_spec


def is_permute_memory(compile_spec: List[CompileSpec]) -> bool:
    for spec in compile_spec:
        if spec.key == "permute_memory_format":
            return spec.value.decode() == "nhwc"
    return False


def is_tosa(compile_spec: List[CompileSpec]) -> bool:
    for spec in compile_spec:
        if spec.key == "output_format":
            return spec.value.decode() == "tosa"
    return False


def get_intermediate_path(compile_spec: List[CompileSpec]) -> str:
    for spec in compile_spec:
        if spec.key == "debug_artifact_path":
            return spec.value.decode()
    return None


def generate_ethosu_compile_spec(
    config: str,
    permute_memory_to_nhwc: Optional[bool] = None,
    quantize_io: Optional[bool] = None,
    system_config: Optional[str] = None,
    memory_mode: Optional[str] = None,
    extra_flags: Optional[str] = None,
    config_ini: Optional[str] = "Arm/vela.ini",
) -> List[CompileSpec]:
    return (
        ArmCompileSpecBuilder()
        .ethosu_compile_spec(
            config,
            system_config=system_config,
            memory_mode=memory_mode,
            extra_flags=extra_flags,
            config_ini=config_ini,
        )
        .set_permute_memory_format(permute_memory_to_nhwc)
        .set_quantize_io(quantize_io)
        .build()
    )


def generate_tosa_compile_spec(
    permute_memory_to_nhwc: Optional[bool] = None,
    output_path: Optional[str] = None,
) -> List[CompileSpec]:
    return (
        ArmCompileSpecBuilder()
        .tosa_compile_spec()
        .set_permute_memory_format(permute_memory_to_nhwc)
        .dump_intermediate_artifacts_to(output_path)
        .build()
    )


@final
class ArmBackend(BackendDetails):
    @staticmethod
    def preprocess(  # noqa: C901
        edge_program: ExportedProgram,
        compile_spec: List[CompileSpec],
    ) -> PreprocessResult:
        logger.info("ArmBackend::preprocess")

        # if a debug/test build capture output files from TOSA stage
        artifact_path = None
        output_format = ""
        compile_flags = []
        permute_memory_to_nhwc = False
        for spec in compile_spec:
            if spec.key == "debug_artifact_path":
                artifact_path = spec.value.decode()
            if spec.key == "output_format":
                output_format = spec.value.decode()
            if spec.key == "compile_flags":
                compile_flags.append(spec.value.decode())
            if spec.key == "permute_memory_format":
                memory_format = spec.value.decode()
                if memory_format == "nhwc":
                    permute_memory_to_nhwc = True

        # Check that the output format is set in the compile spec
        if not output_format:
            raise RuntimeError("output format is required")

        if output_format == "vela" and len(compile_flags) == 0:
            # Not testing for compile_flags correctness here, just that they are
            # present. The compiler will give errors if they are not valid.
            raise RuntimeError("compile flags are required for vela output format")

        # Converted output for this subgraph, serializer needs path early as it emits
        # const data directly. Path created and data written only in debug builds.
        tosa_graph = ts.TosaSerializer(artifact_path)
<<<<<<< HEAD
        passes = PassManager()
        if permute_memory_to_nhwc:
            passes.add_pass(AnnotateChannelsLastDimOrder())
        passes(edge_program.graph_module)
=======
        graph_module = ArmPassManager().transform_to_backend_pipeline(
            graph_module=edge_program.graph_module, compile_spec=compile_spec
        )
>>>>>>> dd7fa6a9

        node_visitors = get_node_visitors(edge_program)

        for node in graph_module.graph.nodes:
            if node.op == "call_function":
                process_call_function(node, tosa_graph, node_visitors)
            elif node.op == "placeholder":
                process_placeholder(node, tosa_graph, edge_program)
            elif node.op == "output":
                process_output(node, tosa_graph)
            else:
                # This will only happen if an unpartitioned graph is passed without
                # any checking of compatibility.
                dbg_fail(node, tosa_graph, artifact_path)

        # TODO: It would be awesome if this dump could somehow be done on top level and not here.
        # Problem is that the desc.json has to be created on the tosa_graph object, which we can't
        # access from top level.
        if artifact_path is not None:
            dbg_tosa_dump(tosa_graph, artifact_path)

        # Serialize and return the program. While we have always produced TOSA
        # output as an intermediate, some flows compile to device binaries in
        # preprocess and some consume TOSA fb directly.
        if output_format == "vela":
            # Emit vela_bin_stream format
            binary = vela_compile(tosa_graph, compile_flags)
        elif output_format == "tosa":
            # Emit TOSA flatbuffer
            binary = bytes(tosa_graph.serialize())
        else:
            raise RuntimeError(f"Unknown format {output_format}")

        # Continueing from above. Can I put tosa_graph into this function?
        # debug_handle_map = ...
        return PreprocessResult(processed_bytes=binary)<|MERGE_RESOLUTION|>--- conflicted
+++ resolved
@@ -18,15 +18,7 @@
 from executorch.backends.arm.operators.node_visitor import get_node_visitors
 from executorch.backends.arm.operators.op_output import process_output
 from executorch.backends.arm.operators.op_placeholder import process_placeholder
-<<<<<<< HEAD
-from executorch.backends.arm.passes.annotate_channels_last_dim_order_pass import (
-    AnnotateChannelsLastDimOrder,
-)
-=======
 from executorch.backends.arm.passes.arm_pass_manager import ArmPassManager
-from executorch.backends.arm.tosa_mapping import map_dtype, TosaArg
-from executorch.backends.arm.tosa_quant_utils import get_quant_node_dtype, is_quant_node
->>>>>>> dd7fa6a9
 from executorch.backends.arm.tosa_utils import (
     dbg_fail,
     dbg_tosa_dump,
@@ -34,7 +26,6 @@
 )
 from executorch.exir.backend.backend_details import BackendDetails, PreprocessResult
 from executorch.exir.backend.compile_spec_schema import CompileSpec
-from executorch.exir.pass_manager import PassManager
 from torch.export.exported_program import ExportedProgram
 
 # TOSA backend debug functionality
@@ -225,7 +216,6 @@
         artifact_path = None
         output_format = ""
         compile_flags = []
-        permute_memory_to_nhwc = False
         for spec in compile_spec:
             if spec.key == "debug_artifact_path":
                 artifact_path = spec.value.decode()
@@ -233,10 +223,6 @@
                 output_format = spec.value.decode()
             if spec.key == "compile_flags":
                 compile_flags.append(spec.value.decode())
-            if spec.key == "permute_memory_format":
-                memory_format = spec.value.decode()
-                if memory_format == "nhwc":
-                    permute_memory_to_nhwc = True
 
         # Check that the output format is set in the compile spec
         if not output_format:
@@ -250,16 +236,9 @@
         # Converted output for this subgraph, serializer needs path early as it emits
         # const data directly. Path created and data written only in debug builds.
         tosa_graph = ts.TosaSerializer(artifact_path)
-<<<<<<< HEAD
-        passes = PassManager()
-        if permute_memory_to_nhwc:
-            passes.add_pass(AnnotateChannelsLastDimOrder())
-        passes(edge_program.graph_module)
-=======
         graph_module = ArmPassManager().transform_to_backend_pipeline(
             graph_module=edge_program.graph_module, compile_spec=compile_spec
         )
->>>>>>> dd7fa6a9
 
         node_visitors = get_node_visitors(edge_program)
 
