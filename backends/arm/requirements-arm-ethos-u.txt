# Copyright 2025 Arm Limited and/or its affiliates.
#
# This source code is licensed under the BSD-style license found in the
# LICENSE file in the root directory of this source tree.

<<<<<<< HEAD
ethos-u-vela == 4.5.0
=======
ethos-u-vela == 4.4.1
pte-adapter-model-explorer == 0.0.2
>>>>>>> ab021293
<|MERGE_RESOLUTION|>--- conflicted
+++ resolved
@@ -3,9 +3,5 @@
 # This source code is licensed under the BSD-style license found in the
 # LICENSE file in the root directory of this source tree.
 
-<<<<<<< HEAD
 ethos-u-vela == 4.5.0
-=======
-ethos-u-vela == 4.4.1
-pte-adapter-model-explorer == 0.0.2
->>>>>>> ab021293
+pte-adapter-model-explorer == 0.0.2