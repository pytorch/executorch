--- conflicted
+++ resolved
@@ -8,25 +8,18 @@
 
 import serializer.tosa_serializer as ts
 import torch
-<<<<<<< HEAD
-=======
 
 # pyre-fixme[21]: 'Could not find a module corresponding to import `executorch.backends.arm._passes.fold_qdq_with_annotated_qparams_pass`.'
 from executorch.backends.arm._passes.fold_qdq_with_annotated_qparams_pass import (
     get_input_qparams,
     get_output_qparams,
 )
->>>>>>> ac7a9500
 from executorch.backends.arm.operators.node_visitor import (
     NodeVisitor,
     register_node_visitor,
 )
 from executorch.backends.arm.tosa_mapping import TosaArg
-from executorch.backends.arm.tosa_quant_utils import (
-    build_rescale_conv_output,
-    get_quant_arg_downstream,
-    get_quant_arg_upstream,
-)
+from executorch.backends.arm.tosa_quant_utils import build_rescale_conv_output
 from executorch.backends.arm.tosa_utils import build_reshape, tosa_shape
 
 from serializer.tosa_serializer import TosaOp
@@ -66,9 +59,6 @@
     ) -> None:
         input, weight, bias, stride, pad, dilation, _, _, group = inputs
 
-        # Currently only int8 is supported in quantized types.
-        actual_out_type = ts.DType.INT8 if is_quant_node else output.dtype
-
         # Get the attributes of convolution.
         attr = ts.TosaSerializerAttribute()
         pad_attr = [val for val in pad.special for _ in (0, 1)]
@@ -91,17 +81,11 @@
             dilation_attr[1],
         )
 
-<<<<<<< HEAD
-        input_zp = (
-            get_quant_arg_upstream(node.all_input_nodes[0]).zp if is_quant_node else 0
-        )
-=======
         input_zp = 0
         if inputs[0].dtype == ts.DType.INT8:
             # int8 input requires quantization information
             input_qparams = get_input_qparams(node)  # pyre-ignore[16]
             input_zp = input_qparams[0].zp
->>>>>>> ac7a9500
 
         attr.ConvAttribute(
             pad=pad_attr,
@@ -117,16 +101,22 @@
             # Create a zero bias tensor if not presented
             out_channels = weight.shape[0]
             bias_name = "bias" + node.name.split("default", 1)[1]
+            bias_type = output.dtype
+            if output.dtype == ts.DType.INT8:
+                # Conv is quantized to int8, but the TOSA operator has
+                # output type int32, and the bias must be the same type
+                # as the TOSA output type
+                bias_type = ts.DType.INT32
             bias = tosa_graph.addConst(
                 [out_channels],
-                ts.DType.INT32 if is_quant_node else output.dtype,
+                bias_type,
                 [0] * out_channels,
                 name=bias_name,
             )
 
         # The output type is int32 when input type is int8.
         conv2d_output_name = output.name
-        if is_quant_node:
+        if output.dtype == ts.DType.INT8:
             conv2d_res = tosa_graph.addIntermediate(
                 tosa_shape(output.shape, output.dim_order), ts.DType.INT32
             )
@@ -149,7 +139,7 @@
 
             weight_reshaped = tosa_graph.addIntermediate(
                 weight_post_shape,
-                ts.DType.INT8 if is_quant_node else weight.dtype,
+                weight.dtype,
             )
             build_reshape(
                 tosa_graph, weight.name, weight_post_shape, weight_reshaped.name
@@ -174,26 +164,19 @@
 
         # For quantized convolution, rescale the output value back to the same
         # integer value domain of the next op. Otherwise return float32 output.
-        if is_quant_node:
+        if inputs[0].dtype == ts.DType.INT8:
             # Get scale_factor from input, weight, and output.
-<<<<<<< HEAD
-            input_scale = get_quant_arg_upstream(node.all_input_nodes[0]).scale
-            weight_scale = get_quant_arg_upstream(node.all_input_nodes[1]).scale
-            output_qargs = get_quant_arg_downstream(list(node.users)[0])
-
-=======
             input_scale = input_qparams[0].scale  # pyre-ignore [61]
             weight_scale = input_qparams[1].scale  # pyre-ignore [61]
             output_qargs = get_output_qparams(node)  # pyre-ignore [16]
->>>>>>> ac7a9500
             build_rescale_conv_output(
                 tosa_graph,
                 # pyre-fixme[61]: Uninitialized local [61]: Local variable `conv2d_res` is undefined, or not always defined.
                 conv2d_res,
                 output.name,
-                actual_out_type,
+                output.dtype,
                 input_scale,
                 weight_scale,
-                output_qargs.scale,
-                output_qargs.zp,
+                output_qargs[0].scale,
+                output_qargs[0].zp,
             )