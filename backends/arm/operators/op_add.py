--- conflicted
+++ resolved
@@ -14,14 +14,6 @@
     register_node_visitor,
 )
 from executorch.backends.arm.tosa_mapping import TosaArg
-<<<<<<< HEAD
-=======
-from executorch.backends.arm.tosa_quant_utils import (
-    build_rescale_from_int32,
-    build_rescale_to_int32,
-)
-from executorch.backends.arm.tosa_utils import broadcast_shapes, getNodeArgs, tosa_shape
->>>>>>> 9d859653
 from serializer.tosa_serializer import TosaOp
 from torch.fx import Node
 
@@ -46,32 +38,16 @@
 
             # Rescale inputs to 32 bit
             rescaled_inputs, scale = tqutils.rescale_nodes_to_int32(
-                input_nodes, tosa_graph, permute_memory_to_nhwc
+                input_nodes, tosa_graph
             )
 
-<<<<<<< HEAD
-            # Prepare broadcasted tensor for output
-            tensor1_shape = tutils.get_input_tensor(input_nodes[0]).shape
-            tensor2_shape = tutils.get_input_tensor(input_nodes[1]).shape
-            broadcasted_shape = tutils.broadcast_shapes(tensor1_shape, tensor2_shape)
-            if permute_memory_to_nhwc:
-                NHWC_Order = [0, 2, 3, 1]
-                broadcasted_shape = [broadcasted_shape[i] for i in NHWC_Order]
-=======
-            input_A.shape = tosa_shape(input_A.shape, input_A.dim_order)
-            input_B.shape = tosa_shape(input_B.shape, input_B.dim_order)
-            broadcasted_shape = broadcast_shapes(input_A.shape, input_B.shape)
-
-            input_A_rescaled_to_int32 = build_rescale_to_int32(
-                tosa_graph,
-                input_A,
-                input_A_zp.number,
-                inputA_rescale_scale,
+            # Preapre sub output tensor
+            broadcasted_shape = tutils.broadcast_shapes(
+                rescaled_inputs[0].shape, rescaled_inputs[0].shape
             )
->>>>>>> 9d859653
+            add_output = tosa_graph.addIntermediate(broadcasted_shape, ts.DType.INT32)
 
             # Do the INT32 Add
-            add_output = tosa_graph.addIntermediate(broadcasted_shape, ts.DType.INT32)
             tosa_graph.addOperator(
                 TosaOp.Op().ADD,
                 [
