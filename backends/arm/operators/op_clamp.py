# Copyright 2025 Arm Limited and/or its affiliates.
#
# This source code is licensed under the BSD-style license found in the
# LICENSE file in the root directory of this source tree


from typing import Any, List, Tuple

import numpy as np
import torch
import tosa_serializer as ts

from executorch.backends.arm.operators.node_visitor import (
    NodeVisitor,
    register_node_visitor,
)
from executorch.backends.arm.operators.operator_validation_utils import (
    validate_num_inputs,
    validate_same_dtype,
    validate_valid_dtype,
)
from executorch.backends.arm.tosa import TosaSpecification

from executorch.backends.arm.tosa.mapping import TosaArg
from torch.fx import Node


@register_node_visitor
class ClampVisitor(NodeVisitor):
    target = "aten.clamp.default"

    tosa_specs = [
        TosaSpecification.create_from_string("TOSA-1.0+INT"),
        TosaSpecification.create_from_string("TOSA-1.0+FP"),
    ]

    def __init__(self, *args):
        super().__init__(*args)

    def _get_min_max_arguments(
        self, node: Node, dtype: torch.dtype
    ) -> Tuple[int | float, int | float]:

        def cast_type(value: Any) -> int | float:
            if isinstance(value, int):
                return value
            else:
                # Attempt to cast to float
                return float(value)

        if dtype.is_floating_point:
            dtype_min = torch.finfo(dtype).min
            dtype_max = torch.finfo(dtype).max
        else:
            dtype_min = torch.iinfo(dtype).min
            dtype_max = torch.iinfo(dtype).max

        min_arg = dtype_min
        max_arg = dtype_max

        if node.args[1] is not None:
            min_arg = cast_type(node.args[1])

        if len(node.args) > 2:
            if node.args[2] is not None:
                max_arg = cast_type(node.args[2])

        return min_arg, max_arg

    def _to_bytes(self, value: int | float, dtype: torch.dtype) -> bytes:
        if dtype == torch.float32:
            return np.frombuffer(np.float32(value).tobytes(), dtype=np.uint8).tolist()
        elif dtype == torch.float16:
            return np.frombuffer(np.float16(value).tobytes(), dtype=np.uint8).tolist()
        elif dtype == torch.int8:
            return np.frombuffer(np.int8(value).tobytes(), dtype=np.uint8).tolist()
<<<<<<< HEAD
        elif dtype == torch.int16:
            return np.frombuffer(np.int16(value).tobytes(), dtype=np.uint8).tolist()
=======
>>>>>>> 964515c0
        else:
            raise ValueError(f"Unsupported dtype for to_bytes: {dtype}")

    def define_node(
        self,
        node: Node,
        tosa_graph: Any,
        inputs: List[TosaArg],
        output: TosaArg,
    ) -> None:
        validate_num_inputs(self.target, inputs, [2, 3])
        validate_same_dtype(self.target, [inputs[0], output], ts)
        validate_valid_dtype(
            self.target,
            [inputs[0], output],
<<<<<<< HEAD
            [ts.DType.INT8, ts.DType.INT16, ts.DType.FP16, ts.DType.FP32],
=======
            [ts.DType.INT8, ts.DType.FP16, ts.DType.FP32],
>>>>>>> 964515c0
            output.tosa_spec,
        )

        node_input_dtype = node.meta["val"].dtype
        # NOTE: Quantization of the min/max arguments is handled by QuantizeOperatorArguments
        min_val, max_val = self._get_min_max_arguments(node, node_input_dtype)

        attr = ts.TosaSerializerAttribute()
        attr.ClampAttribute(
            self._to_bytes(min_val, node_input_dtype),
            self._to_bytes(max_val, node_input_dtype),
            nan_mode=ts.NanPropagationMode.PROPAGATE,
        )

        self._serialize_operator(
            node,
            tosa_graph,
            ts.Op.CLAMP,
            [inputs[0].name],
            [output.name],
            attr,
        )<|MERGE_RESOLUTION|>--- conflicted
+++ resolved
@@ -74,11 +74,8 @@
             return np.frombuffer(np.float16(value).tobytes(), dtype=np.uint8).tolist()
         elif dtype == torch.int8:
             return np.frombuffer(np.int8(value).tobytes(), dtype=np.uint8).tolist()
-<<<<<<< HEAD
         elif dtype == torch.int16:
             return np.frombuffer(np.int16(value).tobytes(), dtype=np.uint8).tolist()
-=======
->>>>>>> 964515c0
         else:
             raise ValueError(f"Unsupported dtype for to_bytes: {dtype}")
 
@@ -94,11 +91,7 @@
         validate_valid_dtype(
             self.target,
             [inputs[0], output],
-<<<<<<< HEAD
             [ts.DType.INT8, ts.DType.INT16, ts.DType.FP16, ts.DType.FP32],
-=======
-            [ts.DType.INT8, ts.DType.FP16, ts.DType.FP32],
->>>>>>> 964515c0
             output.tosa_spec,
         )
 
