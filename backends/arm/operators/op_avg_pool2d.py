--- conflicted
+++ resolved
@@ -8,39 +8,43 @@
 
 import serializer.tosa_serializer as ts
 import torch
-<<<<<<< HEAD
-=======
 
 # pyre-fixme[21]: ' Could not find a module corresponding to import `executorch.backends.arm._passes.fold_qdq_with_annotated_qparams_pass`
 from executorch.backends.arm._passes.fold_qdq_with_annotated_qparams_pass import (
     get_input_qparams,
     get_output_qparams,
 )
->>>>>>> ac7a9500
 from executorch.backends.arm.operators.node_visitor import (
     NodeVisitor,
     register_node_visitor,
 )
 from executorch.backends.arm.tosa_mapping import TosaArg
-from executorch.backends.arm.tosa_utils import build_avg_pool_2d_common
+from executorch.backends.arm.tosa_specification import TosaSpecification
 
 
 @register_node_visitor
-class AvgPool2dVisitor(NodeVisitor):
+class AvgPool2dVisitor_0_80_BI(NodeVisitor):
     target = "aten.avg_pool2d.default"
+
+    tosa_specs = [
+        TosaSpecification.create_from_string("TOSA-0.80+BI"),
+    ]
 
     def __init__(self, *args):
         super().__init__(*args)
 
-    def define_node(
+    def _build_generic_avgpool2d(
         self,
         node: torch.fx.Node,
         tosa_graph: ts.TosaSerializer,
         inputs: List[TosaArg],
         output: TosaArg,
-        is_quant_node: bool,
+        input_zp: int,
+        output_zp: int,
+        accumulator_type,
     ) -> None:
         input_tensor = inputs[0]
+
         kernel_size_list = inputs[1].special
         stride_size_list = inputs[2].special
         try:
@@ -48,18 +52,6 @@
         except IndexError:
             pad_size_list = [0, 0, 0, 0]
 
-<<<<<<< HEAD
-        build_avg_pool_2d_common(
-            node,
-            tosa_graph,
-            input_tensor,
-            kernel_size_list,
-            stride_size_list,
-            pad_size_list,
-            is_quant_node,
-            output,
-        )
-=======
         attr = ts.TosaSerializerAttribute()
         attr.PoolAttribute(
             kernel=kernel_size_list,
@@ -132,5 +124,4 @@
 
             self._build_generic_avgpool2d(
                 node, tosa_graph, inputs, output, input_zp, output_zp, accumulator_type
-            )
->>>>>>> ac7a9500
+            )