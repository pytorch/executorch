--- conflicted
+++ resolved
@@ -44,9 +44,6 @@
         validate_valid_dtype(
             self.target,
             [inputs[0], output],
-<<<<<<< HEAD
-            [ts.DType.INT8, ts.DType.INT16, ts.DType.INT32, ts.DType.FP32, ts.DType.BOOL],
-=======
             [
                 ts.DType.INT8,
                 ts.DType.INT16,
@@ -54,7 +51,6 @@
                 ts.DType.FP32,
                 ts.DType.BOOL,
             ],
->>>>>>> 705150c8
             output.tosa_spec,
         )
 
