--- conflicted
+++ resolved
@@ -336,12 +336,8 @@
 
 TEST_F(VulkanComputeAPITest, spec_var_shader_test) {
   size_t len = 16;
-<<<<<<< HEAD
-  StagingBuffer buffer(
+  StorageBuffer buffer(
       context(), vkapi::kFloat, len, vkapi::MemoryAccessType::WRITE);
-=======
-  StorageBuffer buffer(context(), vkapi::kFloat, len);
->>>>>>> 8e578eb0
 
   float scale = 3.0f;
   float offset = 1.5f;
@@ -412,16 +408,11 @@
         params.buffer());
   }
 
-<<<<<<< HEAD
-  StagingBuffer staging_buffer(
+  StorageBuffer staging_buffer(
       context(),
       vkapi::kFloat,
       a.staging_buffer_numel(),
       vkapi::MemoryAccessType::WRITE);
-=======
-  StorageBuffer staging_buffer(
-      context(), vkapi::kFloat, a.staging_buffer_numel());
->>>>>>> 8e578eb0
   record_image_to_nchw_op(context(), a, staging_buffer.buffer());
 
   submit_to_gpu();
@@ -441,11 +432,7 @@
 
 template <typename T, vkapi::ScalarType dtype>
 void test_storage_buffer_type(const size_t len) {
-<<<<<<< HEAD
-  StagingBuffer buffer(context(), dtype, len, vkapi::MemoryAccessType::WRITE);
-=======
-  StorageBuffer buffer(context(), dtype, len);
->>>>>>> 8e578eb0
+  StorageBuffer buffer(context(), dtype, len, vkapi::MemoryAccessType::WRITE);
 
   std::string kernel_name("idx_fill_buffer");
   switch (dtype) {
@@ -2057,15 +2044,11 @@
         vten.sizes_ubo());
   }
 
-<<<<<<< HEAD
-  StagingBuffer staging_buffer(
+  StorageBuffer staging_buffer(
       context(),
       dtype,
       vten.staging_buffer_numel(),
       vkapi::MemoryAccessType::READ);
-=======
-  StorageBuffer staging_buffer(context(), dtype, vten.staging_buffer_numel());
->>>>>>> 8e578eb0
 
   if (dtype == vkapi::kChar &&
       !context()->adapter_ptr()->has_full_int8_buffers_support()) {
@@ -2098,16 +2081,11 @@
   vTensor vten = vTensor(context(), sizes, dtype, storage_type, memory_layout);
 
   // Create and fill input staging buffer
-<<<<<<< HEAD
-  StagingBuffer staging_buffer_in(
+  StorageBuffer staging_buffer_in(
       context(),
       dtype,
       vten.staging_buffer_numel(),
       vkapi::MemoryAccessType::WRITE);
-=======
-  StorageBuffer staging_buffer_in(
-      context(), dtype, vten.staging_buffer_numel());
->>>>>>> 8e578eb0
 
   std::vector<T> data_in(staging_buffer_in.numel());
   for (int i = 0; i < staging_buffer_in.numel(); i++) {
@@ -2117,16 +2095,11 @@
       data_in.data(), staging_buffer_in, vten.staging_buffer_nbytes());
 
   // Output staging buffer
-<<<<<<< HEAD
-  StagingBuffer staging_buffer_out(
+  StorageBuffer staging_buffer_out(
       context(),
       dtype,
       vten.staging_buffer_numel(),
       vkapi::MemoryAccessType::READ);
-=======
-  StorageBuffer staging_buffer_out(
-      context(), dtype, vten.staging_buffer_numel());
->>>>>>> 8e578eb0
 
   record_nchw_to_image_op(context(), staging_buffer_in.buffer(), vten);
 
@@ -2579,12 +2552,8 @@
 
   // Create and fill input staging buffer
   const int64_t in_numel = utils::multiply_integers(original_sizes);
-<<<<<<< HEAD
-  StagingBuffer staging_buffer_in(
+  StorageBuffer staging_buffer_in(
       context(), vkapi::kFloat, in_numel, vkapi::MemoryAccessType::WRITE);
-=======
-  StorageBuffer staging_buffer_in(context(), vkapi::kFloat, in_numel);
->>>>>>> 8e578eb0
 
   std::vector<float> data_in(in_numel);
   for (int i = 0; i < in_numel; i++) {
@@ -2596,12 +2565,8 @@
   // Output staging buffer
   const int64_t out_numel =
       padded_sizes[0] * padded_sizes[1] * original_sizes[2] * original_sizes[3];
-<<<<<<< HEAD
-  StagingBuffer staging_buffer_out(
+  StorageBuffer staging_buffer_out(
       context(), vkapi::kFloat, out_numel, vkapi::MemoryAccessType::READ);
-=======
-  StorageBuffer staging_buffer_out(context(), vkapi::kFloat, out_numel);
->>>>>>> 8e578eb0
 
   // Copy data in and out of the tensor
   record_conv2d_prepack_weights_op(
