load("@fbsource//tools/build_defs:platform_defs.bzl", "ANDROID")
load("@fbsource//xplat/executorch/build:runtime_wrapper.bzl", "runtime")
load(
    "@fbsource//xplat/executorch/backends/vulkan:targets.bzl",
    "get_platforms",
    "vulkan_spv_shader_lib",
)

def define_custom_op_test_binary(custom_op_name, extra_deps = [], src_file = None):
    deps_list = [
        ":prototyping_utils",
        ":operator_implementations",
        ":custom_ops_shaderlib",
        "//executorch/backends/vulkan:vulkan_graph_runtime",
        "//executorch/runtime/core/exec_aten:lib",
        runtime.external_dep_location("libtorch"),
    ] + extra_deps

    src_file_str = src_file if src_file else "{}.cpp".format(custom_op_name)

    runtime.cxx_binary(
        name = custom_op_name,
        srcs = [
            src_file_str,
        ],
        platforms = get_platforms(),
        define_static_target = False,
        deps = deps_list,
    )

def define_common_targets(is_fbcode = False):
    if is_fbcode:
        return

    # Shader library from GLSL files
    runtime.filegroup(
        name = "custom_ops_shaders",
        srcs = native.glob([
            "glsl/*.glsl",
            "glsl/*.yaml",
        ]),
        visibility = [
            "//executorch/backends/vulkan/test/custom_ops/...",
            "@EXECUTORCH_CLIENTS",
        ],
    )

    vulkan_spv_shader_lib(
        name = "custom_ops_shaderlib",
        spv_filegroups = {
            ":custom_ops_shaders": "glsl",
        },
        is_fbcode = is_fbcode,
    )

    # Prototyping utilities library
    runtime.cxx_library(
        name = "prototyping_utils",
        srcs = [
            "utils.cpp",
        ],
        headers = [
            "utils.h",
        ],
        exported_headers = [
            "utils.h",
        ],
        platforms = get_platforms(),
        deps = [
            "//executorch/backends/vulkan:vulkan_graph_runtime",
            "//executorch/runtime/core/exec_aten:lib",
            runtime.external_dep_location("libtorch"),
        ],
        visibility = [
            "//executorch/backends/vulkan/test/custom_ops/...",
            "@EXECUTORCH_CLIENTS",
        ],
    )

    # Operator implementations library
    runtime.cxx_library(
        name = "operator_implementations",
        srcs = native.glob([
            "impl/*.cpp",
        ]),
        platforms = get_platforms(),
        deps = [
            "//executorch/backends/vulkan:vulkan_graph_runtime",
            "//executorch/runtime/core/exec_aten:lib",
            ":custom_ops_shaderlib",
        ],
        visibility = [
            "//executorch/backends/vulkan/test/custom_ops/...",
            "@EXECUTORCH_CLIENTS",
        ],
        link_whole = True,
    )

    define_custom_op_test_binary("add")
<<<<<<< HEAD
    define_custom_op_test_binary("quantized_linear")
    define_custom_op_test_binary("conv2d")
    define_custom_op_test_binary("quantized_conv2d")
=======
    define_custom_op_test_binary("quantized_q8csw_linear")
>>>>>>> 0d7f559f
<|MERGE_RESOLUTION|>--- conflicted
+++ resolved
@@ -97,10 +97,6 @@
     )
 
     define_custom_op_test_binary("add")
-<<<<<<< HEAD
-    define_custom_op_test_binary("quantized_linear")
+    define_custom_op_test_binary("quantized_q8csw_linear")
     define_custom_op_test_binary("conv2d")
-    define_custom_op_test_binary("quantized_conv2d")
-=======
-    define_custom_op_test_binary("quantized_q8csw_linear")
->>>>>>> 0d7f559f
+    define_custom_op_test_binary("quantized_conv2d")