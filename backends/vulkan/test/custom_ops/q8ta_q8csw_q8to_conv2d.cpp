// Copyright (c) Meta Platforms, Inc. and affiliates.
// All rights reserved.
//
// This source code is licensed under the BSD-style license found in the
// LICENSE file in the root directory of this source tree.

#include <executorch/backends/vulkan/runtime/graph/ops/impl/Common.h>
#include <executorch/backends/vulkan/runtime/graph/ops/utils/ShaderNameUtils.h>
#include <iostream>
#include <vector>
#include "conv2d_utils.h"
#include "utils.h"

#include <executorch/backends/vulkan/runtime/graph/ops/impl/Staging.h>

// #define DEBUG_MODE

using namespace executorch::vulkan::prototyping;

using namespace vkcompute;

static constexpr int64_t kRefDimSizeLimit = 100;

// Utility function to create a test case from a Conv2dConfig
TestCase create_test_case_from_config(
    const Conv2dConfig& config,
    utils::StorageType storage_type,
    vkapi::ScalarType input_dtype,
    utils::StorageType interm_storage_type) {
  TestCase test_case;

  // Create a descriptive name for the test case
  std::string storage_str =
      (storage_type == utils::kTexture3D) ? "Texture3D" : "Buffer";
  std::string dtype_str = (input_dtype == vkapi::kFloat) ? "Float" : "Half";

  std::string test_name =
      config.test_case_name + "_" + storage_str + "_" + dtype_str;
  test_case.set_name(test_name);

  std::string operator_suffix = ".test";
  if (interm_storage_type == utils::kTexture3D) {
    operator_suffix += "_texture";
  } else {
    operator_suffix += "_buffer";
  }

  // Set the operator name for the test case
  std::string operator_name = "etvk." + config.op_name + operator_suffix;
  test_case.set_operator_name(operator_name);

  // Calculate output dimensions
  int64_t H_out = config.get_output_height();
  int64_t W_out = config.get_output_width();

  // Input tensor (float/half) - [1, C_in, H_in, W_in] (batch size always 1)
  std::vector<int64_t> input_size = {
      1, config.channels.in, config.input_size.h, config.input_size.w};

  utils::GPUMemoryLayout io_memory_layout = storage_type == utils::kBuffer
      ? utils::kWidthPacked
      : utils::kChannelsPacked;

  ValueSpec input_tensor(
      input_size,
      input_dtype,
      storage_type,
      io_memory_layout,
#ifdef DEBUG_MODE
      DataGenType::RANDOM
#else
      DataGenType::RANDOM
#endif
  );

  if (debugging()) {
    print_valuespec_data(input_tensor, "input_tensor");
  }

  float input_scale_val = 0.008123;
  ValueSpec input_scale(input_scale_val);

  int32_t input_zero_point_val = 2;
  ValueSpec input_zero_point(input_zero_point_val);

  // Quantized weight tensor (int8) - [C_out, C_in_per_group * K_h * K_w]
  // Memory layout: height, width, then channels - in_c is innermost (stride 1)
  // in the second dimension
  const int64_t in_channels_per_group = config.channels.in / config.groups;
  const int64_t in_features = utils::align_up_4(
      in_channels_per_group * config.kernel.h * config.kernel.w);
  std::vector<int64_t> weight_size = {config.channels.out, in_features};
  ValueSpec quantized_weight(
      weight_size,
      vkapi::kChar, // int8 for quantized weights
      storage_type,
      utils::kWidthPacked,
      DataGenType::RANDINT8);
  quantized_weight.set_constant(true);

  if (debugging()) {
    print_valuespec_data(quantized_weight, "weight_tensor");
  }

  const int64_t aligned_out_channels = utils::align_up_4(config.channels.out);

  // Weight quantization scales (float/half, per-channel)
  ValueSpec weight_scales(
      {aligned_out_channels}, // Per output channel
      input_dtype,
      storage_type,
      utils::kWidthPacked,
      DataGenType::RANDOM_SCALES);
  weight_scales.set_constant(true);

  ValueSpec weight_sums(
      {aligned_out_channels}, // Per output channel
      vkapi::kInt,
      storage_type,
      utils::kWidthPacked,
      DataGenType::ZEROS);
  weight_sums.set_constant(true);

  // Compute weight_sums data based on quantized weights
  compute_weight_sums(
      weight_sums, quantized_weight, config.channels.out, in_features);

  // Bias (optional, float/half) - [C_out]
  ValueSpec bias(
      {aligned_out_channels}, // Per output channel
      input_dtype,
      storage_type,
      utils::kWidthPacked,
      DataGenType::ZEROS);
  bias.set_constant(true);

  // Output quantization parameters
  // float output_scale_val = 0.01432;
  float output_scale_val = 0.05314;
  ValueSpec output_scale(output_scale_val);

  int32_t output_zero_point_val = -1;
  ValueSpec output_zero_point(output_zero_point_val);

  // Stride and padding parameters
  ValueSpec stride({config.stride.h, config.stride.w});
  ValueSpec padding({config.padding.h, config.padding.w});

  // Dilation and groups parameters
  ValueSpec dilation({config.dilation.h, config.dilation.w});
  ValueSpec groups(config.groups);

  // Kernel size parameters
  ValueSpec kernel_size({config.kernel.h, config.kernel.w});

  // Output tensor (float/half) - [1, C_out, H_out, W_out] (batch size always 1)
  ValueSpec output(
      {1, config.channels.out, H_out, W_out},
      input_dtype,
      storage_type,
      io_memory_layout,
      DataGenType::ZEROS);

  // Add all specs to test case for q8ta_q8csw_q8to operation
  test_case.add_input_spec(input_tensor);
  test_case.add_input_spec(input_scale);
  test_case.add_input_spec(input_zero_point);
  test_case.add_input_spec(quantized_weight);
  test_case.add_input_spec(weight_sums);
  test_case.add_input_spec(weight_scales);
  test_case.add_input_spec(output_scale);
  test_case.add_input_spec(output_zero_point);
  test_case.add_input_spec(bias);
  test_case.add_input_spec(kernel_size);
  test_case.add_input_spec(stride);
  test_case.add_input_spec(padding);
  test_case.add_input_spec(dilation);
  test_case.add_input_spec(groups);

  test_case.add_output_spec(output);

  test_case.set_abs_tolerance(output_scale_val + 1e-4f);

  return test_case;
}

// Generate easy test cases for quantized conv2d operation (for debugging)
std::vector<TestCase> generate_quantized_conv2d_easy_cases() {
  std::vector<TestCase> test_cases;

  // Single simple configuration for debugging
  Conv2dConfig config = {
      OutInChannels(16, 8), // channels (out, in)
      InputSize2D(21, 17), // input_size (h, w)
      KernelSize(3, 3), // kernel
      Stride(1, 1), // stride
      Padding(1, 1), // padding
      Dilation(1, 1), // dilation
      2, // groups
  };
  config.op_name = "conv2d_q8ta_q8csw_q8to";

  // Test with both storage types and data types for completeness
  std::vector<utils::StorageType> storage_types = {
      utils::kTexture3D, utils::kBuffer};
  std::vector<vkapi::ScalarType> float_types = {vkapi::kFloat};

  // Generate test cases for each combination
  for (const auto& storage_type : storage_types) {
    for (const auto& input_dtype : float_types) {
      test_cases.push_back(create_test_case_from_config(
          config, storage_type, input_dtype, utils::kBuffer));
      test_cases.push_back(create_test_case_from_config(
          config, storage_type, input_dtype, utils::kTexture3D));
    }
  }

  return test_cases;
}

// Generate test cases for quantized conv2d operation
std::vector<TestCase> generate_quantized_conv2d_test_cases() {
  std::vector<TestCase> test_cases;

  std::vector<Conv2dConfig> configs = {
      // Pointwise convolutions: kernel size 1x1
      {OutInChannels(32, 3),
       InputSize2D(64, 64),
       KernelSize(1, 1),
       Stride(1, 1),
       Padding(0, 0),
       Dilation(1, 1),
       1},
      {OutInChannels(64, 32),
       InputSize2D(32, 32),
       KernelSize(1, 1),
       Stride(1, 1),
       Padding(0, 0),
       Dilation(1, 1),
       1},
      {OutInChannels(96, 64),
       InputSize2D(16, 16),
       KernelSize(1, 1),
       Stride(1, 1),
       Padding(0, 0),
       Dilation(1, 1),
       1},
      {OutInChannels(13, 7),
       InputSize2D(57, 33),
       KernelSize(1, 1),
       Stride(1, 1),
       Padding(0, 0),
       Dilation(1, 1),
       1},
      // General 2D convolutions
      {OutInChannels(32, 3),
       InputSize2D(64, 64),
       KernelSize(3, 3),
       Stride(1, 1),
       Padding(1, 1),
       Dilation(1, 1),
       1},
      {OutInChannels(32, 3),
       InputSize2D(64, 64),
       KernelSize(3, 3),
       Stride(2, 2),
       Padding(1, 1),
       Dilation(1, 1),
       1},
      {OutInChannels(64, 32),
       InputSize2D(8, 8),
       KernelSize(3, 3),
       Stride(1, 1),
       Padding(1, 1),
       Dilation(1, 1),
       1},
      {OutInChannels(64, 32),
       InputSize2D(64, 64),
       KernelSize(3, 3),
       Stride(1, 1),
       Padding(1, 1),
       Dilation(1, 1),
       1},
      {OutInChannels(64, 32),
       InputSize2D(64, 64),
       KernelSize(3, 3),
       Stride(2, 2),
       Padding(1, 1),
       Dilation(1, 1),
       1},
      {OutInChannels(16, 32),
       InputSize2D(77, 77),
       KernelSize(3, 3),
       Stride(1, 1),
       Padding(1, 1),
       Dilation(1, 1),
       1},
      // Grouped convolutions
      {OutInChannels(64, 32),
       InputSize2D(64, 64),
       KernelSize(3, 3),
       Stride(1, 1),
       Padding(1, 1),
       Dilation(1, 1),
       2},
      {OutInChannels(96, 96),
       InputSize2D(81, 81),
       KernelSize(3, 3),
       Stride(2, 2),
       Padding(1, 1),
       Dilation(1, 1),
       3},
      {OutInChannels(96, 96),
       InputSize2D(64, 64),
       KernelSize(5, 5),
       Stride(2, 2),
       Padding(2, 2),
       Dilation(1, 1),
       4},
      // Performance cases (pointwise)
      {OutInChannels(128, 128),
       InputSize2D(128, 128),
       KernelSize(1, 1),
       Stride(1, 1),
       Padding(0, 0),
       Dilation(1, 1),
       1},
      {OutInChannels(128, 128),
       InputSize2D(128, 128),
       KernelSize(1, 1),
       Stride(1, 1),
       Padding(0, 0),
       Dilation(1, 1),
       1},
      // Performance cases (general 2d convs)
      {OutInChannels(32, 3),
       InputSize2D(256, 256),
       KernelSize(3, 3),
       Stride(1, 1),
       Padding(0, 0),
       Dilation(1, 1),
       1},
      {OutInChannels(64, 32),
       InputSize2D(128, 128),
       KernelSize(3, 3),
       Stride(1, 1),
       Padding(1, 1),
       Dilation(1, 1),
       1},
      {OutInChannels(64, 64),
       InputSize2D(128, 128),
       KernelSize(3, 3),
       Stride(1, 1),
       Padding(1, 1),
       Dilation(1, 1),
       1},
      {OutInChannels(128, 128),
       InputSize2D(128, 128),
       KernelSize(5, 5),
       Stride(2, 2),
       Padding(2, 2),
       Dilation(1, 1),
       4}};

  // Test with different storage types and data types
  std::vector<utils::StorageType> storage_types = {
      utils::kTexture3D, utils::kBuffer};

  // Generate test cases for each combination
  for (auto& config : configs) {
    for (const auto& storage_type : storage_types) {
      // Generate test case name programmatically
      bool is_performance = config.channels.out > kRefDimSizeLimit ||
          config.channels.in > kRefDimSizeLimit ||
          config.input_size.h > kRefDimSizeLimit ||
          config.input_size.w > kRefDimSizeLimit;
      std::string prefix = is_performance ? "performance_" : "correctness_";
      std::string suffix = std::to_string(config.channels.out) + "/" +
          std::to_string(config.channels.in) + "_" +
          std::to_string(config.input_size.h) + "/" +
          std::to_string(config.input_size.w) + "_" +
          std::to_string(config.kernel.h) + "/" +
          std::to_string(config.kernel.w);

      config.op_name = "conv2d_q8ta_q8csw_q8to";
      config.test_case_name = prefix + suffix;

      // Only test q8ta_q8csw_q8to if the int8 dot product extension is
      // supported
      if (vkcompute::api::context()
              ->adapter_ptr()
              ->supports_int8_dot_product()) {
        test_cases.push_back(create_test_case_from_config(
            config, storage_type, vkapi::kFloat, utils::kBuffer));
        test_cases.push_back(create_test_case_from_config(
            config, storage_type, vkapi::kFloat, utils::kTexture3D));
      }
    }
  }

  return test_cases;
}

// Reference implementation for activation, weight, and output quantized conv2d
void conv2d_q8ta_q8csw_q8to_reference_impl(TestCase& test_case) {
  // Extract input specifications
  int32_t idx = 0;
  const ValueSpec& input_spec = test_case.inputs()[idx++];
  const ValueSpec& input_scale_spec = test_case.inputs()[idx++];
  const ValueSpec& input_zeros_spec = test_case.inputs()[idx++];
  const ValueSpec& weight_spec = test_case.inputs()[idx++];
  const ValueSpec& weight_sums_spec = test_case.inputs()[idx++];
  (void)weight_sums_spec;
  const ValueSpec& weight_scales_spec = test_case.inputs()[idx++];
  const ValueSpec& output_scale_spec = test_case.inputs()[idx++];
  const ValueSpec& output_zeros_spec = test_case.inputs()[idx++];
  const ValueSpec& bias_spec = test_case.inputs()[idx++];
  const ValueSpec& kernel_size_spec = test_case.inputs()[idx++];
  const ValueSpec& stride_spec = test_case.inputs()[idx++];
  const ValueSpec& padding_spec = test_case.inputs()[idx++];
  const ValueSpec& dilation_spec = test_case.inputs()[idx++];
  const ValueSpec& groups_spec = test_case.inputs()[idx++];

  // Extract output specification (mutable reference)
  ValueSpec& output_spec = test_case.outputs()[0];

  // Get tensor dimensions
  auto input_sizes = input_spec.get_tensor_sizes(); // [N, C_in, H_in, W_in]
  auto weight_sizes =
      weight_spec.get_tensor_sizes(); // [C_out, C_in_per_group * K_h * K_w]
  auto output_sizes =
      output_spec.get_tensor_sizes(); // [N, C_out, H_out, W_out]

  int64_t N = input_sizes[0];
  int64_t C_in = input_sizes[1];
  int64_t H_in = input_sizes[2];
  int64_t W_in = input_sizes[3];
  int64_t C_out = output_sizes[1];
  int64_t H_out = output_sizes[2];
  int64_t W_out = output_sizes[3];

  // Get kernel dimensions from kernel_size ValueSpec
  auto kernel_size_data = kernel_size_spec.get_int32_data();
  int64_t K_h = kernel_size_data[0];
  int64_t K_w = kernel_size_data[1];

  // Get stride, padding, dilation, and groups
  auto stride_data = stride_spec.get_int32_data();
  auto padding_data = padding_spec.get_int32_data();
  auto dilation_data = dilation_spec.get_int32_data();
  int64_t stride_h = stride_data[0];
  int64_t stride_w = stride_data[1];
  int64_t pad_h = padding_data[0];
  int64_t pad_w = padding_data[1];
  int64_t dilation_h = dilation_data[0];
  int64_t dilation_w = dilation_data[1];
  int64_t groups = groups_spec.get_int_value();

  // Skip for large tensors since computation time will be extremely slow
  if (N > kRefDimSizeLimit || C_in > kRefDimSizeLimit ||
      H_in > kRefDimSizeLimit || W_in > kRefDimSizeLimit ||
      C_out > kRefDimSizeLimit) {
    throw std::invalid_argument(
        "One or more dimensions exceed the allowed limit for reference implementation.");
  }

  if (input_spec.dtype != vkapi::kFloat) {
    throw std::invalid_argument("Unsupported dtype");
  }

  // Get raw data pointers
  auto& input_data = input_spec.get_float_data();
  const float input_scale = input_scale_spec.get_float_value();
  const int32_t input_zero_point = input_zeros_spec.get_int_value();

  auto& weight_data = weight_spec.get_int8_data();
  auto& weight_scales_data = weight_scales_spec.get_float_data();
  auto& bias_data = bias_spec.get_float_data();

  const float output_scale = output_scale_spec.get_float_value();
  const int32_t output_zero_point = output_zeros_spec.get_int_value();

  // Calculate channels per group for grouped convolution
  int64_t C_in_per_group = C_in / groups;
  int64_t C_out_per_group = C_out / groups;

  // Calculate number of output elements
  int64_t num_output_elements = N * C_out * H_out * W_out;

  auto& ref_data = output_spec.get_ref_float_data();
  ref_data.resize(num_output_elements);

  const int in_features = utils::align_up_4(C_in_per_group * K_h * K_w);

  // Perform activation, weight, and output quantized conv2d operation
  for (int64_t n = 0; n < N; ++n) {
    for (int64_t out_c = 0; out_c < C_out; ++out_c) {
      for (int64_t out_h = 0; out_h < H_out; ++out_h) {
        for (int64_t out_w = 0; out_w < W_out; ++out_w) {
          int32_t int_sum = 0;
          int32_t weight_sum = 0; // Track weight sum on the fly

          // Determine which group this output channel belongs to
          int64_t group_idx = out_c / C_out_per_group;
          int64_t in_c_start = group_idx * C_in_per_group;
          int64_t in_c_end = (group_idx + 1) * C_in_per_group;

          // Convolution operation with integer accumulation
          for (int64_t in_c = in_c_start; in_c < in_c_end; ++in_c) {
            for (int64_t kh = 0; kh < K_h; ++kh) {
              for (int64_t kw = 0; kw < K_w; ++kw) {
                // Calculate input position with dilation
                int64_t in_h = out_h * stride_h - pad_h + kh * dilation_h;
                int64_t in_w = out_w * stride_w - pad_w + kw * dilation_w;

                // Check bounds (zero padding)
                if (in_h >= 0 && in_h < H_in && in_w >= 0 && in_w < W_in) {
                  // Get input value and quantize to int8
                  int64_t input_idx = n * (C_in * H_in * W_in) +
                      in_c * (H_in * W_in) + in_h * W_in + in_w;

                  float quant_input_f =
                      std::round(input_data[input_idx] / input_scale) +
                      input_zero_point;
                  quant_input_f =
                      std::min(std::max(quant_input_f, -128.0f), 127.0f);
                  int8_t quantized_input = static_cast<int8_t>(quant_input_f);

                  // Get quantized weight (already int8)
                  // Weight layout: [C_out, C_in_per_group * K_h * K_w]
                  int64_t weight_idx = out_c * in_features +
                      (kh * (K_w * C_in_per_group) + kw * C_in_per_group +
                       (in_c % C_in_per_group));
                  int8_t quantized_weight = weight_data[weight_idx];

                  // Integer multiplication and accumulation
                  int_sum += static_cast<int32_t>(quantized_input) *
                      static_cast<int32_t>(quantized_weight);

                  // Track weight sum for this output channel on the fly
                  weight_sum += static_cast<int32_t>(quantized_weight);
                } else {
                  // For zero padding, we still need to account for the weight
                  // in weight_sum when input is effectively 0 (but quantized 0
                  // is input_zero_point)
                  int64_t weight_idx = out_c * in_features +
                      (kh * (K_w * C_in_per_group) + kw * C_in_per_group +
                       (in_c % C_in_per_group));
                  int8_t quantized_weight = weight_data[weight_idx];

                  // Add contribution from zero-padded input (quantized zero =
                  // input_zero_point)
                  int_sum += static_cast<int32_t>(input_zero_point) *
                      static_cast<int32_t>(quantized_weight);

                  // Track weight sum for this output channel on the fly
                  weight_sum += static_cast<int32_t>(quantized_weight);
                }
              }
            }
          }

          // Convert accumulated integer result to float and apply scales
          // Final result = (int_sum - zero_point_correction) * input_scale *
          // weight_scale + bias zero_point_correction = input_zero_point *
          // sum_of_weights_for_this_output_channel
          int32_t zero_point_correction = input_zero_point * weight_sum;
          int32_t accum_adjusted = int_sum - zero_point_correction;
          float float_result =
              accum_adjusted * input_scale * weight_scales_data[out_c];

          // Add bias and store result
          float_result += bias_data[out_c];

          // Quantize the output to int8
          float quant_output_f =
              std::round(float_result / output_scale) + output_zero_point;
          quant_output_f = std::min(std::max(quant_output_f, -128.0f), 127.0f);
          int8_t quantized_output = static_cast<int8_t>(quant_output_f);

          // Dequantize back to float
          float dequant_output =
              (static_cast<float>(quantized_output) - output_zero_point) *
              output_scale;

          int64_t output_idx = n * (C_out * H_out * W_out) +
              out_c * (H_out * W_out) + out_h * W_out + out_w;
          ref_data[output_idx] = dequant_output;
        }
      }
    }
  }
}

void reference_impl(TestCase& test_case) {
  conv2d_q8ta_q8csw_q8to_reference_impl(test_case);
}

// Custom FLOP calculator for quantized conv2d operation
int64_t quantized_conv2d_flop_calculator(const TestCase& test_case) {
  int kernel_idx = 9; // kernel_size is at index 9 for q8ta_q8csw_q8to

  // Get input and weight dimensions
  const auto& input_sizes = test_case.inputs()[0].get_tensor_sizes();
  const auto& output_sizes = test_case.outputs()[0].get_tensor_sizes();

  const auto& kernel_sizes = test_case.inputs()[kernel_idx].get_int32_data();

  int64_t N = input_sizes[0];
  int64_t C_in = input_sizes[1];
  int64_t C_out = output_sizes[1];
  int64_t K_h = kernel_sizes[0];
  int64_t K_w = kernel_sizes[1];
  int64_t H_out = output_sizes[2];
  int64_t W_out = output_sizes[3];

  // Calculate FLOPs for quantized conv2d operation
  // Each output element requires:
  // - C_in * K_h * K_w multiply-accumulate operations
  // - Additional operations for quantization/dequantization
  int64_t output_elements = N * C_out * H_out * W_out;
  int64_t ops_per_output = C_in * K_h * K_w;

  int64_t flop = output_elements * (ops_per_output);

  return flop;
}

int main(int argc, char* argv[]) {
  set_debugging(false);
  set_print_output(false);
#ifdef DEBUG_MODE
  set_print_latencies(true);
#else
  set_print_latencies(false);
#endif
  set_use_gpu_timestamps(true);

  print_performance_header();
  std::cout
      << "Quantized Conv2d Operation with Output Quantization Prototyping Framework"
      << std::endl;
  print_separator();

  ReferenceComputeFunc ref_fn = reference_impl;

  // Execute test cases using the new framework with custom FLOP calculator
  auto results = execute_test_cases(
#ifdef DEBUG_MODE
      generate_quantized_conv2d_easy_cases,
#else
      generate_quantized_conv2d_test_cases,
#endif
      quantized_conv2d_flop_calculator,
      "QuantizedConv2dQ8ToQ8To",
<<<<<<< HEAD
      0,
      1,
=======
#ifdef DEBUG_MODE
      0,
      1,
#else
      3,
      10,
#endif
>>>>>>> 91935662
      ref_fn);

  return 0;
}<|MERGE_RESOLUTION|>--- conflicted
+++ resolved
@@ -653,10 +653,6 @@
 #endif
       quantized_conv2d_flop_calculator,
       "QuantizedConv2dQ8ToQ8To",
-<<<<<<< HEAD
-      0,
-      1,
-=======
 #ifdef DEBUG_MODE
       0,
       1,
@@ -664,7 +660,6 @@
       3,
       10,
 #endif
->>>>>>> 91935662
       ref_fn);
 
   return 0;
