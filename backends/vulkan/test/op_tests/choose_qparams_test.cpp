--- conflicted
+++ resolved
@@ -113,76 +113,7 @@
 
 } // namespace native
 } // namespace executor
-<<<<<<< HEAD
 } // namespace torch
-
-//
-// Test functions
-//
-
-// Helper function to get the name of a ScalarType for better error messages
-std::string scalar_type_name(c10::ScalarType dtype) {
-  switch (dtype) {
-    case c10::kLong:
-      return "c10::kLong";
-    case c10::kShort:
-      return "c10::kShort";
-    case c10::kComplexHalf:
-      return "c10::kComplexHalf";
-    case c10::kComplexFloat:
-      return "c10::kComplexFloat";
-    case c10::kComplexDouble:
-      return "c10::kComplexDouble";
-    case c10::kBool:
-      return "c10::kBool";
-    case c10::kQInt8:
-      return "c10::kQInt8";
-    case c10::kQUInt8:
-      return "c10::kQUInt8";
-    case c10::kQInt32:
-      return "c10::kQInt32";
-    case c10::kBFloat16:
-      return "c10::kBFloat16";
-    case c10::kQUInt4x2:
-      return "c10::kQUInt4x2";
-    case c10::kQUInt2x4:
-      return "c10::kQUInt2x4";
-    default:
-      return "Unknown(" + std::to_string(static_cast<int>(dtype)) + ")";
-  }
-}
-
-vkcompute::vkapi::ScalarType from_at_scalartype(c10::ScalarType at_scalartype) {
-  using namespace vkcompute;
-  switch (at_scalartype) {
-    case c10::kFloat:
-      return vkapi::kFloat;
-    case c10::kHalf:
-      return vkapi::kHalf;
-    case c10::kInt:
-      return vkapi::kInt;
-    case c10::kLong:
-      // We don't have inherent vkapi::kLong, use kInt instead
-      return vkapi::kInt;
-    case c10::kChar:
-      return vkapi::kChar;
-    case c10::kByte:
-      return vkapi::kByte;
-    case c10::kDouble:
-      return vkapi::kDouble;
-    case c10::kShort:
-      return vkapi::kShort;
-    case c10::kUInt16:
-      return vkapi::kUInt16;
-    default:
-      VK_THROW(
-          "Unsupported at::ScalarType: ",
-          scalar_type_name(at_scalartype),
-          " (",
-          static_cast<int>(at_scalartype),
-          ")");
-  }
-}
 
 //
 // Reference Implementation
@@ -456,7 +387,4 @@
       -128, // quant_min
       127, // quant_max
       at::kChar);
-}
-=======
-} // namespace torch
->>>>>>> 98501f67
+}