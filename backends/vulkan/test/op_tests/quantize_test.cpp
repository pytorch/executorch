/*
 * Copyright (c) Meta Platforms, Inc. and affiliates.
 * All rights reserved.
 *
 * This source code is licensed under the BSD-style license found in the
 * LICENSE file in the root directory of this source tree.
 */

#include <gtest/gtest.h>

#include <ATen/ATen.h>

#include <executorch/backends/vulkan/runtime/api/api.h>
#include <executorch/backends/vulkan/runtime/graph/ComputeGraph.h>
#include <executorch/backends/vulkan/runtime/graph/ops/OperatorRegistry.h>

#include <executorch/extension/aten_util/make_aten_functor_from_et_functor.h>
#include <executorch/extension/kernel_util/make_boxed_from_unboxed_functor.h>

#include "test_utils.h"

#include <cassert>
#include <iostream>
#include <limits>

float eps = 1e-7;

namespace torch {
namespace executor {
namespace native {

// Forward declarations of the functions we're testing
Tensor& quantize_per_tensor_out(
    const Tensor& input,
    double scale,
    int64_t zero_point,
    int64_t quant_min,
    int64_t quant_max,
    ScalarType dtype,
    Tensor& out);

Tensor& quantize_per_token_out(
    const Tensor& input,
    const Tensor& scale,
    const Tensor& zero_point,
    int64_t quant_min,
    int64_t quant_max,
    ScalarType dtype,
    Tensor& out);

Tensor& quantize_per_channel_out(
    const Tensor& input,
    const Tensor& scale,
    const Tensor& zero_point,
    int64_t axis,
    int64_t quant_min,
    int64_t quant_max,
    ScalarType dtype,
    Tensor& out);

<<<<<<< HEAD
Tensor& quantize_per_tensor_tensor_args_out(
    const Tensor& input,
    const Tensor& scale,
    const Tensor& zero_point,
    int64_t quant_min,
    int64_t quant_max,
    ScalarType dtype,
    Tensor& out);

=======
>>>>>>> 63431bdc
// Wrapper function for quantize_per_tensor_out without context
Tensor& quantize_per_tensor_out_no_context(
    const Tensor& input,
    double scale,
    int64_t zero_point,
    int64_t quant_min,
    int64_t quant_max,
    ScalarType dtype,
    Tensor& out) {
  return torch::executor::native::quantize_per_tensor_out(
      input, scale, zero_point, quant_min, quant_max, dtype, out);
}

// Wrapper function for quantize_per_token_out without context
Tensor& quantize_per_token_out_no_context(
    const Tensor& input,
    const Tensor& scale,
    const Tensor& zero_point,
    int64_t quant_min,
    int64_t quant_max,
    ScalarType dtype,
    Tensor& out) {
  return torch::executor::native::quantize_per_token_out(
      input, scale, zero_point, quant_min, quant_max, dtype, out);
}

// Wrapper function for quantize_per_channel_out without context
Tensor& quantize_per_channel_out_no_context(
    const Tensor& input,
    const Tensor& scale,
    const Tensor& zero_point,
    int64_t axis,
    int64_t quant_min,
    int64_t quant_max,
    ScalarType dtype,
    Tensor& out) {
  return torch::executor::native::quantize_per_channel_out(
      input, scale, zero_point, axis, quant_min, quant_max, dtype, out);
}

<<<<<<< HEAD
// Wrapper function for quantize_per_tensor_tensor_args_out without context
Tensor& quantize_per_tensor_tensor_args_out_no_context(
    const Tensor& input,
    const Tensor& scale,
    const Tensor& zero_point,
    int64_t quant_min,
    int64_t quant_max,
    ScalarType dtype,
    Tensor& out) {
  return torch::executor::native::quantize_per_tensor_tensor_args_out(
      input, scale, zero_point, quant_min, quant_max, dtype, out);
}

=======
>>>>>>> 63431bdc
// ATen wrapper for quantize_per_tensor
at::Tensor quantize_per_tensor_aten(
    const at::Tensor& input,
    double scale,
    int64_t zero_point,
    int64_t quant_min,
    int64_t quant_max,
    at::ScalarType dtype) {
  auto out = at::empty_like(input, dtype);
  ScalarType et_dtype = at_scalartype_to_et_scalartype(dtype);

  WRAP_TO_ATEN(quantize_per_tensor_out_no_context, 6)
  (input, scale, zero_point, quant_min, quant_max, et_dtype, out);
  return out;
}

// ATen wrapper for quantize_per_token
at::Tensor quantize_per_token_aten(
    const at::Tensor& input,
    const at::Tensor& scale,
    const at::Tensor& zero_point,
    int64_t quant_min,
    int64_t quant_max,
    at::ScalarType dtype) {
  auto out = at::empty_like(input, dtype);
  ScalarType et_dtype = at_scalartype_to_et_scalartype(dtype);

  WRAP_TO_ATEN(quantize_per_token_out_no_context, 6)
  (input, scale, zero_point, quant_min, quant_max, et_dtype, out);
  return out;
}

// ATen wrapper for quantize_per_channel
at::Tensor quantize_per_channel_aten(
    const at::Tensor& input,
    const at::Tensor& scale,
    const at::Tensor& zero_point,
    int64_t axis,
    int64_t quant_min,
    int64_t quant_max,
    at::ScalarType dtype) {
  auto out = at::empty_like(input, dtype);
  ScalarType et_dtype = at_scalartype_to_et_scalartype(dtype);

  WRAP_TO_ATEN(quantize_per_channel_out_no_context, 7)
  (input, scale, zero_point, axis, quant_min, quant_max, et_dtype, out);
  return out;
}

<<<<<<< HEAD
// ATen wrapper for quantize_per_tensor with tensor args
at::Tensor quantize_per_tensor_tensor_args_aten(
    const at::Tensor& input,
    const at::Tensor& scale,
    const at::Tensor& zero_point,
    int64_t quant_min,
    int64_t quant_max,
    at::ScalarType dtype) {
  auto out = at::empty_like(input, dtype);
  ScalarType et_dtype = at_scalartype_to_et_scalartype(dtype);

  WRAP_TO_ATEN(quantize_per_tensor_tensor_args_out_no_context, 6)
  (input, scale, zero_point, quant_min, quant_max, et_dtype, out);
  return out;
}

=======
>>>>>>> 63431bdc
} // namespace native
} // namespace executor
} // namespace torch

void check_quantize_args(
    int64_t quant_min,
    int64_t quant_max,
    c10::ScalarType out_dtype) {
  using namespace vkcompute;
  int32_t quant_min_lower_bound = 0, quant_max_upper_bound = 0;
  switch (out_dtype) {
    case c10::kByte:
      quant_min_lower_bound =
          static_cast<int32_t>(std::numeric_limits<uint8_t>::min());
      quant_max_upper_bound =
          static_cast<int32_t>(std::numeric_limits<uint8_t>::max());
      break;
    case c10::kChar:
      quant_min_lower_bound =
          static_cast<int32_t>(std::numeric_limits<int8_t>::min());
      quant_max_upper_bound =
          static_cast<int32_t>(std::numeric_limits<int8_t>::max());
      break;
    case c10::kBits16:
    case c10::kUInt16:
      quant_min_lower_bound = std::numeric_limits<uint16_t>::min();
      quant_max_upper_bound = std::numeric_limits<uint16_t>::max();
      break;
    case c10::kShort:
      quant_min_lower_bound = std::numeric_limits<int16_t>::min();
      quant_max_upper_bound = std::numeric_limits<int16_t>::max();
      break;
    case c10::kInt:
      quant_min_lower_bound = std::numeric_limits<int32_t>::min();
      quant_max_upper_bound = std::numeric_limits<int32_t>::max();
      break;
    default:
      VK_CHECK_COND(false, "Unsupported dtype: ", scalar_type_name(out_dtype));
  }
  VK_CHECK_COND(
      quant_min >= quant_min_lower_bound,
      "quant_min out of bound for dtype, expected quant_min_lower_bound: ",
      quant_min_lower_bound,
      " actual quant_min: ",
      quant_min);

  VK_CHECK_COND(
      quant_max <= quant_max_upper_bound,
      "quant_max out of bound for dtype, expected quant_max_upper_bound: ",
      quant_max_upper_bound,
      " actual quant_max: ",
      quant_max);
}

/**
 * Helper function to validate quantize_per_channel arguments
 * Similar to the validation in op_quantize.cpp
 */
void check_quantize_per_channel_args(
    const std::vector<int>& input_sizes,
    const std::vector<float>& scales,
    const std::vector<int>& zero_points,
    int64_t axis) {
  // Normalize axis
  int64_t normalized_axis = axis;
  if (normalized_axis < 0) {
    normalized_axis += input_sizes.size();
  }

  ASSERT_GE(normalized_axis, 0)
      << "axis " << axis << " is not legal, normalized axis " << normalized_axis
      << " should be >= 0";

  ASSERT_LT(normalized_axis, static_cast<int64_t>(input_sizes.size()))
      << "axis " << axis << " is not legal, normalized axis " << normalized_axis
      << " should be < input.dim() " << input_sizes.size();

  int64_t num_channels = input_sizes[normalized_axis];

  ASSERT_EQ(num_channels, static_cast<int64_t>(scales.size()))
      << "Expected scales.size() to match input.size(axis) (" << num_channels
      << "), but got " << scales.size();

  ASSERT_EQ(num_channels, static_cast<int64_t>(zero_points.size()))
      << "Expected zero_points.size() to match input.size(axis) ("
      << num_channels << "), but got " << zero_points.size();
}

//
// Reference Implementation
//

/*
 * Reference implementation of quantize_per_tensor
 */
at::Tensor quantize_per_tensor_reference_impl(
    const at::Tensor& input,
    double scale,
    int64_t zero_point,
    int64_t quant_min,
    int64_t quant_max,
    at::ScalarType dtype) {
  // Create output tensor with the target dtype
  at::Tensor out = at::empty_like(input, dtype);

  // Quantize the input tensor
  float inv_scale = 1.0 / scale;

  // Iterate through the tensor and quantize each element
  at::Tensor float_input = input.to(at::kFloat);
  at::Tensor float_values = float_input.flatten();

  auto out_flat = out.flatten();

  for (int i = 0; i < float_values.numel(); i++) {
    float value = float_values[i].item<float>();
    int64_t qvalue = zero_point + std::nearbyint(inv_scale * value);

    qvalue = std::max<int64_t>(qvalue, quant_min);
    qvalue = std::min<int64_t>(qvalue, quant_max);

    if (dtype == at::kByte) {
      out_flat[i] = static_cast<uint8_t>(qvalue);
    } else if (dtype == at::kChar) {
      out_flat[i] = static_cast<int8_t>(qvalue);
    } else if (dtype == at::kShort) {
      out_flat[i] = static_cast<int16_t>(qvalue);
    } else if (dtype == at::kInt) {
      out_flat[i] = static_cast<int32_t>(qvalue);
    } else if (dtype == at::kLong) {
      out_flat[i] = static_cast<int64_t>(qvalue);
    }
  }

  return out.reshape(input.sizes());
}

/*
 * Reference implementation of quantize_per_token
 */
at::Tensor quantize_per_token_reference_impl(
    const at::Tensor& input,
    const at::Tensor& scale,
    const at::Tensor& zero_point,
    int64_t quant_min,
    int64_t quant_max,
    at::ScalarType dtype) {
  // Create output tensor with the target dtype
  at::Tensor out = at::empty_like(input, dtype);

  // Calculate number of tokens
  int num_tokens = 1;
  for (int i = 0; i < input.dim() - 1; i++) {
    num_tokens *= input.size(i);
  }

  // Verify that the number of tokens matches the size of scale and zero_point
  // tensors
  assert(num_tokens == scale.numel());
  assert(num_tokens == zero_point.numel());

  // Reshape input to [num_tokens, last_dim]
  at::Tensor reshaped_input = input.reshape({num_tokens, input.size(-1)});
  at::Tensor reshaped_out = out.reshape({num_tokens, input.size(-1)});

  // Quantize each token separately
  for (int token_idx = 0; token_idx < num_tokens; token_idx++) {
    // Use float for scale since Vulkan doesn't support double
    float token_scale = scale[token_idx].item<float>();
    // Use int for zero_point since Vulkan doesn't support int64_t
    int token_zero_point = zero_point[token_idx].item<int>();

    float inv_scale = 1.0 / token_scale;

    // Quantize the token
    for (int i = 0; i < input.size(-1); i++) {
      float value = reshaped_input[token_idx][i].item<float>();
      int qvalue = token_zero_point + std::nearbyint(inv_scale * value);

      qvalue = std::max<int64_t>(qvalue, quant_min);
      qvalue = std::min<int64_t>(qvalue, quant_max);

      if (dtype == at::kByte) {
        reshaped_out[token_idx][i] = static_cast<uint8_t>(qvalue);
      } else if (dtype == at::kChar) {
        reshaped_out[token_idx][i] = static_cast<int8_t>(qvalue);
      } else if (dtype == at::kShort) {
        reshaped_out[token_idx][i] = static_cast<int16_t>(qvalue);
      } else if (dtype == at::kInt) {
        reshaped_out[token_idx][i] = static_cast<int32_t>(qvalue);
      } else if (dtype == at::kLong) {
        reshaped_out[token_idx][i] = static_cast<int64_t>(qvalue);
      }
    }
  }

  return out;
}

/*
 * Reference implementation of quantize_per_channel
 */
at::Tensor quantize_per_channel_reference_impl(
    const at::Tensor& input,
    const at::Tensor& scale,
    const at::Tensor& zero_point,
    int64_t axis,
    int64_t quant_min,
    int64_t quant_max,
    at::ScalarType dtype) {
  // Normalize axis to handle negative values
  int64_t normalized_axis = axis;
  if (normalized_axis < 0) {
    normalized_axis += input.dim();
  }

  // Create output tensor with the same shape as input but with target dtype
  at::Tensor output = at::empty_like(input, dtype);

  // Get the number of channels along the quantization axis
  int64_t num_channels = input.size(normalized_axis);

  // Calculate strides for efficient indexing
  std::vector<int64_t> input_strides;
  std::vector<int64_t> input_sizes;
  for (int64_t i = 0; i < input.dim(); i++) {
    input_sizes.push_back(input.size(i));
    input_strides.push_back(input.stride(i));
  }

  // Get data pointers
  const float* input_data = input.const_data_ptr<float>();
  const double* scale_data = scale.const_data_ptr<double>();
  const int64_t* zero_point_data = zero_point.const_data_ptr<int64_t>();

  // Iterate through all elements in the tensor
  int64_t total_elements = input.numel();

  // Helper lambda to convert flat index to multi-dimensional coordinates
  auto flat_to_coords = [&](int64_t flat_idx, std::vector<int64_t>& coords) {
    int64_t remaining = flat_idx;
    for (int64_t dim = input.dim() - 1; dim >= 0; dim--) {
      coords[dim] = remaining % input_sizes[dim];
      remaining /= input_sizes[dim];
    }
  };

  // Process each element
  std::vector<int64_t> coords(input.dim());
  for (int64_t flat_idx = 0; flat_idx < total_elements; flat_idx++) {
    // Convert flat index to coordinates
    flat_to_coords(flat_idx, coords);

    // Get the channel index for this element
    int64_t channel_idx = coords[normalized_axis];

    // Get the quantization parameters for this channel
    double channel_scale = scale_data[channel_idx];
    int64_t channel_zero_point = zero_point_data[channel_idx];

    // Get the input value
    float input_value = input_data[flat_idx];

    // Apply quantization formula: round(input / scale) + zero_point
    float inv_scale = 1.0f / static_cast<float>(channel_scale);
    int64_t quantized_value = static_cast<int64_t>(
        static_cast<int32_t>(channel_zero_point) +
        std::nearbyint(static_cast<float>(inv_scale * input_value)));

    // Clamp to quantization bounds
    quantized_value = std::max<int64_t>(quantized_value, quant_min);
    quantized_value = std::min<int64_t>(quantized_value, quant_max);

    // Store the result based on output dtype
    switch (dtype) {
      case at::kByte: {
        uint8_t* output_data = output.mutable_data_ptr<uint8_t>();
        output_data[flat_idx] = static_cast<uint8_t>(quantized_value);
        break;
      }
      case at::kChar: {
        int8_t* output_data = output.mutable_data_ptr<int8_t>();
        output_data[flat_idx] = static_cast<int8_t>(quantized_value);
        break;
      }
      case at::kShort: {
        int16_t* output_data = output.mutable_data_ptr<int16_t>();
        output_data[flat_idx] = static_cast<int16_t>(quantized_value);
        break;
      }
      case at::kInt: {
        int32_t* output_data = output.mutable_data_ptr<int32_t>();
        output_data[flat_idx] = static_cast<int32_t>(quantized_value);
        break;
      }
      default:
        assert(false && "Unsupported output dtype");
    }
  }

  return output;
}

// Forward declaration of implementation functions
void test_vulkan_quantize_per_token_impl(
    const std::vector<int>& input_sizes,
    const std::vector<float>& scales,
    const std::vector<int>& zero_points,
    int64_t quant_min,
    int64_t quant_max,
    at::ScalarType in_dtype,
    at::ScalarType dtype,
    const vkcompute::utils::StorageType in_storage,
    const vkcompute::utils::StorageType out_storage);

void test_vulkan_quantize_per_channel_impl(
    const std::vector<int>& input_sizes,
    const std::vector<float>& scales,
    const std::vector<int>& zero_points,
    int64_t axis,
    int64_t quant_min,
    int64_t quant_max,
    at::ScalarType in_dtype,
    at::ScalarType dtype,
    const vkcompute::utils::StorageType in_storage,
    const vkcompute::utils::StorageType out_storage);

<<<<<<< HEAD
void test_vulkan_quantize_per_tensor_tensor_impl(
=======
void test_vulkan_quantize_per_channel_impl(
    const std::vector<int>& input_sizes,
    const std::vector<float>& scales,
    const std::vector<int>& zero_points,
    int64_t axis,
    int64_t quant_min,
    int64_t quant_max,
    at::ScalarType in_dtype,
    at::ScalarType dtype,
    const vkcompute::utils::StorageType in_storage,
    const vkcompute::utils::StorageType out_storage);

// Wrapper function to test both buffer and texture storage types
void test_vulkan_quantize_per_tensor(
>>>>>>> 63431bdc
    const std::vector<int>& input_sizes,
    float scale,
    int zero_point,
    int64_t quant_min,
    int64_t quant_max,
    at::ScalarType in_dtype,
    at::ScalarType dtype,
    const vkcompute::utils::StorageType in_storage,
    const vkcompute::utils::StorageType out_storage);

// Wrapper function to test both buffer and texture storage types
void test_vulkan_quantize_per_token(
    const std::vector<int>& input_sizes,
    const std::vector<float>& scales,
    const std::vector<int>& zero_points,
    int64_t quant_min,
    int64_t quant_max,
    at::ScalarType in_dtype = at::kFloat,
    at::ScalarType dtype = at::kInt) {
  // Test with buffer storage
  test_vulkan_quantize_per_token_impl(
      input_sizes,
      scales,
      zero_points,
      quant_min,
      quant_max,
      in_dtype,
      dtype,
      vkcompute::utils::kBuffer,
      vkcompute::utils::kBuffer);

  // If the in_dtype is a double, convert to float for texture implementation
  // since they don't support 64bit as inputs
  if (in_dtype == at::kDouble) {
    in_dtype = at::kFloat;
  }

  // Test with texture storage
  test_vulkan_quantize_per_token_impl(
      input_sizes,
      scales,
      zero_points,
      quant_min,
      quant_max,
      in_dtype,
      dtype,
      vkcompute::utils::kTexture3D,
      vkcompute::utils::kTexture3D);
}

// Wrapper function to test both buffer and texture storage types
void test_vulkan_quantize_per_channel(
    const std::vector<int>& input_sizes,
    const std::vector<float>& scales,
    const std::vector<int>& zero_points,
    int64_t axis,
    int64_t quant_min,
    int64_t quant_max,
    at::ScalarType in_dtype = at::kFloat,
    at::ScalarType dtype = at::kInt) {
  // Test with buffer storage
  test_vulkan_quantize_per_channel_impl(
      input_sizes,
      scales,
      zero_points,
      axis,
      quant_min,
      quant_max,
      in_dtype,
      dtype,
      vkcompute::utils::kBuffer,
      vkcompute::utils::kBuffer);

  // If the in_dtype is a double, convert to float for texture implementation
  // since they don't support 64bit as inputs
  if (in_dtype == at::kDouble) {
    in_dtype = at::kFloat;
  }

  test_vulkan_quantize_per_channel_impl(
      input_sizes,
      scales,
      zero_points,
      axis,
      quant_min,
      quant_max,
      in_dtype,
      dtype,
      vkcompute::utils::kTexture3D,
      vkcompute::utils::kTexture3D);
}

// Wrapper function to test both buffer and texture storage types
void test_vulkan_quantize_per_tensor_tensor(
    const std::vector<int>& input_sizes,
    float scale,
    int zero_point,
    int64_t quant_min,
    int64_t quant_max,
    at::ScalarType in_dtype = at::kFloat,
    at::ScalarType dtype = at::kInt) {
  // Test with buffer storage
  test_vulkan_quantize_per_tensor_tensor_impl(
      input_sizes,
      scale,
      zero_point,
      quant_min,
      quant_max,
      in_dtype,
      dtype,
      vkcompute::utils::kBuffer,
      vkcompute::utils::kBuffer);

  // If the in_dtype is a double, convert to float for texture implementation
  // since they don't support 64bit as inputs
  if (in_dtype == at::kDouble) {
    in_dtype = at::kFloat;
  }

  // Test with texture storage
  test_vulkan_quantize_per_tensor_tensor_impl(
      input_sizes,
      scale,
      zero_point,
      quant_min,
      quant_max,
      in_dtype,
      dtype,
      vkcompute::utils::kTexture3D,
      vkcompute::utils::kTexture3D);
}

// Wrapper function to test both buffer and texture storage types
void test_vulkan_quantize_per_channel(
    const std::vector<int>& input_sizes,
    const std::vector<float>& scales,
    const std::vector<int>& zero_points,
    int64_t axis,
    int64_t quant_min,
    int64_t quant_max,
    at::ScalarType in_dtype = at::kFloat,
    at::ScalarType dtype = at::kInt) {
  // Test with buffer storage
  test_vulkan_quantize_per_channel_impl(
      input_sizes,
      scales,
      zero_points,
      axis,
      quant_min,
      quant_max,
      in_dtype,
      dtype,
      vkcompute::utils::kBuffer,
      vkcompute::utils::kBuffer);

  // If the in_dtype is a double, convert to float for texture implementation
  // since they don't support 64bit as inputs
  if (in_dtype == at::kDouble) {
    in_dtype = at::kFloat;
  }

  test_vulkan_quantize_per_channel_impl(
      input_sizes,
      scales,
      zero_points,
      axis,
      quant_min,
      quant_max,
      in_dtype,
      dtype,
      vkcompute::utils::kTexture3D,
      vkcompute::utils::kTexture3D);
}

void test_reference_quantize_per_tensor(
    const std::vector<int>& input_sizes,
    float scale,
    int zero_point,
    int64_t quant_min,
    int64_t quant_max,
    at::ScalarType in_dtype = at::kFloat,
    at::ScalarType dtype = at::kInt) {
  check_quantize_args(quant_min, quant_max, dtype);
  std::vector<int64_t> input_sizes_int64(
      input_sizes.begin(), input_sizes.end());
  at::Tensor input =
      at::zeros(input_sizes_int64, at::device(at::kCPU).dtype(in_dtype));

  // Fill with a simple pattern: values from 0 to 1 in steps
  float step = 1.0f / (input.numel() - 1);
  auto flat_input = input.flatten();
  for (int i = 0; i < flat_input.numel(); i++) {
    flat_input[i] = i * step;
  }

  // Reshape back to original dimensions
  input = flat_input.reshape(input_sizes_int64);

  scale = scale < eps ? eps : scale;

  // Get reference output
  at::Tensor reference_out = quantize_per_tensor_reference_impl(
      input, scale, zero_point, quant_min, quant_max, dtype);

  // Get implementation output
  at::Tensor impl_out = torch::executor::native::quantize_per_tensor_aten(
      input, scale, zero_point, quant_min, quant_max, dtype);

  // Convert to int for consistent display regardless of underlying type
  at::Tensor reference_int = reference_out.to(at::kInt);
  at::Tensor impl_int = impl_out.to(at::kInt);

  const bool output_correct = at::equal(reference_int, impl_int);
  if (!output_correct) {
    at::Tensor diffs = at::abs(reference_int - impl_int);

    std::cout << "\n"
              << "Failed with parameters: " << std::endl;
    std::cout << "  scale: " << scale << std::endl;
    std::cout << "  zero_point: " << zero_point << std::endl;
    std::cout << "  quant_min: " << quant_min << std::endl;
    std::cout << "  quant_max: " << quant_max << std::endl;

    std::cout << "input:" << std::endl;
    std::cout << input << std::endl;
    std::cout << "reference:" << std::endl;
    std::cout << reference_int << std::endl;
    std::cout << "my_reference:" << std::endl;
    std::cout << impl_int << std::endl;
  }

  ASSERT_TRUE(output_correct);
}

TEST(
    VulkanQuantizePerTensorTest,
    test_reference_quantize_per_tensor_float_to_int8) {
  test_reference_quantize_per_tensor(
      {2, 3, 4}, // input sizes
      0.1, // scale
      0, // zero_point
      -128, // quant_min
      127, // quant_max
      at::kFloat,
      at::kChar);
}

TEST(
    VulkanQuantizePerTensorTest,
    test_reference_quantize_per_tensor_float_to_int32) {
  test_reference_quantize_per_tensor(
      {2, 3, 4}, // input sizes
      0.04, // scale
      5, // zero_point
      std::numeric_limits<int32_t>::min(), // quant_min
      std::numeric_limits<int32_t>::max(), // quant_max
      at::kFloat,
      at::kInt);
}

TEST(
    VulkanQuantizePerTensorTest,
    test_reference_quantize_per_tensor_half_to_uint8) {
  test_reference_quantize_per_tensor(
      {2, 3, 4}, // input sizes
      0.2, // scale
      2, // zero_point
      0, // quant_min
      255, // quant_max
      at::kHalf,
      at::kByte);
}

TEST(
    VulkanQuantizePerTensorTest,
    test_reference_quantize_per_tensor_half_to_int32) {
  test_reference_quantize_per_tensor(
      {2, 3, 4}, // input sizes
      0.01, // scale
      1, // zero_point
      std::numeric_limits<int32_t>::min(), // quant_min
      std::numeric_limits<int32_t>::max(), // quant_max
      at::kHalf,
      at::kInt);
}

// No Vulkan tests for quantized_decomposed.quantize_per_tensor.default
// because it is not going to be implemented in Vulkan since we will
// be handling any future calls to this op via the export stage

void test_reference_quantize_per_token(
    const std::vector<int>& input_sizes,
    const std::vector<float>& pre_scales,
    const std::vector<int>& zero_points,
    int64_t quant_min,
    int64_t quant_max,
    at::ScalarType in_dtype = at::kFloat,
    at::ScalarType dtype = at::kInt) {
  check_quantize_args(quant_min, quant_max, dtype);
  std::vector<int64_t> input_sizes_int64(
      input_sizes.begin(), input_sizes.end());
  at::Tensor input =
      at::zeros(input_sizes_int64, at::device(at::kCPU).dtype(in_dtype));

  // Fill with a simple pattern: values from 0 to 1 in steps
  float step = 1.0 / (input.numel() - 1);
  auto flat_input = input.flatten();
  for (int i = 0; i < flat_input.numel(); i++) {
    flat_input[i] = i * step;
  }

  // Reshape back to original dimensions
  input = flat_input.reshape(input_sizes_int64);

<<<<<<< HEAD
=======
  GraphConfig config;
  config.set_storage_type_override(in_storage);
  ComputeGraph graph(config);

  IOValueRef r_input = graph.add_input_tensor(
      input.sizes().vec(), from_at_scalartype(input.scalar_type()), in_storage);

  const ValueRef r_scale = graph.add_scalar<double>(scale);
  const ValueRef r_zero_point = graph.add_scalar<int64_t>(zero_point);
  const ValueRef r_quant_min = graph.add_scalar<int64_t>(quant_min);
  const ValueRef r_quant_max = graph.add_scalar<int64_t>(quant_max);

  const ValueRef r_out = graph.add_tensor(
      input.sizes().vec(), from_at_scalartype(dtype), out_storage);

  const ValueRef r_dtype =
      graph.add_scalar<int64_t>(static_cast<int64_t>(dtype));

  VK_GET_OP_FN("quantized_decomposed.quantize_per_tensor.default")
  (graph,
   {
       r_input.value,
       r_scale,
       r_zero_point,
       r_quant_min,
       r_quant_max,
       r_dtype,
       r_out,
   });

  ValueRef staging_out = graph.set_output_tensor(r_out);

  graph.prepare();
  graph.encode_prepack();
  graph.prepack();
  graph.encode_execute();

  // Run Vulkan quantize_per_tensor
  graph.copy_into_staging(
      r_input.staging, input.const_data_ptr(), input.numel());

  graph.execute();

  at::Tensor vk_out = at::empty_like(reference_out).contiguous();
  graph.copy_from_staging(
      staging_out, vk_out.mutable_data_ptr(), vk_out.numel());

  // Compare outputs
  // For quantized types, we need to compare the actual integer values
  at::Tensor reference_int = reference_out.to(at::kInt);
  at::Tensor vk_int = vk_out.to(at::kInt);

  // Tolerance is 1 to address rounding errors and fp math differences between
  // CPU/GPU
  const bool output_correct =
      at::allclose(reference_int, vk_int, /*rtol=*/1, /*atol=*/1);
  if (!output_correct) {
    at::Tensor diffs = at::abs(reference_int - vk_int);

    std::cout << "\n"
              << "Failed with parameters: " << std::endl;
    std::cout << "  scale: " << scale << std::endl;
    std::cout << "  zero_point: " << zero_point << std::endl;
    std::cout << "  quant_min: " << quant_min << std::endl;
    std::cout << "  quant_max: " << quant_max << std::endl;
    std::cout << "  storage type: "
              << (in_storage == vkcompute::utils::kBuffer ? "buffer"
                                                          : "texture")
              << std::endl;

    std::cout << "input:" << std::endl;
    std::cout << input << std::endl;
    std::cout << "reference:" << std::endl;
    std::cout << reference_int << std::endl;
    std::cout << "vulkan:" << std::endl;
    std::cout << vk_int << std::endl;
  }

  ASSERT_TRUE(output_correct);
}

TEST(
    VulkanQuantizePerTensorTest,
    test_reference_quantize_per_tensor_float_to_int8) {
  test_reference_quantize_per_tensor(
      {2, 3, 4}, // input sizes
      0.1, // scale
      0, // zero_point
      -128, // quant_min
      127, // quant_max
      at::kFloat,
      at::kChar);
}

TEST(
    VulkanQuantizePerTensorTest,
    test_reference_quantize_per_tensor_float_to_int32) {
  test_reference_quantize_per_tensor(
      {2, 3, 4}, // input sizes
      0.04, // scale
      5, // zero_point
      std::numeric_limits<int32_t>::min(), // quant_min
      std::numeric_limits<int32_t>::max(), // quant_max
      at::kFloat,
      at::kInt);
}

TEST(
    VulkanQuantizePerTensorTest,
    test_reference_quantize_per_tensor_half_to_uint8) {
  test_reference_quantize_per_tensor(
      {2, 3, 4}, // input sizes
      0.2, // scale
      2, // zero_point
      0, // quant_min
      255, // quant_max
      at::kHalf,
      at::kByte);
}

TEST(
    VulkanQuantizePerTensorTest,
    test_reference_quantize_per_tensor_half_to_int32) {
  test_reference_quantize_per_tensor(
      {2, 3, 4}, // input sizes
      0.01, // scale
      1, // zero_point
      std::numeric_limits<int32_t>::min(), // quant_min
      std::numeric_limits<int32_t>::max(), // quant_max
      at::kHalf,
      at::kInt);
}

TEST(
    VulkanQuantizePerTensorTest,
    test_vulkan_quantize_per_tensor_float_to_uint8) {
  if (!vkcompute::api::context()
           ->adapter_ptr()
           ->has_full_int8_buffers_support()) {
    GTEST_SKIP();
  }
  test_vulkan_quantize_per_tensor(
      {5, 3, 2, 4}, // input sizes
      0.01, // scale
      1, // zero_point
      0, // quant_min
      255, // quant_max
      at::kFloat,
      at::kByte);
}

TEST(
    VulkanQuantizePerTensorTest,
    test_vulkan_quantize_per_tensor_float_to_int8) {
  if (!vkcompute::api::context()
           ->adapter_ptr()
           ->has_full_int8_buffers_support()) {
    GTEST_SKIP();
  }
  test_vulkan_quantize_per_tensor(
      {5, 3, 2, 4}, // input sizes
      0.01, // scale
      1, // zero_point
      -128, // quant_min
      127, // quant_max
      at::kFloat,
      at::kChar);
}

TEST(
    VulkanQuantizePerTensorTest,
    test_vulkan_quantize_per_tensor_float_to_int32) {
  test_vulkan_quantize_per_tensor(
      {5, 3, 2, 4}, // input sizes
      0.01, // scale
      1, // zero_point
      -2147483648, // quant_min
      2147483647, // quant_max
      at::kFloat,
      at::kInt);
}

TEST(
    VulkanQuantizePerTensorTest,
    test_vulkan_quantize_per_tensor_float_to_int32_small_scale) {
  test_vulkan_quantize_per_tensor(
      {2, 8, 1, 3}, // input sizes
      0.0, // scale
      20, // zero_point
      -2147483648, // quant_min
      2147483647, // quant_max
      at::kFloat,
      at::kInt);
}

TEST(
    VulkanQuantizePerTensorTest,
    test_vulkan_quantize_per_tensor_half_to_int8) {
  if (!vkcompute::api::context()
           ->adapter_ptr()
           ->has_full_float16_buffers_support()) {
    GTEST_SKIP();
  }
  test_vulkan_quantize_per_tensor(
      {2, 3}, // input sizes
      0.01, // scale
      1, // zero_point
      -128, // quant_min
      127, // quant_max
      at::kHalf, // input dtype
      at::kChar); // output dtype
}

TEST(
    VulkanQuantizePerTensorTest,
    test_vulkan_quantize_per_tensor_double_to_int8) {
  if (!vkcompute::api::context()
           ->adapter_ptr()
           ->has_full_int8_buffers_support()) {
    GTEST_SKIP();
  }
  test_vulkan_quantize_per_tensor(
      {2, 3}, // input sizes
      0.01, // scale
      1, // zero_point
      -128, // quant_min
      127, // quant_max
      at::kDouble, // input dtype
      at::kChar); // output dtype
}

void test_reference_quantize_per_token(
    const std::vector<int>& input_sizes,
    const std::vector<float>& pre_scales,
    const std::vector<int>& zero_points,
    int64_t quant_min,
    int64_t quant_max,
    at::ScalarType in_dtype = at::kFloat,
    at::ScalarType dtype = at::kInt) {
  check_quantize_args(quant_min, quant_max, dtype);
  std::vector<int64_t> input_sizes_int64(
      input_sizes.begin(), input_sizes.end());
  at::Tensor input =
      at::zeros(input_sizes_int64, at::device(at::kCPU).dtype(in_dtype));

  // Fill with a simple pattern: values from 0 to 1 in steps
  float step = 1.0 / (input.numel() - 1);
  auto flat_input = input.flatten();
  for (int i = 0; i < flat_input.numel(); i++) {
    flat_input[i] = i * step;
  }

  // Reshape back to original dimensions
  input = flat_input.reshape(input_sizes_int64);

>>>>>>> 63431bdc
  // Calculate number of tokens
  int num_tokens = 1;
  for (int i = 0; i < input.dim() - 1; i++) {
    num_tokens *= input.size(i);
  }

  // Verify that the number of tokens matches the size of scales and zero_points
  ASSERT_EQ(num_tokens, pre_scales.size());
  ASSERT_EQ(num_tokens, zero_points.size());

  std::vector<float> scales = pre_scales;
  for (auto& s : scales) {
    s = s < eps ? eps : s;
  }

  // Create scale and zero_point tensors
  at::Tensor scale_tensor =
      at::tensor(scales, at::device(at::kCPU).dtype(at::kDouble));
  at::Tensor zero_point_tensor =
      at::tensor(zero_points, at::device(at::kCPU).dtype(at::kLong));

  // Get reference output
  at::Tensor reference_out = quantize_per_token_reference_impl(
      input, scale_tensor, zero_point_tensor, quant_min, quant_max, dtype);

  // Get implementation output
  at::Tensor impl_out = torch::executor::native::quantize_per_token_aten(
      input, scale_tensor, zero_point_tensor, quant_min, quant_max, dtype);

  // Convert to int for consistent display regardless of underlying type
  at::Tensor reference_int = reference_out.to(at::kInt);
  at::Tensor impl_int = impl_out.to(at::kInt);

  const bool output_correct = at::equal(reference_int, impl_out);
  if (!output_correct) {
    std::cout << "\n"
              << "Failed with parameters: " << std::endl;
    std::cout << "  scale(s):";
    for (size_t i = 0; i < scales.size(); i++) {
      std::cout << " " << scales[i] << " ";
    }
    std::cout << "" << std::endl;
    std::cout << "  zero_point(s):";
    for (size_t i = 0; i < zero_points.size(); i++) {
      std::cout << " " << zero_points[i] << " ";
    }
    std::cout << "" << std::endl;
    std::cout << "  quant_min: " << quant_min << std::endl;
    std::cout << "  quant_max: " << quant_max << std::endl;

    std::cout << "input:" << std::endl;
    std::cout << input << std::endl;
    std::cout << "reference:" << std::endl;
    std::cout << reference_int << std::endl;
    std::cout << "my_reference:" << std::endl;
    std::cout << impl_out << std::endl;
  }

  ASSERT_TRUE(output_correct);
}

void test_vulkan_quantize_per_token_impl(
    const std::vector<int>& input_sizes,
    const std::vector<float>& pre_scales,
    const std::vector<int>& zero_points,
    int64_t quant_min,
    int64_t quant_max,
    at::ScalarType in_dtype = at::kFloat,
    at::ScalarType dtype = at::kInt,
    const vkcompute::utils::StorageType in_storage =
        vkcompute::utils::kTexture3D,
    const vkcompute::utils::StorageType out_storage =
        vkcompute::utils::kTexture3D) {
  check_quantize_args(quant_min, quant_max, dtype);
  int num_tokens = 1;
  for (int i = 0; i < input_sizes.size() - 1; i++) {
    num_tokens *= input_sizes[i];
  }

  ASSERT_EQ(num_tokens, pre_scales.size());
  ASSERT_EQ(num_tokens, zero_points.size());

  std::vector<float> scales = pre_scales;
  for (auto& s : scales) {
    s = s < eps ? eps : s;
  }

  // Create input tensor with random values
  std::vector<int64_t> input_sizes_int64(
      input_sizes.begin(), input_sizes.end());
  at::Tensor input =
      at::rand(input_sizes_int64, at::device(at::kCPU).dtype(in_dtype));
  at::Tensor scale_tensor =
      at::tensor(scales, at::device(at::kCPU).dtype(at::kDouble));
  at::Tensor zero_point_tensor =
      at::tensor(zero_points, at::device(at::kCPU).dtype(at::kLong));

  // Get reference output to show what we would compare against
  at::Tensor reference_out = torch::executor::native::quantize_per_token_aten(
      input, scale_tensor, zero_point_tensor, quant_min, quant_max, dtype);

  using namespace vkcompute;

  GraphConfig config;
  config.set_storage_type_override(in_storage);
  ComputeGraph graph(config);

  IOValueRef r_input = graph.add_input_tensor(
      input.sizes().vec(), from_at_scalartype(input.scalar_type()), in_storage);
  IOValueRef r_scale = graph.add_input_tensor(
      scale_tensor.sizes().vec(),
      vkapi::kFloat,
      utils::kBuffer,
      utils::kWidthPacked);
  IOValueRef r_zero_point = graph.add_input_tensor(
      zero_point_tensor.sizes().vec(),
      vkapi::kInt,
      utils::kBuffer,
      utils::kWidthPacked);

  const ValueRef r_quant_min = graph.add_scalar<int64_t>(quant_min);
  const ValueRef r_quant_max = graph.add_scalar<int64_t>(quant_max);

  const ValueRef r_out = graph.add_tensor(
      input.sizes().vec(), from_at_scalartype(dtype), out_storage);

  const ValueRef r_dtype =
      graph.add_scalar<int64_t>(static_cast<int64_t>(dtype));

  VK_GET_OP_FN("quantized_decomposed.quantize_per_token.default")
  (graph,
   {
       r_input.value,
       r_scale.value,
       r_zero_point.value,
       r_quant_min,
       r_quant_max,
       r_dtype,
       r_out,
   });

  ValueRef staging_out = graph.set_output_tensor(r_out);

  graph.prepare();
  graph.encode_prepack();
  graph.prepack();
  graph.encode_execute();

  // Copy input data to GPU
  graph.copy_into_staging(
      r_input.staging, input.const_data_ptr(), input.numel());

  // Convert scale tensor to float and copy to GPU
  at::Tensor scale_float = scale_tensor.to(at::kFloat);
  graph.copy_into_staging(
      r_scale.staging, scale_float.const_data_ptr(), scale_float.numel());

  // Convert zero_point tensor to int and copy to GPU
  at::Tensor zero_point_int = zero_point_tensor.to(at::kInt);
  graph.copy_into_staging(
      r_zero_point.staging,
      zero_point_int.const_data_ptr(),
      zero_point_int.numel());

  // Execute the graph
  graph.execute();

  // Copy output data back to CPU
  at::Tensor vk_out = at::empty_like(reference_out).contiguous();
  graph.copy_from_staging(
      staging_out, vk_out.mutable_data_ptr(), vk_out.numel());

  // Compare outputs
  at::Tensor reference_int = reference_out.to(at::kInt);
  at::Tensor vk_int = vk_out.to(at::kInt);

  // Tolerance is 1 to address rounding errors and fp math differences between
  // CPU/GPU
  const bool output_correct =
      at::allclose(reference_int, vk_int, /*rtol=*/1, /*atol=*/1);
  if (!output_correct) {
    at::Tensor diffs = at::abs(reference_int - vk_int);

    std::cout << "\n"
              << "Failed with parameters: " << std::endl;
    std::cout << "  scale(s):";
    for (size_t i = 0; i < scales.size(); i++) {
      std::cout << " " << scales[i] << " ";
    }
    std::cout << "" << std::endl;
    std::cout << "  zero_point(s):";
    for (size_t i = 0; i < zero_points.size(); i++) {
      std::cout << " " << zero_points[i] << " ";
    }
    std::cout << "" << std::endl;
    std::cout << "  quant_min: " << quant_min << std::endl;
    std::cout << "  quant_max: " << quant_max << std::endl;
    std::cout << "  storage type: "
              << (in_storage == vkcompute::utils::kBuffer ? "buffer"
                                                          : "texture")
              << std::endl;

    std::cout << "input:" << std::endl;
    std::cout << input << std::endl;
    std::cout << "reference:" << std::endl;
    std::cout << reference_int << std::endl;
    std::cout << "vulkan:" << std::endl;
    std::cout << vk_int << std::endl;
  }

  ASSERT_TRUE(output_correct);
}

TEST(
    VulkanQuantizePerTokenTest,
    test_reference_quantize_per_token_float_to_int8) {
  std::vector<float> scales = {0.1, 0, 0.3, 0.1, 0.2, 0.3};
  std::vector<int> zero_points = {1, 2, 3, 0, -1, -2};

  test_reference_quantize_per_token(
      {2, 3, 4}, // input sizes (2*3=6 tokens)
      scales,
      zero_points,
      -128, // quant_min
      127, // quant_max
      at::kFloat,
      at::kChar);
}

TEST(
    VulkanQuantizePerTokenTest,
    test_reference_quantize_per_token_float_to_int32) {
  std::vector<float> scales = {0.1, 0, 0.3, 0.1, 0.2, 0.3};
  std::vector<int> zero_points = {1, 2, 3, 0, -1, -2};

  test_reference_quantize_per_token(
      {2, 3, 4}, // input sizes (2*3=6 tokens)
      scales,
      zero_points,
      std::numeric_limits<int32_t>::min(), // quant_min
      std::numeric_limits<int32_t>::max(), // quant_max
      at::kFloat,
      at::kInt);
}

TEST(
    VulkanQuantizePerTokenTest,
    test_reference_quantize_per_token_half_to_int32) {
  std::vector<float> scales = {0.1, 0, 0.3, 0.1, 0.2, 0.3};
  std::vector<int> zero_points = {1, 2, 3, 0, -1, -2};

  test_reference_quantize_per_token(
      {2, 3, 4}, // input sizes (2*3=6 tokens)
      scales,
      zero_points,
      std::numeric_limits<int32_t>::min(), // quant_min
      std::numeric_limits<int32_t>::max(), // quant_max
      at::kHalf,
      at::kInt);
}

TEST(
    VulkanQuantizePerTokenTest,
    test_reference_quantize_per_token_half_to_uint8) {
  std::vector<float> scales = {0.1, 0, 0.3, 0.1, 0.2, 0.3};
  std::vector<int> zero_points = {1, 2, 3, 0, -1, -2};

  test_reference_quantize_per_token(
      {2, 3, 4}, // input sizes (2*3=6 tokens)
      scales,
      zero_points,
      0, // quant_min
      255, // quant_max
      at::kHalf,
      at::kByte);
}

TEST(
    VulkanQuantizePerTokenTest,
    test_vulkan_quantize_per_token_float_to_uint8) {
  if (!vkcompute::api::context()
           ->adapter_ptr()
           ->has_full_int8_buffers_support()) {
    GTEST_SKIP();
  }
  std::vector<float> scales = {
      -0.5, -0.3, -0.2, 0, 0.1, 0.8, 0.1, 0.2, 0.3, 0.4};
  std::vector<int> zero_points = {-8, 0, 15, 20, 19, 12, 47, 1, -50, -12};

  test_vulkan_quantize_per_token(
      {5, 2, 4}, // input sizes (5*2=10 tokens)
      scales,
      zero_points,
      0, // quant_min
      255, // quant_max
      at::kFloat,
      at::kByte);
}

TEST(VulkanQuantizePerTokenTest, test_vulkan_quantize_per_token_float_to_int8) {
  if (!vkcompute::api::context()
           ->adapter_ptr()
           ->has_full_int8_buffers_support()) {
    GTEST_SKIP();
  }
  std::vector<float> scales = {
      -0.5, -0.3, -0.2, 0, 0.1, 0.8, 0.1, 0.2, 0.3, 0.4};
  std::vector<int> zero_points = {-8, 0, 15, 20, 19, 12, 47, 1, -50, -12};

  test_vulkan_quantize_per_token(
      {5, 2, 4}, // input sizes (5 tokens)
      scales,
      zero_points,
      -128, // quant_min
      127, // quant_max
      at::kFloat,
      at::kChar);
}

TEST(
    VulkanQuantizePerTokenTest,
    test_vulkan_quantize_per_token_float_to_int32) {
  std::vector<float> scales = {
      -0.5, -0.3, -0.2, 0, 0.1, 0.8, 0.1, 0.2, 0.3, 0.4};
  std::vector<int> zero_points = {-8, 0, 15, 20, 19, 12, 47, 1, -50, -12};

  test_vulkan_quantize_per_token(
      {5, 2, 4}, // input sizes (5*2=10 tokens)
      scales,
      zero_points,
      -2147483648, // quant_min
      2147483647, // quant_max
      at::kFloat,
      at::kInt);
}

TEST(
    VulkanQuantizePerTokenTest,
    test_vulkan_quantize_per_token_float_to_int32_small_scales) {
  std::vector<float> scales = {
      0,
      2.9387358770557188e-39f,
      1.40129846e-45f,
      1.17549435e-38f,
      0.0000000000001};
  std::vector<int> zero_points = {20, -10, 15, 200, 50};

  test_vulkan_quantize_per_token(
      {5, 2}, // input sizes (3 tokens)
      scales,
      zero_points,
      -2147483648, // quant_min
      2147483647, // quant_max
      at::kFloat,
      at::kInt);
}

TEST(
    VulkanQuantizePerTokenTest,
    test_vulkan_quantize_per_token_float_to_uint8_many_tokens) {
  if (!vkcompute::api::context()
           ->adapter_ptr()
           ->has_full_int8_buffers_support()) {
    GTEST_SKIP();
  }
  std::vector<float> scales(18, 0.1);
  std::vector<int> zero_points(18, 5);

  // Alternate scale values
  for (size_t i = 0; i < scales.size(); i++) {
    scales[i] = (i % 2 == 0) ? 0.3 : -0.5;
  }

  test_vulkan_quantize_per_token(
      {3, 3, 2, 3}, // input sizes (3*3*2=18 tokens)
      scales,
      zero_points,
      0, // quant_min
      125, // quant_max
      at::kFloat,
      at::kByte);
}

TEST(VulkanQuantizePerTokenTest, test_vulkan_quantize_per_token_half_to_int8) {
  if (!vkcompute::api::context()
           ->adapter_ptr()
           ->has_full_float16_buffers_support()) {
    GTEST_SKIP();
  }
  std::vector<float> scales = {0.1, 0.2};
  std::vector<int> zero_points = {0, 5};

  test_vulkan_quantize_per_token(
      {2, 2}, // input sizes (2*2=4 tokens)
      scales,
      zero_points,
      -128, // quant_min
      127, // quant_max
      at::kHalf, // input dtype
      at::kChar); // output dtype
}

TEST(
    VulkanQuantizePerTokenTest,
    test_vulkan_quantize_per_token_double_to_int8) {
  if (!vkcompute::api::context()
           ->adapter_ptr()
           ->has_full_int8_buffers_support()) {
    GTEST_SKIP();
  }
  std::vector<float> scales = {0.1, 0.2};
  std::vector<int> zero_points = {0, 5};

  test_vulkan_quantize_per_token(
      {2, 2}, // input sizes (2*2=4 tokens)
      scales,
      zero_points,
      -128, // quant_min
      127, // quant_max
      at::kDouble, // input dtype
      at::kChar); // output dtype
}

void test_reference_quantize_per_channel(
    const std::vector<int>& input_sizes,
    const std::vector<float>& pre_scales,
    const std::vector<int>& zero_points,
    int64_t axis,
    int64_t quant_min,
    int64_t quant_max,
    at::ScalarType in_dtype = at::kFloat,
    at::ScalarType dtype = at::kInt) {
  check_quantize_args(quant_min, quant_max, dtype);
  check_quantize_per_channel_args(input_sizes, pre_scales, zero_points, axis);

  std::vector<int64_t> input_sizes_int64(
      input_sizes.begin(), input_sizes.end());
  at::Tensor input =
      at::zeros(input_sizes_int64, at::device(at::kCPU).dtype(in_dtype));

  // Fill with a simple pattern: values from 0 to 1 in steps
  float step = 1.0f / (input.numel() - 1);
  auto flat_input = input.flatten();
  for (int i = 0; i < flat_input.numel(); i++) {
    flat_input[i] = i * step;
  }

  // Reshape back to original dimensions
  input = flat_input.reshape(input_sizes_int64);

  std::vector<float> scales = pre_scales;
  for (auto& s : scales) {
    s = s < eps ? eps : s;
  }

  // Create scale and zero_point tensors
  at::Tensor scale_tensor =
      at::tensor(scales, at::device(at::kCPU).dtype(at::kDouble));
  at::Tensor zero_point_tensor =
      at::tensor(zero_points, at::device(at::kCPU).dtype(at::kLong));

  // Get reference output
  at::Tensor my_ref = quantize_per_channel_reference_impl(
      input,
      scale_tensor,
      zero_point_tensor,
      axis,
      quant_min,
      quant_max,
      dtype);

  // Get implementation output
  at::Tensor cpu_ref = torch::executor::native::quantize_per_channel_aten(
      input,
      scale_tensor,
      zero_point_tensor,
      axis,
      quant_min,
      quant_max,
      dtype);

  // Get direct ATen implementation output
  c10::ScalarType aten_dtype = dtype;
  if (dtype == at::kChar) {
    aten_dtype = c10::kQInt8;
  } else if (dtype == at::kByte) {
    aten_dtype = c10::kQUInt8;
  }

  // Normalize axis for ATen (it doesn't handle negative values)
  int64_t normalized_axis = axis;
  if (normalized_axis < 0) {
    normalized_axis += input.dim();
  }

  at::Tensor aten_ref = at::quantize_per_channel(
      input, scale_tensor, zero_point_tensor, normalized_axis, aten_dtype);

  // Convert to int for consistent display regardless of underlying type
  at::Tensor my_ref_int = my_ref.to(at::kInt);
  at::Tensor cpu_ref_int = cpu_ref.to(at::kInt);
  // For quantized tensors, we need to use int_repr() to get the underlying
  // integer values
  at::Tensor aten_ref_int = aten_ref.int_repr().to(at::kInt);

  const bool output_correct = at::equal(my_ref_int, cpu_ref_int);
  if (!output_correct) {
    std::cout << "\n"
              << "Failed with parameters: " << std::endl;
    std::cout << "  axis: " << axis << std::endl;
    std::cout << "  input sizes:";
    for (size_t i = 0; i < input_sizes.size(); i++) {
      std::cout << " " << input_sizes[i] << " ";
    }
    std::cout << "" << std::endl;
    std::cout << "  scale(s):";
    for (size_t i = 0; i < scales.size(); i++) {
      std::cout << " " << scales[i] << " ";
    }
    std::cout << "" << std::endl;
    std::cout << "  zero_point(s):";
    for (size_t i = 0; i < zero_points.size(); i++) {
      std::cout << " " << zero_points[i] << " ";
    }
    std::cout << "" << std::endl;
    std::cout << "  quant_min: " << quant_min << std::endl;
    std::cout << "  quant_max: " << quant_max << std::endl;

    std::cout << "input:" << std::endl;
    std::cout << input << std::endl;
    std::cout << "aten_ref:" << std::endl;
    std::cout << aten_ref_int << std::endl;
    std::cout << "cpu_ref:" << std::endl;
    std::cout << cpu_ref_int << std::endl;
    std::cout << "my_ref:" << std::endl;
    std::cout << my_ref_int << std::endl;
  }

  ASSERT_TRUE(output_correct);
}

void test_vulkan_quantize_per_channel_impl(
    const std::vector<int>& input_sizes,
    const std::vector<float>& pre_scales,
    const std::vector<int>& zero_points,
    int64_t axis,
    int64_t quant_min,
    int64_t quant_max,
    at::ScalarType in_dtype = at::kFloat,
    at::ScalarType dtype = at::kInt,
    const vkcompute::utils::StorageType in_storage =
        vkcompute::utils::kTexture3D,
    const vkcompute::utils::StorageType out_storage =
        vkcompute::utils::kTexture3D) {
  check_quantize_args(quant_min, quant_max, dtype);
  check_quantize_per_channel_args(input_sizes, pre_scales, zero_points, axis);

  std::vector<float> scales = pre_scales;
  for (auto& s : scales) {
    s = s < eps ? eps : s;
  }

  // Create input tensor with random values
  std::vector<int64_t> input_sizes_int64(
      input_sizes.begin(), input_sizes.end());
  at::Tensor input =
      at::rand(input_sizes_int64, at::device(at::kCPU).dtype(in_dtype));
  at::Tensor scale_tensor =
      at::tensor(scales, at::device(at::kCPU).dtype(at::kDouble));
  at::Tensor zero_point_tensor =
      at::tensor(zero_points, at::device(at::kCPU).dtype(at::kLong));

  // Get reference output
  at::Tensor reference_out = torch::executor::native::quantize_per_channel_aten(
      input,
      scale_tensor,
      zero_point_tensor,
      axis,
      quant_min,
      quant_max,
      dtype);

  using namespace vkcompute;

  GraphConfig config;
  config.set_storage_type_override(in_storage);
  ComputeGraph graph(config);

  IOValueRef r_input = graph.add_input_tensor(
      input.sizes().vec(), from_at_scalartype(input.scalar_type()), in_storage);
  IOValueRef r_scale = graph.add_input_tensor(
      scale_tensor.sizes().vec(),
      vkapi::kFloat,
      utils::kBuffer,
      utils::kWidthPacked);
  IOValueRef r_zero_point = graph.add_input_tensor(
      zero_point_tensor.sizes().vec(),
      vkapi::kInt,
      utils::kBuffer,
      utils::kWidthPacked);

  const ValueRef r_axis = graph.add_scalar<int64_t>(axis);
  const ValueRef r_quant_min = graph.add_scalar<int64_t>(quant_min);
  const ValueRef r_quant_max = graph.add_scalar<int64_t>(quant_max);

  const ValueRef r_out = graph.add_tensor(
      input.sizes().vec(), from_at_scalartype(dtype), out_storage);

  const ValueRef r_dtype =
      graph.add_scalar<int64_t>(static_cast<int64_t>(dtype));

  VK_GET_OP_FN("quantized_decomposed.quantize_per_channel.default")
  (graph,
   {
       r_input.value,
       r_scale.value,
       r_zero_point.value,
       r_axis,
       r_quant_min,
       r_quant_max,
       r_dtype,
       r_out,
   });

  ValueRef staging_out = graph.set_output_tensor(r_out);

  graph.prepare();
  graph.encode_prepack();
  graph.prepack();
  graph.encode_execute();

  // Copy input data to GPU
  graph.copy_into_staging(
      r_input.staging, input.const_data_ptr(), input.numel());

  // Convert scale tensor to float and copy to GPU
  at::Tensor scale_float = scale_tensor.to(at::kFloat);
  graph.copy_into_staging(
      r_scale.staging, scale_float.const_data_ptr(), scale_float.numel());

  // Convert zero_point tensor to int and copy to GPU
  at::Tensor zero_point_int = zero_point_tensor.to(at::kInt);
  graph.copy_into_staging(
      r_zero_point.staging,
      zero_point_int.const_data_ptr(),
      zero_point_int.numel());

  // Execute the graph
  graph.execute();

  // Copy output data back to CPU
  at::Tensor vk_out = at::empty_like(reference_out).contiguous();
  graph.copy_from_staging(
      staging_out, vk_out.mutable_data_ptr(), vk_out.numel());

  // Compare outputs
  at::Tensor reference_int = reference_out.to(at::kInt);
  at::Tensor vk_int = vk_out.to(at::kInt);

  // Tolerance is 1 to address rounding errors and fp math differences between
  // CPU/GPU
  const bool output_correct =
      at::allclose(reference_int, vk_int, /*rtol=*/1, /*atol=*/1);
  if (!output_correct) {
    at::Tensor diffs = at::abs(reference_int - vk_int);

    std::cout << "\n"
              << "Failed with parameters: " << std::endl;
    std::cout << "  axis: " << axis << std::endl;
    std::cout << "  input sizes:";
    for (size_t i = 0; i < input_sizes.size(); i++) {
      std::cout << " " << input_sizes[i] << " ";
    }
    std::cout << "" << std::endl;
    std::cout << "  scale(s):";
    for (size_t i = 0; i < scales.size(); i++) {
      std::cout << " " << scales[i] << " ";
    }
    std::cout << "" << std::endl;
    std::cout << "  zero_point(s):";
    for (size_t i = 0; i < zero_points.size(); i++) {
      std::cout << " " << zero_points[i] << " ";
    }
    std::cout << "" << std::endl;
    std::cout << "  quant_min: " << quant_min << std::endl;
    std::cout << "  quant_max: " << quant_max << std::endl;
    std::cout << "  storage type: "
              << (in_storage == vkcompute::utils::kBuffer ? "buffer"
                                                          : "texture")
              << std::endl;

    std::cout << "input:" << std::endl;
    std::cout << input << std::endl;
    std::cout << "reference:" << std::endl;
    std::cout << reference_int << std::endl;
    std::cout << "vulkan:" << std::endl;
    std::cout << vk_int << std::endl;
  }

  ASSERT_TRUE(output_correct);
}

TEST(
    VulkanQuantizePerChannelTest,
    test_reference_quantize_per_channel_float_to_int8_3D_axis0) {
  std::vector<float> scales = {0.1, 0.2, 0.3};
  std::vector<int> zero_points = {0, 5, -2};

  test_reference_quantize_per_channel(
      {3, 4, 2}, // input sizes
      scales,
      zero_points,
      0, // axis
      -128, // quant_min
      127, // quant_max
      at::kFloat,
      at::kChar);
}

TEST(
    VulkanQuantizePerChannelTest,
    test_reference_quantize_per_channel_float_to_int8_3D_axis2) {
  std::vector<float> scales = {0.1, 0.2};
  std::vector<int> zero_points = {0, 5};

  test_reference_quantize_per_channel(
      {3, 4, 2}, // input sizes
      scales,
      zero_points,
      2, // axis
      -128, // quant_min
      127, // quant_max
      at::kFloat,
      at::kChar);
}

TEST(
    VulkanQuantizePerChannelTest,
    test_reference_quantize_per_channel_float_to_int8_3D_axisn1) {
  std::vector<float> scales = {0.1, 0.2};
  std::vector<int> zero_points = {0, 5};

  test_reference_quantize_per_channel(
      {3, 4, 2}, // input sizes
      scales,
      zero_points,
      -1, // axis
      -128, // quant_min
      127, // quant_max
      at::kFloat,
      at::kChar);
}

TEST(
    VulkanQuantizePerChannelTest,
    test_reference_quantize_per_channel_float_to_int8_4D_axis0) {
  std::vector<float> scales = {0.1, 0.2, 0.00002};
  std::vector<int> zero_points = {0, 5, -4};

  test_reference_quantize_per_channel(
      {3, 4, 2, 5}, // input sizes
      scales,
      zero_points,
      0, // axis
      -128, // quant_min
      127, // quant_max
      at::kFloat,
      at::kChar);
}

// END OF REFERENCE TESTS

TEST(
    VulkanQuantizePerChannelTest,
    test_vulkan_quantize_per_channel_float_to_int8_axis0) {
  if (!vkcompute::api::context()
           ->adapter_ptr()
           ->has_full_int8_buffers_support()) {
    GTEST_SKIP();
  }
  std::vector<float> scales(9, 0.1f);
  std::vector<int> zero_points(9, 2);

  // 1D Tensor
  test_vulkan_quantize_per_channel(
      {9}, // input sizes
      scales,
      zero_points,
      0, // axis
      -128, // quant_min
      127, // quant_max
      at::kFloat,
      at::kChar);

  // 2D Tensor
  test_vulkan_quantize_per_channel(
      {9, 14}, // input sizes
      scales,
      zero_points,
      0, // axis
      -128, // quant_min
      127, // quant_max
      at::kFloat,
      at::kChar);

  // 3D Tensor
  test_vulkan_quantize_per_channel(
      {9, 7, 11}, // input sizes
      scales,
      zero_points,
      0, // axis
      -128, // quant_min
      127, // quant_max
      at::kFloat,
      at::kChar);

  // 4D Tensor
  test_vulkan_quantize_per_channel(
      {9, 17, 5, 5}, // input sizes
      scales,
      zero_points,
      0, // axis
      -128, // quant_min
      127, // quant_max
      at::kFloat,
      at::kChar);

  // 4D Tensor (negative axis)
  test_vulkan_quantize_per_channel(
      {5, 17, 5, 9}, // input sizes
      scales,
      zero_points,
      -1, // axis
      -128, // quant_min
      127, // quant_max
      at::kFloat,
      at::kChar);
}

TEST(
    VulkanQuantizePerChannelTest,
    test_vulkan_quantize_per_channel_float_to_int8_axis1) {
  if (!vkcompute::api::context()
           ->adapter_ptr()
           ->has_full_int8_buffers_support()) {
    GTEST_SKIP();
  }
  std::vector<float> scales(14, 0.001f);
  std::vector<int> zero_points(14, -5);

  // 2D Tensor
  test_vulkan_quantize_per_channel(
      {9, 14}, // input sizes
      scales,
      zero_points,
      1, // axis
      -128, // quant_min
      127, // quant_max
      at::kFloat,
      at::kChar);

  // 3D Tensor
  test_vulkan_quantize_per_channel(
      {9, 14, 11}, // input sizes
      scales,
      zero_points,
      1, // axis
      -128, // quant_min
      127, // quant_max
      at::kFloat,
      at::kChar);

  // 4D Tensor
  test_vulkan_quantize_per_channel(
      {9, 14, 5, 5}, // input sizes
      scales,
      zero_points,
      1, // axis
      -128, // quant_min
      127, // quant_max
      at::kFloat,
      at::kChar);

  // 4D Tensor (negative axis)
  test_vulkan_quantize_per_channel(
      {9, 7, 14, 5}, // input sizes
      scales,
      zero_points,
      -2, // axis
      -128, // quant_min
      127, // quant_max
      at::kFloat,
      at::kChar);
}

TEST(
    VulkanQuantizePerChannelTest,
    test_vulkan_quantize_per_channel_float_to_int8_axis2) {
  if (!vkcompute::api::context()
           ->adapter_ptr()
           ->has_full_int8_buffers_support()) {
    GTEST_SKIP();
  }
  std::vector<float> scales(11, 0.5f);
  std::vector<int> zero_points(11, 12);

  // 3D Tensor
  test_vulkan_quantize_per_channel(
      {9, 14, 11}, // input sizes
      scales,
      zero_points,
      2, // axis
      -128, // quant_min
      127, // quant_max
      at::kFloat,
      at::kChar);

  // 4D Tensor
  test_vulkan_quantize_per_channel(
      {9, 14, 11, 5}, // input sizes
      scales,
      zero_points,
      2, // axis
      -128, // quant_min
      127, // quant_max
      at::kFloat,
      at::kChar);

  // 4D Tensor (negative axis)
  test_vulkan_quantize_per_channel(
      {9, 11, 14, 5}, // input sizes
      scales,
      zero_points,
      -3, // axis
      -128, // quant_min
      127, // quant_max
      at::kFloat,
      at::kChar);
}

TEST(
    VulkanQuantizePerChannelTest,
    test_vulkan_quantize_per_channel_float_to_int8_axis3) {
  if (!vkcompute::api::context()
           ->adapter_ptr()
           ->has_full_int8_buffers_support()) {
    GTEST_SKIP();
  }
  std::vector<float> scales(7, 0.5f);
  std::vector<int> zero_points(7, 12);

  // 4D Tensor
  test_vulkan_quantize_per_channel(
      {9, 14, 11, 7}, // input sizes
      scales,
      zero_points,
      3, // axis
      -128, // quant_min
      127, // quant_max
      at::kFloat,
      at::kChar);

  // 4D Tensor (negative axis)
  test_vulkan_quantize_per_channel(
      {7, 14, 11, 7}, // input sizes
      scales,
      zero_points,
      -4, // axis
      -128, // quant_min
      127, // quant_max
      at::kFloat,
      at::kChar);
}

TEST(
    VulkanQuantizePerChannelTest,
    test_vulkan_quantize_per_channel_float_to_uint8_comprehensive) {
  if (!vkcompute::api::context()
           ->adapter_ptr()
           ->has_full_int8_buffers_support()) {
    GTEST_SKIP();
  }
  std::vector<float> scales = {0.1, 0.2, 0.0001, 0.5, 0.02};
  std::vector<int> zero_points = {0, 5, -5, 1, 12};

  // 4D Tensor
  test_vulkan_quantize_per_channel(
      {5, 14, 11, 7}, // input sizes
      scales,
      zero_points,
      0, // axis
      0, // quant_min
      255, // quant_max
      at::kFloat,
      at::kByte);

  // 4D Tensor
  test_vulkan_quantize_per_channel(
      {9, 5, 11, 7}, // input sizes
      scales,
      zero_points,
      1, // axis
      0, // quant_min
      255, // quant_max
      at::kFloat,
      at::kByte);

  // 4D Tensor
  test_vulkan_quantize_per_channel(
      {9, 14, 5, 7}, // input sizes
      scales,
      zero_points,
      2, // axis
      0, // quant_min
      255, // quant_max
      at::kFloat,
      at::kByte);

  // 4D Tensor
  test_vulkan_quantize_per_channel(
      {9, 14, 11, 5}, // input sizes
      scales,
      zero_points,
      3, // axis
      0, // quant_min
      255, // quant_max
      at::kFloat,
      at::kByte);

  // 4D Tensor (negative axis)
  test_vulkan_quantize_per_channel(
      {5, 14, 11, 7}, // input sizes
      scales,
      zero_points,
      -4, // axis
      0, // quant_min
      255, // quant_max
      at::kFloat,
      at::kByte);
}

TEST(
    VulkanQuantizePerChannelTest,
    test_vulkan_quantize_per_channel_half_to_8bit) {
  if (!vkcompute::api::context()
           ->adapter_ptr()
           ->has_full_int8_buffers_support()) {
    GTEST_SKIP();
  }
  if (!vkcompute::api::context()
           ->adapter_ptr()
           ->has_full_float16_buffers_support()) {
    GTEST_SKIP();
  }
  std::vector<float> scales = {0.1, 0.2, 0.01, 0.5, 0.02};
  std::vector<int> zero_points = {0, 5, 5, 1, 12};

  // 4D Tensor
  test_vulkan_quantize_per_channel(
      {5, 14, 11, 7}, // input sizes
      scales,
      zero_points,
      0, // axis
      -128, // quant_min
      127, // quant_max
      at::kHalf,
      at::kChar);

  // 4D Tensor
  test_vulkan_quantize_per_channel(
      {9, 5, 11, 7}, // input sizes
      scales,
      zero_points,
      1, // axis
      -128, // quant_min
      127, // quant_max
      at::kHalf,
      at::kChar);

  // 4D Tensor
  test_vulkan_quantize_per_channel(
      {9, 14, 5, 7}, // input sizes
      scales,
      zero_points,
      2, // axis
      0, // quant_min
      255, // quant_max
      at::kHalf,
      at::kByte);

  // 4D Tensor
  test_vulkan_quantize_per_channel(
      {9, 14, 11, 5}, // input sizes
      scales,
      zero_points,
      3, // axis
      -128, // quant_min
      127, // quant_max
      at::kHalf,
      at::kChar);

  // 4D Tensor (negative axis)
  test_vulkan_quantize_per_channel(
      {5, 14, 11, 7}, // input sizes
      scales,
      zero_points,
      -4, // axis
      0, // quant_min
      255, // quant_max
      at::kHalf,
      at::kByte);
}

TEST(
    VulkanQuantizePerChannelTest,
    test_vulkan_quantize_per_channel_double_to_8bit) {
  if (!vkcompute::api::context()
           ->adapter_ptr()
           ->has_full_int8_buffers_support()) {
    GTEST_SKIP();
  }
  std::vector<float> scales = {0.1, 0.2, 0.01, 0.5, 0.02};
  std::vector<int> zero_points = {0, 5, 5, 1, 12};

  // 4D Tensor
  test_vulkan_quantize_per_channel(
      {5, 14, 11, 7}, // input sizes
      scales,
      zero_points,
      0, // axis
      -128, // quant_min
      127, // quant_max
      at::kDouble,
      at::kChar);

  // 4D Tensor
  test_vulkan_quantize_per_channel(
      {9, 5, 11, 7}, // input sizes
      scales,
      zero_points,
      1, // axis
      -128, // quant_min
      127, // quant_max
      at::kDouble,
      at::kChar);

  // 4D Tensor
  test_vulkan_quantize_per_channel(
      {9, 14, 5, 7}, // input sizes
      scales,
      zero_points,
      2, // axis
      0, // quant_min
      255, // quant_max
      at::kDouble,
      at::kByte);

  // 4D Tensor
  test_vulkan_quantize_per_channel(
      {9, 14, 11, 5}, // input sizes
      scales,
      zero_points,
      3, // axis
      -128, // quant_min
      127, // quant_max
      at::kDouble,
      at::kChar);

  // 4D Tensor (negative axis)
  test_vulkan_quantize_per_channel(
      {5, 14, 11, 7}, // input sizes
      scales,
      zero_points,
      -4, // axis
      0, // quant_min
      255, // quant_max
      at::kDouble,
      at::kByte);
<<<<<<< HEAD
}

void test_vulkan_quantize_per_tensor_tensor_impl(
    const std::vector<int>& input_sizes,
    float scale,
    int zero_point,
    int64_t quant_min,
    int64_t quant_max,
    at::ScalarType in_dtype = at::kFloat,
    at::ScalarType dtype = at::kInt,
    const vkcompute::utils::StorageType in_storage =
        vkcompute::utils::kTexture3D,
    const vkcompute::utils::StorageType out_storage =
        vkcompute::utils::kTexture3D) {
  check_quantize_args(quant_min, quant_max, dtype);
  std::vector<int64_t> input_sizes_int64(
      input_sizes.begin(), input_sizes.end());
  at::Tensor input =
      at::rand(input_sizes_int64, at::device(at::kCPU).dtype(in_dtype));

  scale = scale < eps ? eps : scale;

  // Create scale and zero_point as tensors (single element tensors)
  at::Tensor scale_tensor =
      at::tensor({scale}, at::device(at::kCPU).dtype(at::kDouble));
  at::Tensor zero_point_tensor =
      at::tensor({zero_point}, at::device(at::kCPU).dtype(at::kLong));

  // Get reference output using tensor variant
  at::Tensor reference_out =
      torch::executor::native::quantize_per_tensor_tensor_args_aten(
          input, scale_tensor, zero_point_tensor, quant_min, quant_max, dtype);

  // Build Vulkan quantize_per_tensor.tensor graph
  using namespace vkcompute;

  GraphConfig config;
  config.set_storage_type_override(in_storage);
  ComputeGraph graph(config);

  IOValueRef r_input = graph.add_input_tensor(
      input.sizes().vec(), from_at_scalartype(input.scalar_type()), in_storage);

  // Add scale and zero_point as tensor inputs (buffer storage, width packed)
  IOValueRef r_scale = graph.add_input_tensor(
      scale_tensor.sizes().vec(),
      vkapi::kFloat,
      utils::kBuffer,
      utils::kWidthPacked);
  IOValueRef r_zero_point = graph.add_input_tensor(
      zero_point_tensor.sizes().vec(),
      vkapi::kInt,
      utils::kBuffer,
      utils::kWidthPacked);

  const ValueRef r_quant_min = graph.add_scalar<int64_t>(quant_min);
  const ValueRef r_quant_max = graph.add_scalar<int64_t>(quant_max);

  const ValueRef r_out = graph.add_tensor(
      input.sizes().vec(), from_at_scalartype(dtype), out_storage);

  const ValueRef r_dtype =
      graph.add_scalar<int64_t>(static_cast<int64_t>(dtype));

  VK_GET_OP_FN("quantized_decomposed.quantize_per_tensor.tensor")
  (graph,
   {
       r_input.value,
       r_scale.value,
       r_zero_point.value,
       r_quant_min,
       r_quant_max,
       r_dtype,
       r_out,
   });

  ValueRef staging_out = graph.set_output_tensor(r_out);

  graph.prepare();
  graph.encode_prepack();
  graph.prepack();
  graph.encode_execute();

  // Run Vulkan quantize_per_tensor.tensor
  graph.copy_into_staging(
      r_input.staging, input.const_data_ptr(), input.numel());

  // Convert scale tensor to float and copy to GPU
  at::Tensor scale_float = scale_tensor.to(at::kFloat);
  graph.copy_into_staging(
      r_scale.staging, scale_float.const_data_ptr(), scale_float.numel());

  // Convert zero_point tensor to int and copy to GPU
  at::Tensor zero_point_int = zero_point_tensor.to(at::kInt);
  graph.copy_into_staging(
      r_zero_point.staging,
      zero_point_int.const_data_ptr(),
      zero_point_int.numel());

  graph.execute();

  at::Tensor vk_out = at::empty_like(reference_out).contiguous();
  graph.copy_from_staging(
      staging_out, vk_out.mutable_data_ptr(), vk_out.numel());

  // Compare outputs
  // For quantized types, we need to compare the actual integer values
  at::Tensor reference_int = reference_out.to(at::kInt);
  at::Tensor vk_int = vk_out.to(at::kInt);

  // Tolerance is 1 to address rounding errors and fp math differences between
  // CPU/GPU
  const bool output_correct =
      at::allclose(reference_int, vk_int, /*rtol=*/1, /*atol=*/1);
  if (!output_correct) {
    at::Tensor diffs = at::abs(reference_int - vk_int);

    std::cout << "\n"
              << "Failed with parameters: " << std::endl;
    std::cout << "  scale: " << scale << std::endl;
    std::cout << "  zero_point: " << zero_point << std::endl;
    std::cout << "  quant_min: " << quant_min << std::endl;
    std::cout << "  quant_max: " << quant_max << std::endl;
    std::cout << "  storage type: "
              << (in_storage == vkcompute::utils::kBuffer ? "buffer"
                                                          : "texture")
              << std::endl;

    std::cout << "input:" << std::endl;
    std::cout << input << std::endl;
    std::cout << "reference:" << std::endl;
    std::cout << reference_int << std::endl;
    std::cout << "vulkan:" << std::endl;
    std::cout << vk_int << std::endl;
  }

  ASSERT_TRUE(output_correct);
}

TEST(
    VulkanQuantizePerTensorTensorTest,
    test_vulkan_quantize_per_tensor_tensor_float_to_int8) {
  if (!vkcompute::api::context()
           ->adapter_ptr()
           ->has_full_int8_buffers_support()) {
    GTEST_SKIP();
  }
  test_vulkan_quantize_per_tensor_tensor(
      {2, 3, 4}, // input sizes
      0.01, // scale
      1, // zero_point
      -128, // quant_min
      127, // quant_max
      at::kFloat, // input dtype
      at::kChar); // output dtype
}

TEST(
    VulkanQuantizePerTensorTensorTest,
    test_vulkan_quantize_per_tensor_tensor_float_to_uint8) {
  if (!vkcompute::api::context()
           ->adapter_ptr()
           ->has_full_int8_buffers_support()) {
    GTEST_SKIP();
  }
  test_vulkan_quantize_per_tensor_tensor(
      {2, 3, 4, 12}, // input sizes
      0.1, // scale
      5, // zero_point
      0, // quant_min
      255, // quant_max
      at::kFloat, // input dtype
      at::kByte); // output dtype
}

TEST(
    VulkanQuantizePerTensorTensorTest,
    test_vulkan_quantize_per_tensor_tensor_float_to_int32) {
  if (!vkcompute::api::context()
           ->adapter_ptr()
           ->has_full_int8_buffers_support()) {
    GTEST_SKIP();
  }
  test_vulkan_quantize_per_tensor_tensor(
      {2, 3}, // input sizes
      0.01, // scale
      12, // zero_point
      std::numeric_limits<int32_t>::min(), // quant_min
      std::numeric_limits<int32_t>::max(), // quant_max
      at::kFloat, // input dtype
      at::kInt); // output dtype
}

TEST(
    VulkanQuantizePerTensorTensorTest,
    test_vulkan_quantize_per_tensor_tensor_half_to_uint8) {
  if (!vkcompute::api::context()
           ->adapter_ptr()
           ->has_full_int8_buffers_support()) {
    GTEST_SKIP();
  }
  test_vulkan_quantize_per_tensor_tensor(
      {3, 4}, // input sizes
      0.3, // scale
      2, // zero_point
      0, // quant_min
      255, // quant_max
      at::kHalf, // input dtype
      at::kByte); // output dtype
}

TEST(
    VulkanQuantizePerTensorTensorTest,
    test_vulkan_quantize_per_tensor_tensor_double_to_int8) {
  if (!vkcompute::api::context()
           ->adapter_ptr()
           ->has_full_int8_buffers_support()) {
    GTEST_SKIP();
  }
  test_vulkan_quantize_per_tensor_tensor(
      {2, 3, 4}, // input sizes
      0.03, // scale
      -2, // zero_point
      -128, // quant_min
      127, // quant_max
      at::kDouble, // input dtype
      at::kChar); // output dtype
=======
>>>>>>> 63431bdc
}<|MERGE_RESOLUTION|>--- conflicted
+++ resolved
@@ -58,7 +58,6 @@
     ScalarType dtype,
     Tensor& out);
 
-<<<<<<< HEAD
 Tensor& quantize_per_tensor_tensor_args_out(
     const Tensor& input,
     const Tensor& scale,
@@ -68,8 +67,6 @@
     ScalarType dtype,
     Tensor& out);
 
-=======
->>>>>>> 63431bdc
 // Wrapper function for quantize_per_tensor_out without context
 Tensor& quantize_per_tensor_out_no_context(
     const Tensor& input,
@@ -110,7 +107,6 @@
       input, scale, zero_point, axis, quant_min, quant_max, dtype, out);
 }
 
-<<<<<<< HEAD
 // Wrapper function for quantize_per_tensor_tensor_args_out without context
 Tensor& quantize_per_tensor_tensor_args_out_no_context(
     const Tensor& input,
@@ -124,8 +120,6 @@
       input, scale, zero_point, quant_min, quant_max, dtype, out);
 }
 
-=======
->>>>>>> 63431bdc
 // ATen wrapper for quantize_per_tensor
 at::Tensor quantize_per_tensor_aten(
     const at::Tensor& input,
@@ -175,7 +169,6 @@
   return out;
 }
 
-<<<<<<< HEAD
 // ATen wrapper for quantize_per_tensor with tensor args
 at::Tensor quantize_per_tensor_tensor_args_aten(
     const at::Tensor& input,
@@ -192,8 +185,6 @@
   return out;
 }
 
-=======
->>>>>>> 63431bdc
 } // namespace native
 } // namespace executor
 } // namespace torch
@@ -521,24 +512,7 @@
     const vkcompute::utils::StorageType in_storage,
     const vkcompute::utils::StorageType out_storage);
 
-<<<<<<< HEAD
 void test_vulkan_quantize_per_tensor_tensor_impl(
-=======
-void test_vulkan_quantize_per_channel_impl(
-    const std::vector<int>& input_sizes,
-    const std::vector<float>& scales,
-    const std::vector<int>& zero_points,
-    int64_t axis,
-    int64_t quant_min,
-    int64_t quant_max,
-    at::ScalarType in_dtype,
-    at::ScalarType dtype,
-    const vkcompute::utils::StorageType in_storage,
-    const vkcompute::utils::StorageType out_storage);
-
-// Wrapper function to test both buffer and texture storage types
-void test_vulkan_quantize_per_tensor(
->>>>>>> 63431bdc
     const std::vector<int>& input_sizes,
     float scale,
     int zero_point,
@@ -853,264 +827,6 @@
   // Reshape back to original dimensions
   input = flat_input.reshape(input_sizes_int64);
 
-<<<<<<< HEAD
-=======
-  GraphConfig config;
-  config.set_storage_type_override(in_storage);
-  ComputeGraph graph(config);
-
-  IOValueRef r_input = graph.add_input_tensor(
-      input.sizes().vec(), from_at_scalartype(input.scalar_type()), in_storage);
-
-  const ValueRef r_scale = graph.add_scalar<double>(scale);
-  const ValueRef r_zero_point = graph.add_scalar<int64_t>(zero_point);
-  const ValueRef r_quant_min = graph.add_scalar<int64_t>(quant_min);
-  const ValueRef r_quant_max = graph.add_scalar<int64_t>(quant_max);
-
-  const ValueRef r_out = graph.add_tensor(
-      input.sizes().vec(), from_at_scalartype(dtype), out_storage);
-
-  const ValueRef r_dtype =
-      graph.add_scalar<int64_t>(static_cast<int64_t>(dtype));
-
-  VK_GET_OP_FN("quantized_decomposed.quantize_per_tensor.default")
-  (graph,
-   {
-       r_input.value,
-       r_scale,
-       r_zero_point,
-       r_quant_min,
-       r_quant_max,
-       r_dtype,
-       r_out,
-   });
-
-  ValueRef staging_out = graph.set_output_tensor(r_out);
-
-  graph.prepare();
-  graph.encode_prepack();
-  graph.prepack();
-  graph.encode_execute();
-
-  // Run Vulkan quantize_per_tensor
-  graph.copy_into_staging(
-      r_input.staging, input.const_data_ptr(), input.numel());
-
-  graph.execute();
-
-  at::Tensor vk_out = at::empty_like(reference_out).contiguous();
-  graph.copy_from_staging(
-      staging_out, vk_out.mutable_data_ptr(), vk_out.numel());
-
-  // Compare outputs
-  // For quantized types, we need to compare the actual integer values
-  at::Tensor reference_int = reference_out.to(at::kInt);
-  at::Tensor vk_int = vk_out.to(at::kInt);
-
-  // Tolerance is 1 to address rounding errors and fp math differences between
-  // CPU/GPU
-  const bool output_correct =
-      at::allclose(reference_int, vk_int, /*rtol=*/1, /*atol=*/1);
-  if (!output_correct) {
-    at::Tensor diffs = at::abs(reference_int - vk_int);
-
-    std::cout << "\n"
-              << "Failed with parameters: " << std::endl;
-    std::cout << "  scale: " << scale << std::endl;
-    std::cout << "  zero_point: " << zero_point << std::endl;
-    std::cout << "  quant_min: " << quant_min << std::endl;
-    std::cout << "  quant_max: " << quant_max << std::endl;
-    std::cout << "  storage type: "
-              << (in_storage == vkcompute::utils::kBuffer ? "buffer"
-                                                          : "texture")
-              << std::endl;
-
-    std::cout << "input:" << std::endl;
-    std::cout << input << std::endl;
-    std::cout << "reference:" << std::endl;
-    std::cout << reference_int << std::endl;
-    std::cout << "vulkan:" << std::endl;
-    std::cout << vk_int << std::endl;
-  }
-
-  ASSERT_TRUE(output_correct);
-}
-
-TEST(
-    VulkanQuantizePerTensorTest,
-    test_reference_quantize_per_tensor_float_to_int8) {
-  test_reference_quantize_per_tensor(
-      {2, 3, 4}, // input sizes
-      0.1, // scale
-      0, // zero_point
-      -128, // quant_min
-      127, // quant_max
-      at::kFloat,
-      at::kChar);
-}
-
-TEST(
-    VulkanQuantizePerTensorTest,
-    test_reference_quantize_per_tensor_float_to_int32) {
-  test_reference_quantize_per_tensor(
-      {2, 3, 4}, // input sizes
-      0.04, // scale
-      5, // zero_point
-      std::numeric_limits<int32_t>::min(), // quant_min
-      std::numeric_limits<int32_t>::max(), // quant_max
-      at::kFloat,
-      at::kInt);
-}
-
-TEST(
-    VulkanQuantizePerTensorTest,
-    test_reference_quantize_per_tensor_half_to_uint8) {
-  test_reference_quantize_per_tensor(
-      {2, 3, 4}, // input sizes
-      0.2, // scale
-      2, // zero_point
-      0, // quant_min
-      255, // quant_max
-      at::kHalf,
-      at::kByte);
-}
-
-TEST(
-    VulkanQuantizePerTensorTest,
-    test_reference_quantize_per_tensor_half_to_int32) {
-  test_reference_quantize_per_tensor(
-      {2, 3, 4}, // input sizes
-      0.01, // scale
-      1, // zero_point
-      std::numeric_limits<int32_t>::min(), // quant_min
-      std::numeric_limits<int32_t>::max(), // quant_max
-      at::kHalf,
-      at::kInt);
-}
-
-TEST(
-    VulkanQuantizePerTensorTest,
-    test_vulkan_quantize_per_tensor_float_to_uint8) {
-  if (!vkcompute::api::context()
-           ->adapter_ptr()
-           ->has_full_int8_buffers_support()) {
-    GTEST_SKIP();
-  }
-  test_vulkan_quantize_per_tensor(
-      {5, 3, 2, 4}, // input sizes
-      0.01, // scale
-      1, // zero_point
-      0, // quant_min
-      255, // quant_max
-      at::kFloat,
-      at::kByte);
-}
-
-TEST(
-    VulkanQuantizePerTensorTest,
-    test_vulkan_quantize_per_tensor_float_to_int8) {
-  if (!vkcompute::api::context()
-           ->adapter_ptr()
-           ->has_full_int8_buffers_support()) {
-    GTEST_SKIP();
-  }
-  test_vulkan_quantize_per_tensor(
-      {5, 3, 2, 4}, // input sizes
-      0.01, // scale
-      1, // zero_point
-      -128, // quant_min
-      127, // quant_max
-      at::kFloat,
-      at::kChar);
-}
-
-TEST(
-    VulkanQuantizePerTensorTest,
-    test_vulkan_quantize_per_tensor_float_to_int32) {
-  test_vulkan_quantize_per_tensor(
-      {5, 3, 2, 4}, // input sizes
-      0.01, // scale
-      1, // zero_point
-      -2147483648, // quant_min
-      2147483647, // quant_max
-      at::kFloat,
-      at::kInt);
-}
-
-TEST(
-    VulkanQuantizePerTensorTest,
-    test_vulkan_quantize_per_tensor_float_to_int32_small_scale) {
-  test_vulkan_quantize_per_tensor(
-      {2, 8, 1, 3}, // input sizes
-      0.0, // scale
-      20, // zero_point
-      -2147483648, // quant_min
-      2147483647, // quant_max
-      at::kFloat,
-      at::kInt);
-}
-
-TEST(
-    VulkanQuantizePerTensorTest,
-    test_vulkan_quantize_per_tensor_half_to_int8) {
-  if (!vkcompute::api::context()
-           ->adapter_ptr()
-           ->has_full_float16_buffers_support()) {
-    GTEST_SKIP();
-  }
-  test_vulkan_quantize_per_tensor(
-      {2, 3}, // input sizes
-      0.01, // scale
-      1, // zero_point
-      -128, // quant_min
-      127, // quant_max
-      at::kHalf, // input dtype
-      at::kChar); // output dtype
-}
-
-TEST(
-    VulkanQuantizePerTensorTest,
-    test_vulkan_quantize_per_tensor_double_to_int8) {
-  if (!vkcompute::api::context()
-           ->adapter_ptr()
-           ->has_full_int8_buffers_support()) {
-    GTEST_SKIP();
-  }
-  test_vulkan_quantize_per_tensor(
-      {2, 3}, // input sizes
-      0.01, // scale
-      1, // zero_point
-      -128, // quant_min
-      127, // quant_max
-      at::kDouble, // input dtype
-      at::kChar); // output dtype
-}
-
-void test_reference_quantize_per_token(
-    const std::vector<int>& input_sizes,
-    const std::vector<float>& pre_scales,
-    const std::vector<int>& zero_points,
-    int64_t quant_min,
-    int64_t quant_max,
-    at::ScalarType in_dtype = at::kFloat,
-    at::ScalarType dtype = at::kInt) {
-  check_quantize_args(quant_min, quant_max, dtype);
-  std::vector<int64_t> input_sizes_int64(
-      input_sizes.begin(), input_sizes.end());
-  at::Tensor input =
-      at::zeros(input_sizes_int64, at::device(at::kCPU).dtype(in_dtype));
-
-  // Fill with a simple pattern: values from 0 to 1 in steps
-  float step = 1.0 / (input.numel() - 1);
-  auto flat_input = input.flatten();
-  for (int i = 0; i < flat_input.numel(); i++) {
-    flat_input[i] = i * step;
-  }
-
-  // Reshape back to original dimensions
-  input = flat_input.reshape(input_sizes_int64);
-
->>>>>>> 63431bdc
   // Calculate number of tokens
   int num_tokens = 1;
   for (int i = 0; i < input.dim() - 1; i++) {
@@ -2289,7 +2005,6 @@
       255, // quant_max
       at::kDouble,
       at::kByte);
-<<<<<<< HEAD
 }
 
 void test_vulkan_quantize_per_tensor_tensor_impl(
@@ -2517,6 +2232,4 @@
       127, // quant_max
       at::kDouble, // input dtype
       at::kChar); // output dtype
-=======
->>>>>>> 63431bdc
 }