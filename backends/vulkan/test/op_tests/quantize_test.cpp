/*
 * Copyright (c) Meta Platforms, Inc. and affiliates.
 * All rights reserved.
 *
 * This source code is licensed under the BSD-style license found in the
 * LICENSE file in the root directory of this source tree.
 */

#include <gtest/gtest.h>

#include <ATen/ATen.h>

#include <executorch/backends/vulkan/runtime/api/api.h>
#include <executorch/backends/vulkan/runtime/graph/ComputeGraph.h>
#include <executorch/backends/vulkan/runtime/graph/ops/OperatorRegistry.h>

#include <executorch/extension/aten_util/make_aten_functor_from_et_functor.h>
#include <executorch/extension/kernel_util/make_boxed_from_unboxed_functor.h>

#include "test_utils.h"

#include <cassert>
#include <iostream>

float eps = 1e-7;

namespace torch {
namespace executor {
namespace native {

// Forward declarations of the functions we're testing
Tensor& quantize_per_tensor_out(
    const Tensor& input,
    double scale,
    int64_t zero_point,
    int64_t quant_min,
    int64_t quant_max,
    ScalarType dtype,
    Tensor& out);

Tensor& quantize_per_token_out(
    const Tensor& input,
    const Tensor& scale,
    const Tensor& zero_point,
    int64_t quant_min,
    int64_t quant_max,
    ScalarType dtype,
    Tensor& out);

// Wrapper function for quantize_per_tensor_out without context
Tensor& quantize_per_tensor_out_no_context(
    const Tensor& input,
    double scale,
    int64_t zero_point,
    int64_t quant_min,
    int64_t quant_max,
    ScalarType dtype,
    Tensor& out) {
  return torch::executor::native::quantize_per_tensor_out(
      input, scale, zero_point, quant_min, quant_max, dtype, out);
}

// Wrapper function for quantize_per_token_out without context
Tensor& quantize_per_token_out_no_context(
    const Tensor& input,
    const Tensor& scale,
    const Tensor& zero_point,
    int64_t quant_min,
    int64_t quant_max,
    ScalarType dtype,
    Tensor& out) {
  return torch::executor::native::quantize_per_token_out(
      input, scale, zero_point, quant_min, quant_max, dtype, out);
}

// ATen wrapper for quantize_per_tensor
at::Tensor quantize_per_tensor_aten(
    const at::Tensor& input,
    double scale,
    int64_t zero_point,
    int64_t quant_min,
    int64_t quant_max,
    at::ScalarType dtype) {
  auto out = at::empty_like(input, dtype);
  ScalarType et_dtype = at_scalartype_to_et_scalartype(dtype);

  WRAP_TO_ATEN(quantize_per_tensor_out_no_context, 6)
  (input, scale, zero_point, quant_min, quant_max, et_dtype, out);
  return out;
}

// ATen wrapper for quantize_per_token
at::Tensor quantize_per_token_aten(
    const at::Tensor& input,
    const at::Tensor& scale,
    const at::Tensor& zero_point,
    int64_t quant_min,
    int64_t quant_max,
    at::ScalarType dtype) {
  auto out = at::empty_like(input, dtype);
  ScalarType et_dtype = at_scalartype_to_et_scalartype(dtype);

  WRAP_TO_ATEN(quantize_per_token_out_no_context, 6)
  (input, scale, zero_point, quant_min, quant_max, et_dtype, out);
  return out;
}

} // namespace native
} // namespace executor
} // namespace torch

void check_quantize_args(
    int64_t quant_min,
    int64_t quant_max,
    c10::ScalarType out_dtype) {
  using namespace vkcompute;
  int32_t quant_min_lower_bound = 0, quant_max_upper_bound = 0;
  switch (out_dtype) {
    case c10::kByte:
      quant_min_lower_bound =
          static_cast<int32_t>(std::numeric_limits<uint8_t>::min());
      quant_max_upper_bound =
          static_cast<int32_t>(std::numeric_limits<uint8_t>::max());
      break;
    case c10::kChar:
      quant_min_lower_bound =
          static_cast<int32_t>(std::numeric_limits<int8_t>::min());
      quant_max_upper_bound =
          static_cast<int32_t>(std::numeric_limits<int8_t>::max());
      break;
    case c10::kBits16:
    case c10::kUInt16:
      quant_min_lower_bound = std::numeric_limits<uint16_t>::min();
      quant_max_upper_bound = std::numeric_limits<uint16_t>::max();
      break;
    case c10::kShort:
      quant_min_lower_bound = std::numeric_limits<int16_t>::min();
      quant_max_upper_bound = std::numeric_limits<int16_t>::max();
      break;
    case c10::kInt:
      quant_min_lower_bound = std::numeric_limits<int32_t>::min();
      quant_max_upper_bound = std::numeric_limits<int32_t>::max();
      break;
    default:
      VK_CHECK_COND(false, "Unsupported dtype: ", scalar_type_name(out_dtype));
  }
  VK_CHECK_COND(
      quant_min >= quant_min_lower_bound,
      "quant_min out of bound for dtype, expected quant_min_lower_bound: ",
      quant_min_lower_bound,
      " actual quant_min: ",
      quant_min);

  VK_CHECK_COND(
      quant_max <= quant_max_upper_bound,
      "quant_max out of bound for dtype, expected quant_max_upper_bound: ",
      quant_max_upper_bound,
      " actual quant_max: ",
      quant_max);
}

//
// Reference Implementation
//

/*
 * Reference implementation of quantize_per_tensor
 */
at::Tensor quantize_per_tensor_reference_impl(
    const at::Tensor& input,
    double scale,
    int64_t zero_point,
    int64_t quant_min,
    int64_t quant_max,
    at::ScalarType dtype) {
  // Create output tensor with the target dtype
  at::Tensor out = at::empty_like(input, dtype);

  // Quantize the input tensor
  float inv_scale = 1.0 / scale;

  // Iterate through the tensor and quantize each element
  at::Tensor float_input = input.to(at::kFloat);
  at::Tensor float_values = float_input.flatten();

  auto out_flat = out.flatten();

  for (int i = 0; i < float_values.numel(); i++) {
    float value = float_values[i].item<float>();
    int64_t qvalue = zero_point + std::nearbyint(inv_scale * value);

    qvalue = std::max<int64_t>(qvalue, quant_min);
    qvalue = std::min<int64_t>(qvalue, quant_max);

    if (dtype == at::kByte) {
      out_flat[i] = static_cast<uint8_t>(qvalue);
    } else if (dtype == at::kChar) {
      out_flat[i] = static_cast<int8_t>(qvalue);
    } else if (dtype == at::kShort) {
      out_flat[i] = static_cast<int16_t>(qvalue);
    } else if (dtype == at::kInt) {
      out_flat[i] = static_cast<int32_t>(qvalue);
    } else if (dtype == at::kLong) {
      out_flat[i] = static_cast<int64_t>(qvalue);
    }
  }

  return out.reshape(input.sizes());
}

/*
 * Reference implementation of quantize_per_token
 */
at::Tensor quantize_per_token_reference_impl(
    const at::Tensor& input,
    const at::Tensor& scale,
    const at::Tensor& zero_point,
    int64_t quant_min,
    int64_t quant_max,
    at::ScalarType dtype) {
  // Create output tensor with the target dtype
  at::Tensor out = at::empty_like(input, dtype);

  // Calculate number of tokens
  int num_tokens = 1;
  for (int i = 0; i < input.dim() - 1; i++) {
    num_tokens *= input.size(i);
  }

  // Verify that the number of tokens matches the size of scale and zero_point
  // tensors
  assert(num_tokens == scale.numel());
  assert(num_tokens == zero_point.numel());

  // Reshape input to [num_tokens, last_dim]
  at::Tensor reshaped_input = input.reshape({num_tokens, input.size(-1)});
  at::Tensor reshaped_out = out.reshape({num_tokens, input.size(-1)});

  // Quantize each token separately
  for (int token_idx = 0; token_idx < num_tokens; token_idx++) {
    // Use float for scale since Vulkan doesn't support double
    float token_scale = scale[token_idx].item<float>();
    // Use int for zero_point since Vulkan doesn't support int64_t
    int token_zero_point = zero_point[token_idx].item<int>();

    float inv_scale = 1.0 / token_scale;

    // Quantize the token
    for (int i = 0; i < input.size(-1); i++) {
      float value = reshaped_input[token_idx][i].item<float>();
      int qvalue = token_zero_point + std::nearbyint(inv_scale * value);

      qvalue = std::max<int64_t>(qvalue, quant_min);
      qvalue = std::min<int64_t>(qvalue, quant_max);

      if (dtype == at::kByte) {
        reshaped_out[token_idx][i] = static_cast<uint8_t>(qvalue);
      } else if (dtype == at::kChar) {
        reshaped_out[token_idx][i] = static_cast<int8_t>(qvalue);
      } else if (dtype == at::kShort) {
        reshaped_out[token_idx][i] = static_cast<int16_t>(qvalue);
      } else if (dtype == at::kInt) {
        reshaped_out[token_idx][i] = static_cast<int32_t>(qvalue);
      } else if (dtype == at::kLong) {
        reshaped_out[token_idx][i] = static_cast<int64_t>(qvalue);
      }
    }
  }

  return out;
}

// Forward declaration of implementation functions
void test_vulkan_quantize_per_tensor_impl(
    const std::vector<int>& input_sizes,
    float scale,
    int zero_point,
    int64_t quant_min,
    int64_t quant_max,
    at::ScalarType in_dtype,
    at::ScalarType dtype,
    const vkcompute::utils::StorageType in_storage,
    const vkcompute::utils::StorageType out_storage);

void test_vulkan_quantize_per_token_impl(
    const std::vector<int>& input_sizes,
    const std::vector<float>& scales,
    const std::vector<int>& zero_points,
    int64_t quant_min,
    int64_t quant_max,
    at::ScalarType in_dtype,
    at::ScalarType dtype,
    const vkcompute::utils::StorageType in_storage,
    const vkcompute::utils::StorageType out_storage);

// Wrapper function to test both buffer and texture storage types
void test_vulkan_quantize_per_tensor(
    const std::vector<int>& input_sizes,
    float scale,
    int zero_point,
    int64_t quant_min,
    int64_t quant_max,
    at::ScalarType in_dtype = at::kFloat,
    at::ScalarType dtype = at::kInt) {
  // Test with buffer storage
  test_vulkan_quantize_per_tensor_impl(
      input_sizes,
      scale,
      zero_point,
      quant_min,
      quant_max,
      in_dtype,
      dtype,
      vkcompute::utils::kBuffer,
      vkcompute::utils::kBuffer);

  // Test with texture storage
  test_vulkan_quantize_per_tensor_impl(
      input_sizes,
      scale,
      zero_point,
      quant_min,
      quant_max,
      in_dtype,
      dtype,
      vkcompute::utils::kTexture3D,
      vkcompute::utils::kTexture3D);
}

// Wrapper function to test both buffer and texture storage types
void test_vulkan_quantize_per_token(
    const std::vector<int>& input_sizes,
    const std::vector<float>& scales,
    const std::vector<int>& zero_points,
    int64_t quant_min,
    int64_t quant_max,
    at::ScalarType in_dtype = at::kFloat,
    at::ScalarType dtype = at::kInt) {
  // Test with buffer storage
  test_vulkan_quantize_per_token_impl(
      input_sizes,
      scales,
      zero_points,
      quant_min,
      quant_max,
      in_dtype,
      dtype,
      vkcompute::utils::kBuffer,
      vkcompute::utils::kBuffer);

  // Test with texture storage
  test_vulkan_quantize_per_token_impl(
      input_sizes,
      scales,
      zero_points,
      quant_min,
      quant_max,
      in_dtype,
      dtype,
      vkcompute::utils::kTexture3D,
      vkcompute::utils::kTexture3D);
}

void test_reference_quantize_per_tensor(
    const std::vector<int>& input_sizes,
    float scale,
    int zero_point,
    int64_t quant_min,
    int64_t quant_max,
    at::ScalarType in_dtype = at::kFloat,
    at::ScalarType dtype = at::kInt) {
  check_quantize_args(quant_min, quant_max, dtype);
  std::vector<int64_t> input_sizes_int64(
      input_sizes.begin(), input_sizes.end());
  at::Tensor input =
      at::zeros(input_sizes_int64, at::device(at::kCPU).dtype(in_dtype));

  // Fill with a simple pattern: values from 0 to 1 in steps
  float step = 1.0f / (input.numel() - 1);
  auto flat_input = input.flatten();
  for (int i = 0; i < flat_input.numel(); i++) {
    flat_input[i] = i * step;
  }

  // Reshape back to original dimensions
  input = flat_input.reshape(input_sizes_int64);

  scale = scale < eps ? eps : scale;

  // Get reference output
  at::Tensor reference_out = quantize_per_tensor_reference_impl(
      input, scale, zero_point, quant_min, quant_max, dtype);

  // Get implementation output
  at::Tensor impl_out = torch::executor::native::quantize_per_tensor_aten(
      input, scale, zero_point, quant_min, quant_max, dtype);

  // Convert to int for consistent display regardless of underlying type
  at::Tensor reference_int = reference_out.to(at::kInt);
  at::Tensor impl_int = impl_out.to(at::kInt);

  const bool output_correct = at::equal(reference_int, impl_int);
  if (!output_correct) {
    at::Tensor diffs = at::abs(reference_int - impl_int);

    std::cout << "\n"
              << "Failed with parameters: " << std::endl;
    std::cout << "  scale: " << scale << std::endl;
    std::cout << "  zero_point: " << zero_point << std::endl;
    std::cout << "  quant_min: " << quant_min << std::endl;
    std::cout << "  quant_max: " << quant_max << std::endl;

    std::cout << "input:" << std::endl;
    std::cout << input << std::endl;
    std::cout << "reference:" << std::endl;
    std::cout << reference_int << std::endl;
    std::cout << "my_reference:" << std::endl;
    std::cout << impl_int << std::endl;
  }

  ASSERT_TRUE(output_correct);
}

void test_vulkan_quantize_per_tensor_impl(
    const std::vector<int>& input_sizes,
    float scale,
    int zero_point,
    int64_t quant_min,
    int64_t quant_max,
    at::ScalarType in_dtype = at::kFloat,
    at::ScalarType dtype = at::kInt,
    const vkcompute::utils::StorageType in_storage =
        vkcompute::utils::kTexture3D,
    const vkcompute::utils::StorageType out_storage =
        vkcompute::utils::kTexture3D) {
  check_quantize_args(quant_min, quant_max, dtype);
  std::vector<int64_t> input_sizes_int64(
      input_sizes.begin(), input_sizes.end());
  at::Tensor input =
      at::rand(input_sizes_int64, at::device(at::kCPU).dtype(in_dtype));

  scale = scale < eps ? eps : scale;

  // Get reference output
  at::Tensor reference_out = torch::executor::native::quantize_per_tensor_aten(
      input, scale, zero_point, quant_min, quant_max, dtype);

  // Build Vulkan quantize_per_tensor graph
  using namespace vkcompute;

  GraphConfig config;
  config.set_storage_type_override(in_storage);
  ComputeGraph graph(config);

  IOValueRef r_input = graph.add_input_tensor(
      input.sizes().vec(), from_at_scalartype(input.scalar_type()), in_storage);

  const ValueRef r_scale = graph.add_scalar<double>(scale);
  const ValueRef r_zero_point = graph.add_scalar<int64_t>(zero_point);
  const ValueRef r_quant_min = graph.add_scalar<int64_t>(quant_min);
  const ValueRef r_quant_max = graph.add_scalar<int64_t>(quant_max);

  const ValueRef r_out = graph.add_tensor(
      input.sizes().vec(), from_at_scalartype(dtype), out_storage);

  VK_GET_OP_FN("quantize_per_tensor.default")
  (graph,
   {
       r_input.value,
       r_scale,
       r_zero_point,
       r_quant_min,
       r_quant_max,
       r_out,
   });

  ValueRef staging_out = graph.set_output_tensor(r_out);

  graph.prepare();
  graph.encode_prepack();
  graph.prepack();
  graph.encode_execute();

  // Run Vulkan quantize_per_tensor
  graph.copy_into_staging(
      r_input.staging, input.const_data_ptr(), input.numel());

  graph.execute();

  at::Tensor vk_out = at::empty_like(reference_out).contiguous();
  graph.copy_from_staging(
      staging_out, vk_out.mutable_data_ptr(), vk_out.numel());

  // Compare outputs
  // For quantized types, we need to compare the actual integer values
  at::Tensor reference_int = reference_out.to(at::kInt);
  at::Tensor vk_int = vk_out.to(at::kInt);

  const bool output_correct = at::allclose(reference_int, vk_int);
  if (!output_correct) {
    at::Tensor diffs = at::abs(reference_int - vk_int);

    std::cout << "\n"
              << "Failed with parameters: " << std::endl;
    std::cout << "  scale: " << scale << std::endl;
    std::cout << "  zero_point: " << zero_point << std::endl;
    std::cout << "  quant_min: " << quant_min << std::endl;
    std::cout << "  quant_max: " << quant_max << std::endl;
    std::cout << "  storage type: "
              << (in_storage == vkcompute::utils::kBuffer ? "buffer"
                                                          : "texture")
              << std::endl;

    std::cout << "input:" << std::endl;
    std::cout << input << std::endl;
    std::cout << "reference:" << std::endl;
    std::cout << reference_int << std::endl;
    std::cout << "vulkan:" << std::endl;
    std::cout << vk_int << std::endl;
  }

  ASSERT_TRUE(output_correct);
}

TEST(
    VulkanQuantizePerTensorTest,
    test_reference_quantize_per_tensor_float_to_int8) {
  test_reference_quantize_per_tensor(
      {2, 3, 4}, // input sizes
      0.1, // scale
      0, // zero_point
      -128, // quant_min
      127, // quant_max
      at::kFloat,
      at::kChar);
}

TEST(
    VulkanQuantizePerTensorTest,
<<<<<<< HEAD
    test_vulkan_quantize_per_tensor_float_to_uint8) {
  test_vulkan_quantize_per_tensor(
      {5, 3, 2, 4}, // input sizes
      0.01, // scale
      1, // zero_point
      0, // quant_min
      255, // quant_max
      at::kFloat,
      at::kByte);
}

TEST(
    VulkanQuantizePerTensorTest,
    test_vulkan_quantize_per_tensor_float_to_int8) {
  test_vulkan_quantize_per_tensor(
      {5, 3, 2, 4}, // input sizes
      0.01, // scale
      1, // zero_point
      -128, // quant_min
      127, // quant_max
      at::kFloat,
      at::kChar);
}

TEST(
    VulkanQuantizePerTensorTest,
    test_vulkan_quantize_per_tensor_float_to_int32) {
  test_vulkan_quantize_per_tensor(
      {5, 3, 2, 4}, // input sizes
      0.01, // scale
      1, // zero_point
      -2147483648, // quant_min
      2147483647, // quant_max
=======
    test_reference_quantize_per_tensor_float_to_int32) {
  test_reference_quantize_per_tensor(
      {2, 3, 4}, // input sizes
      0.04, // scale
      5, // zero_point
      std::numeric_limits<int32_t>::min(), // quant_min
      std::numeric_limits<int32_t>::max(), // quant_max
>>>>>>> e2fb9088
      at::kFloat,
      at::kInt);
}

TEST(
    VulkanQuantizePerTensorTest,
<<<<<<< HEAD
    test_vulkan_quantize_per_tensor_float_to_int32_small_scale) {
  test_vulkan_quantize_per_tensor(
      {2, 8, 1, 3}, // input sizes
      0.0, // scale
      20, // zero_point
      -2147483648, // quant_min
      2147483647, // quant_max
      at::kFloat,
      at::kInt);
=======
    test_reference_quantize_per_tensor_half_to_uint8) {
  test_reference_quantize_per_tensor(
      {2, 3, 4}, // input sizes
      0.2, // scale
      2, // zero_point
      0, // quant_min
      255, // quant_max
      at::kHalf,
      at::kByte);
>>>>>>> e2fb9088
}

TEST(
    VulkanQuantizePerTensorTest,
<<<<<<< HEAD
    test_vulkan_quantize_per_tensor_half_to_int8) {
  test_vulkan_quantize_per_tensor(
      {2, 3}, // input sizes
      0.01, // scale
      1, // zero_point
      -128, // quant_min
      127, // quant_max
      at::kHalf, // input dtype
      at::kChar); // output dtype
=======
    test_reference_quantize_per_tensor_half_to_int32) {
  test_reference_quantize_per_tensor(
      {2, 3, 4}, // input sizes
      0.01, // scale
      1, // zero_point
      std::numeric_limits<int32_t>::min(), // quant_min
      std::numeric_limits<int32_t>::max(), // quant_max
      at::kHalf,
      at::kInt);
>>>>>>> e2fb9088
}

void test_reference_quantize_per_token(
    const std::vector<int>& input_sizes,
    const std::vector<float>& pre_scales,
    const std::vector<int>& zero_points,
    int64_t quant_min,
    int64_t quant_max,
    at::ScalarType in_dtype = at::kFloat,
    at::ScalarType dtype = at::kInt) {
  check_quantize_args(quant_min, quant_max, dtype);
  std::vector<int64_t> input_sizes_int64(
      input_sizes.begin(), input_sizes.end());
  at::Tensor input =
      at::zeros(input_sizes_int64, at::device(at::kCPU).dtype(in_dtype));

  // Fill with a simple pattern: values from 0 to 1 in steps
  float step = 1.0 / (input.numel() - 1);
  auto flat_input = input.flatten();
  for (int i = 0; i < flat_input.numel(); i++) {
    flat_input[i] = i * step;
  }

  // Reshape back to original dimensions
  input = flat_input.reshape(input_sizes_int64);

  // Calculate number of tokens
  int num_tokens = 1;
  for (int i = 0; i < input.dim() - 1; i++) {
    num_tokens *= input.size(i);
  }

  // Verify that the number of tokens matches the size of scales and zero_points
  ASSERT_EQ(num_tokens, pre_scales.size());
  ASSERT_EQ(num_tokens, zero_points.size());

  std::vector<float> scales = pre_scales;
  for (auto& s : scales) {
    s = s < eps ? eps : s;
  }

  // Create scale and zero_point tensors
  at::Tensor scale_tensor =
      at::tensor(scales, at::device(at::kCPU).dtype(at::kDouble));
  at::Tensor zero_point_tensor =
      at::tensor(zero_points, at::device(at::kCPU).dtype(at::kLong));

  // Get reference output
  at::Tensor reference_out = quantize_per_token_reference_impl(
      input, scale_tensor, zero_point_tensor, quant_min, quant_max, dtype);

  // Get implementation output
  at::Tensor impl_out = torch::executor::native::quantize_per_token_aten(
      input, scale_tensor, zero_point_tensor, quant_min, quant_max, dtype);

  // Convert to int for consistent display regardless of underlying type
  at::Tensor reference_int = reference_out.to(at::kInt);
  at::Tensor impl_int = impl_out.to(at::kInt);

  const bool output_correct = at::equal(reference_int, impl_out);
  if (!output_correct) {
    std::cout << "\n"
              << "Failed with parameters: " << std::endl;
    std::cout << "  scale(s):";
    for (size_t i = 0; i < scales.size(); i++) {
      std::cout << " " << scales[i] << " ";
    }
    std::cout << "" << std::endl;
    std::cout << "  zero_point(s):";
    for (size_t i = 0; i < zero_points.size(); i++) {
      std::cout << " " << zero_points[i] << " ";
    }
    std::cout << "" << std::endl;
    std::cout << "  quant_min: " << quant_min << std::endl;
    std::cout << "  quant_max: " << quant_max << std::endl;

    std::cout << "input:" << std::endl;
    std::cout << input << std::endl;
    std::cout << "reference:" << std::endl;
    std::cout << reference_int << std::endl;
    std::cout << "my_reference:" << std::endl;
    std::cout << impl_out << std::endl;
  }

  ASSERT_TRUE(output_correct);
}

void test_vulkan_quantize_per_token_impl(
    const std::vector<int>& input_sizes,
    const std::vector<float>& pre_scales,
    const std::vector<int>& zero_points,
    int64_t quant_min,
    int64_t quant_max,
    at::ScalarType in_dtype = at::kFloat,
    at::ScalarType dtype = at::kInt,
    const vkcompute::utils::StorageType in_storage =
        vkcompute::utils::kTexture3D,
    const vkcompute::utils::StorageType out_storage =
        vkcompute::utils::kTexture3D) {
  check_quantize_args(quant_min, quant_max, dtype);
  int num_tokens = 1;
  for (int i = 0; i < input_sizes.size() - 1; i++) {
    num_tokens *= input_sizes[i];
  }

  ASSERT_EQ(num_tokens, pre_scales.size());
  ASSERT_EQ(num_tokens, zero_points.size());

  std::vector<float> scales = pre_scales;
  for (auto& s : scales) {
    s = s < eps ? eps : s;
  }

  // Create input tensor with random values
  std::vector<int64_t> input_sizes_int64(
      input_sizes.begin(), input_sizes.end());
  at::Tensor input =
      at::rand(input_sizes_int64, at::device(at::kCPU).dtype(in_dtype));
  at::Tensor scale_tensor =
      at::tensor(scales, at::device(at::kCPU).dtype(at::kDouble));
  at::Tensor zero_point_tensor =
      at::tensor(zero_points, at::device(at::kCPU).dtype(at::kLong));

  // Get reference output to show what we would compare against
  at::Tensor reference_out = torch::executor::native::quantize_per_token_aten(
      input, scale_tensor, zero_point_tensor, quant_min, quant_max, dtype);

  using namespace vkcompute;

  GraphConfig config;
  config.set_storage_type_override(in_storage);
  ComputeGraph graph(config);

  IOValueRef r_input = graph.add_input_tensor(
      input.sizes().vec(), from_at_scalartype(input.scalar_type()), in_storage);
  IOValueRef r_scale = graph.add_input_tensor(
      scale_tensor.sizes().vec(), vkapi::kFloat, in_storage);
  IOValueRef r_zero_point = graph.add_input_tensor(
      zero_point_tensor.sizes().vec(), vkapi::kInt, in_storage);

  const ValueRef r_quant_min = graph.add_scalar<int64_t>(quant_min);
  const ValueRef r_quant_max = graph.add_scalar<int64_t>(quant_max);

  const ValueRef r_out = graph.add_tensor(
      input.sizes().vec(), from_at_scalartype(dtype), out_storage);

  VK_GET_OP_FN("quantize_per_token.default")
  (graph,
   {
       r_input.value,
       r_scale.value,
       r_zero_point.value,
       r_quant_min,
       r_quant_max,
       r_out,
   });

  ValueRef staging_out = graph.set_output_tensor(r_out);

  graph.prepare();
  graph.encode_prepack();
  graph.prepack();
  graph.encode_execute();

  // Copy input data to GPU
  graph.copy_into_staging(
      r_input.staging, input.const_data_ptr(), input.numel());

  // Convert scale tensor to float and copy to GPU
  at::Tensor scale_float = scale_tensor.to(at::kFloat);
  graph.copy_into_staging(
      r_scale.staging, scale_float.const_data_ptr(), scale_float.numel());

  // Convert zero_point tensor to int and copy to GPU
  at::Tensor zero_point_int = zero_point_tensor.to(at::kInt);
  graph.copy_into_staging(
      r_zero_point.staging,
      zero_point_int.const_data_ptr(),
      zero_point_int.numel());

  // Execute the graph
  graph.execute();

  // Copy output data back to CPU
  at::Tensor vk_out = at::empty_like(reference_out).contiguous();
  graph.copy_from_staging(
      staging_out, vk_out.mutable_data_ptr(), vk_out.numel());

  // Compare outputs
  at::Tensor reference_int = reference_out.to(at::kInt);
  at::Tensor vk_int = vk_out.to(at::kInt);

  const bool output_correct = at::allclose(reference_int, vk_int);
  if (!output_correct) {
    at::Tensor diffs = at::abs(reference_int - vk_int);

    std::cout << "\n"
              << "Failed with parameters: " << std::endl;
    std::cout << "  scale(s):";
    for (size_t i = 0; i < scales.size(); i++) {
      std::cout << " " << scales[i] << " ";
    }
    std::cout << "" << std::endl;
    std::cout << "  zero_point(s):";
    for (size_t i = 0; i < zero_points.size(); i++) {
      std::cout << " " << zero_points[i] << " ";
    }
    std::cout << "" << std::endl;
    std::cout << "  quant_min: " << quant_min << std::endl;
    std::cout << "  quant_max: " << quant_max << std::endl;
    std::cout << "  storage type: "
              << (in_storage == vkcompute::utils::kBuffer ? "buffer"
                                                          : "texture")
              << std::endl;

    std::cout << "input:" << std::endl;
    std::cout << input << std::endl;
    std::cout << "reference:" << std::endl;
    std::cout << reference_int << std::endl;
    std::cout << "vulkan:" << std::endl;
    std::cout << vk_int << std::endl;
  }

  ASSERT_TRUE(output_correct);
}

TEST(
    VulkanQuantizePerTensorTest,
    test_reference_quantize_per_token_float_to_int8) {
  std::vector<float> scales = {0.1, 0, 0.3, 0.1, 0.2, 0.3};
  std::vector<int> zero_points = {1, 2, 3, 0, -1, -2};

  test_reference_quantize_per_token(
      {2, 3, 4}, // input sizes (2*3=6 tokens)
      scales,
      zero_points,
      -128, // quant_min
      127, // quant_max
      at::kFloat,
      at::kChar);
}

TEST(
    VulkanQuantizePerTensorTest,
<<<<<<< HEAD
    test_vulkan_quantize_per_token_float_to_uint8) {
  std::vector<float> scales = {
      -0.5, -0.3, -0.2, 0, 0.1, 0.8, 0.1, 0.2, 0.3, 0.4};
  std::vector<int> zero_points = {-8, 0, 15, 20, 19, 12, 47, 1, -50, -12};

  test_vulkan_quantize_per_token(
      {5, 2, 4}, // input sizes (5*2=10 tokens)
      scales,
      zero_points,
      0, // quant_min
      255, // quant_max
      at::kFloat,
      at::kByte);
}

TEST(
    VulkanQuantizePerTensorTest,
    test_vulkan_quantize_per_token_float_to_int8) {
  std::vector<float> scales = {
      -0.5, -0.3, -0.2, 0, 0.1, 0.8, 0.1, 0.2, 0.3, 0.4};
  std::vector<int> zero_points = {-8, 0, 15, 20, 19, 12, 47, 1, -50, -12};

  test_vulkan_quantize_per_token(
      {5, 2, 4}, // input sizes (5 tokens)
      scales,
      zero_points,
      -128, // quant_min
      127, // quant_max
      at::kFloat,
      at::kChar);
}

TEST(
    VulkanQuantizePerTensorTest,
    test_vulkan_quantize_per_token_float_to_int32) {
  std::vector<float> scales = {
      -0.5, -0.3, -0.2, 0, 0.1, 0.8, 0.1, 0.2, 0.3, 0.4};
  std::vector<int> zero_points = {-8, 0, 15, 20, 19, 12, 47, 1, -50, -12};

  test_vulkan_quantize_per_token(
      {5, 2, 4}, // input sizes (5*2=10 tokens)
      scales,
      zero_points,
      -2147483648, // quant_min
      2147483647, // quant_max
=======
    test_reference_quantize_per_token_float_to_int32) {
  std::vector<float> scales = {0.1, 0, 0.3, 0.1, 0.2, 0.3};
  std::vector<int> zero_points = {1, 2, 3, 0, -1, -2};

  test_reference_quantize_per_token(
      {2, 3, 4}, // input sizes (2*3=6 tokens)
      scales,
      zero_points,
      std::numeric_limits<int32_t>::min(), // quant_min
      std::numeric_limits<int32_t>::max(), // quant_max
>>>>>>> e2fb9088
      at::kFloat,
      at::kInt);
}

TEST(
    VulkanQuantizePerTensorTest,
<<<<<<< HEAD
    test_vulkan_quantize_per_token_float_to_int32_small_scales) {
  std::vector<float> scales = {
      0,
      2.9387358770557188e-39f,
      1.40129846e-45f,
      1.17549435e-38f,
      0.0000000000001};
  std::vector<int> zero_points = {20, -10, 15, 200, 50};

  test_vulkan_quantize_per_token(
      {5, 2}, // input sizes (3 tokens)
      scales,
      zero_points,
      -2147483648, // quant_min
      2147483647, // quant_max
      at::kFloat,
=======
    test_reference_quantize_per_token_half_to_int32) {
  std::vector<float> scales = {0.1, 0, 0.3, 0.1, 0.2, 0.3};
  std::vector<int> zero_points = {1, 2, 3, 0, -1, -2};

  test_reference_quantize_per_token(
      {2, 3, 4}, // input sizes (2*3=6 tokens)
      scales,
      zero_points,
      std::numeric_limits<int32_t>::min(), // quant_min
      std::numeric_limits<int32_t>::max(), // quant_max
      at::kHalf,
>>>>>>> e2fb9088
      at::kInt);
}

TEST(
    VulkanQuantizePerTensorTest,
<<<<<<< HEAD
    test_vulkan_quantize_per_token_float_to_uint8_many_tokens) {
  std::vector<float> scales(18, 0.1);
  std::vector<int> zero_points(18, 5);

  // Alternate scale values
  for (size_t i = 0; i < scales.size(); i++) {
    scales[i] = (i % 2 == 0) ? 0.3 : -0.5;
  }

  test_vulkan_quantize_per_token(
      {3, 3, 2, 3}, // input sizes (3*3*2=18 tokens)
      scales,
      zero_points,
      0, // quant_min
      125, // quant_max
      at::kFloat,
      at::kByte);
}

TEST(VulkanQuantizePerTensorTest, test_vulkan_quantize_per_token_half_to_int8) {
  std::vector<float> scales = {0.1, 0.2};
  std::vector<int> zero_points = {0, 5};

  test_vulkan_quantize_per_token(
      {2, 2}, // input sizes (2*2=4 tokens)
      scales,
      zero_points,
      -128, // quant_min
      127, // quant_max
      at::kHalf, // input dtype
      at::kChar); // output dtype
=======
    test_reference_quantize_per_token_half_to_uint8) {
  std::vector<float> scales = {0.1, 0, 0.3, 0.1, 0.2, 0.3};
  std::vector<int> zero_points = {1, 2, 3, 0, -1, -2};

  test_reference_quantize_per_token(
      {2, 3, 4}, // input sizes (2*3=6 tokens)
      scales,
      zero_points,
      0, // quant_min
      255, // quant_max
      at::kHalf,
      at::kByte);
>>>>>>> e2fb9088
}<|MERGE_RESOLUTION|>--- conflicted
+++ resolved
@@ -537,41 +537,6 @@
 
 TEST(
     VulkanQuantizePerTensorTest,
-<<<<<<< HEAD
-    test_vulkan_quantize_per_tensor_float_to_uint8) {
-  test_vulkan_quantize_per_tensor(
-      {5, 3, 2, 4}, // input sizes
-      0.01, // scale
-      1, // zero_point
-      0, // quant_min
-      255, // quant_max
-      at::kFloat,
-      at::kByte);
-}
-
-TEST(
-    VulkanQuantizePerTensorTest,
-    test_vulkan_quantize_per_tensor_float_to_int8) {
-  test_vulkan_quantize_per_tensor(
-      {5, 3, 2, 4}, // input sizes
-      0.01, // scale
-      1, // zero_point
-      -128, // quant_min
-      127, // quant_max
-      at::kFloat,
-      at::kChar);
-}
-
-TEST(
-    VulkanQuantizePerTensorTest,
-    test_vulkan_quantize_per_tensor_float_to_int32) {
-  test_vulkan_quantize_per_tensor(
-      {5, 3, 2, 4}, // input sizes
-      0.01, // scale
-      1, // zero_point
-      -2147483648, // quant_min
-      2147483647, // quant_max
-=======
     test_reference_quantize_per_tensor_float_to_int32) {
   test_reference_quantize_per_tensor(
       {2, 3, 4}, // input sizes
@@ -579,24 +544,12 @@
       5, // zero_point
       std::numeric_limits<int32_t>::min(), // quant_min
       std::numeric_limits<int32_t>::max(), // quant_max
->>>>>>> e2fb9088
       at::kFloat,
       at::kInt);
 }
 
 TEST(
     VulkanQuantizePerTensorTest,
-<<<<<<< HEAD
-    test_vulkan_quantize_per_tensor_float_to_int32_small_scale) {
-  test_vulkan_quantize_per_tensor(
-      {2, 8, 1, 3}, // input sizes
-      0.0, // scale
-      20, // zero_point
-      -2147483648, // quant_min
-      2147483647, // quant_max
-      at::kFloat,
-      at::kInt);
-=======
     test_reference_quantize_per_tensor_half_to_uint8) {
   test_reference_quantize_per_tensor(
       {2, 3, 4}, // input sizes
@@ -606,12 +559,75 @@
       255, // quant_max
       at::kHalf,
       at::kByte);
->>>>>>> e2fb9088
-}
-
-TEST(
-    VulkanQuantizePerTensorTest,
-<<<<<<< HEAD
+}
+
+TEST(
+    VulkanQuantizePerTensorTest,
+    test_reference_quantize_per_tensor_half_to_int32) {
+  test_reference_quantize_per_tensor(
+      {2, 3, 4}, // input sizes
+      0.01, // scale
+      1, // zero_point
+      std::numeric_limits<int32_t>::min(), // quant_min
+      std::numeric_limits<int32_t>::max(), // quant_max
+      at::kHalf,
+      at::kInt);
+}
+
+TEST(
+    VulkanQuantizePerTensorTest,
+    test_vulkan_quantize_per_tensor_float_to_uint8) {
+  test_vulkan_quantize_per_tensor(
+      {5, 3, 2, 4}, // input sizes
+      0.01, // scale
+      1, // zero_point
+      0, // quant_min
+      255, // quant_max
+      at::kFloat,
+      at::kByte);
+}
+
+TEST(
+    VulkanQuantizePerTensorTest,
+    test_vulkan_quantize_per_tensor_float_to_int8) {
+  test_vulkan_quantize_per_tensor(
+      {5, 3, 2, 4}, // input sizes
+      0.01, // scale
+      1, // zero_point
+      -128, // quant_min
+      127, // quant_max
+      at::kFloat,
+      at::kChar);
+}
+
+TEST(
+    VulkanQuantizePerTensorTest,
+    test_vulkan_quantize_per_tensor_float_to_int32) {
+  test_vulkan_quantize_per_tensor(
+      {5, 3, 2, 4}, // input sizes
+      0.01, // scale
+      1, // zero_point
+      -2147483648, // quant_min
+      2147483647, // quant_max
+      at::kFloat,
+      at::kInt);
+}
+
+TEST(
+    VulkanQuantizePerTensorTest,
+    test_vulkan_quantize_per_tensor_float_to_int32_small_scale) {
+  test_vulkan_quantize_per_tensor(
+      {2, 8, 1, 3}, // input sizes
+      0.0, // scale
+      20, // zero_point
+      -2147483648, // quant_min
+      2147483647, // quant_max
+      at::kFloat,
+      at::kInt);
+}
+
+TEST(
+    VulkanQuantizePerTensorTest,
     test_vulkan_quantize_per_tensor_half_to_int8) {
   test_vulkan_quantize_per_tensor(
       {2, 3}, // input sizes
@@ -621,17 +637,6 @@
       127, // quant_max
       at::kHalf, // input dtype
       at::kChar); // output dtype
-=======
-    test_reference_quantize_per_tensor_half_to_int32) {
-  test_reference_quantize_per_tensor(
-      {2, 3, 4}, // input sizes
-      0.01, // scale
-      1, // zero_point
-      std::numeric_limits<int32_t>::min(), // quant_min
-      std::numeric_limits<int32_t>::max(), // quant_max
-      at::kHalf,
-      at::kInt);
->>>>>>> e2fb9088
 }
 
 void test_reference_quantize_per_token(
@@ -876,7 +881,54 @@
 
 TEST(
     VulkanQuantizePerTensorTest,
-<<<<<<< HEAD
+    test_reference_quantize_per_token_float_to_int32) {
+  std::vector<float> scales = {0.1, 0, 0.3, 0.1, 0.2, 0.3};
+  std::vector<int> zero_points = {1, 2, 3, 0, -1, -2};
+
+  test_reference_quantize_per_token(
+      {2, 3, 4}, // input sizes (2*3=6 tokens)
+      scales,
+      zero_points,
+      std::numeric_limits<int32_t>::min(), // quant_min
+      std::numeric_limits<int32_t>::max(), // quant_max
+      at::kFloat,
+      at::kInt);
+}
+
+TEST(
+    VulkanQuantizePerTensorTest,
+    test_reference_quantize_per_token_half_to_int32) {
+  std::vector<float> scales = {0.1, 0, 0.3, 0.1, 0.2, 0.3};
+  std::vector<int> zero_points = {1, 2, 3, 0, -1, -2};
+
+  test_reference_quantize_per_token(
+      {2, 3, 4}, // input sizes (2*3=6 tokens)
+      scales,
+      zero_points,
+      std::numeric_limits<int32_t>::min(), // quant_min
+      std::numeric_limits<int32_t>::max(), // quant_max
+      at::kHalf,
+      at::kInt);
+}
+
+TEST(
+    VulkanQuantizePerTensorTest,
+    test_reference_quantize_per_token_half_to_uint8) {
+  std::vector<float> scales = {0.1, 0, 0.3, 0.1, 0.2, 0.3};
+  std::vector<int> zero_points = {1, 2, 3, 0, -1, -2};
+
+  test_reference_quantize_per_token(
+      {2, 3, 4}, // input sizes (2*3=6 tokens)
+      scales,
+      zero_points,
+      0, // quant_min
+      255, // quant_max
+      at::kHalf,
+      at::kByte);
+}
+
+TEST(
+    VulkanQuantizePerTensorTest,
     test_vulkan_quantize_per_token_float_to_uint8) {
   std::vector<float> scales = {
       -0.5, -0.3, -0.2, 0, 0.1, 0.8, 0.1, 0.2, 0.3, 0.4};
@@ -922,25 +974,12 @@
       zero_points,
       -2147483648, // quant_min
       2147483647, // quant_max
-=======
-    test_reference_quantize_per_token_float_to_int32) {
-  std::vector<float> scales = {0.1, 0, 0.3, 0.1, 0.2, 0.3};
-  std::vector<int> zero_points = {1, 2, 3, 0, -1, -2};
-
-  test_reference_quantize_per_token(
-      {2, 3, 4}, // input sizes (2*3=6 tokens)
-      scales,
-      zero_points,
-      std::numeric_limits<int32_t>::min(), // quant_min
-      std::numeric_limits<int32_t>::max(), // quant_max
->>>>>>> e2fb9088
       at::kFloat,
       at::kInt);
 }
 
 TEST(
     VulkanQuantizePerTensorTest,
-<<<<<<< HEAD
     test_vulkan_quantize_per_token_float_to_int32_small_scales) {
   std::vector<float> scales = {
       0,
@@ -957,25 +996,11 @@
       -2147483648, // quant_min
       2147483647, // quant_max
       at::kFloat,
-=======
-    test_reference_quantize_per_token_half_to_int32) {
-  std::vector<float> scales = {0.1, 0, 0.3, 0.1, 0.2, 0.3};
-  std::vector<int> zero_points = {1, 2, 3, 0, -1, -2};
-
-  test_reference_quantize_per_token(
-      {2, 3, 4}, // input sizes (2*3=6 tokens)
-      scales,
-      zero_points,
-      std::numeric_limits<int32_t>::min(), // quant_min
-      std::numeric_limits<int32_t>::max(), // quant_max
-      at::kHalf,
->>>>>>> e2fb9088
       at::kInt);
 }
 
 TEST(
     VulkanQuantizePerTensorTest,
-<<<<<<< HEAD
     test_vulkan_quantize_per_token_float_to_uint8_many_tokens) {
   std::vector<float> scales(18, 0.1);
   std::vector<int> zero_points(18, 5);
@@ -1007,18 +1032,4 @@
       127, // quant_max
       at::kHalf, // input dtype
       at::kChar); // output dtype
-=======
-    test_reference_quantize_per_token_half_to_uint8) {
-  std::vector<float> scales = {0.1, 0, 0.3, 0.1, 0.2, 0.3};
-  std::vector<int> zero_points = {1, 2, 3, 0, -1, -2};
-
-  test_reference_quantize_per_token(
-      {2, 3, 4}, // input sizes (2*3=6 tokens)
-      scales,
-      zero_points,
-      0, // quant_min
-      255, // quant_max
-      at::kHalf,
-      at::kByte);
->>>>>>> e2fb9088
 }