--- conflicted
+++ resolved
@@ -1147,7 +1147,6 @@
         "aten.hardsigmoid.default",
         "aten.leaky_relu.default",
         "aten.round.default",
-        "aten.tan.default",
     ]
 )
 def get_unary_ops_inputs():
@@ -1165,25 +1164,6 @@
     return test_suite
 
 
-<<<<<<< HEAD
-=======
-# separate test suite from unary_ops for learning purposes
-@register_test_suite("aten.tan.default")
-def get_tan_inputs():
-    test_suite = VkTestSuite(
-        [
-            (M1,),
-            (M1, M2),
-            (S1, M1, M2),
-            (S1, S2, S2, M2),
-        ]
-    )
-    test_suite.storage_types = ["utils::kTexture3D", "utils::kBuffer"]
-    test_suite.dtypes = ["at::kFloat", "at::kHalf"]
-    return test_suite
-
-
->>>>>>> 004cb16d
 @register_test_suite("aten._native_batch_norm_legit_no_training.default")
 def get_native_batch_norm_inputs():
     Test = namedtuple(
