load("@fbsource//tools/build_defs:platform_defs.bzl", "ANDROID")
load("@fbsource//xplat/caffe2:pt_defs.bzl", "get_pt_ops_deps")
load("@fbsource//xplat/caffe2:pt_ops.bzl", "pt_operator_library")
load("@fbsource//xplat/executorch/build:runtime_wrapper.bzl", "runtime")

def define_test_targets(test_name, extra_deps = [], src_file = None, is_fbcode = False):
    deps_list = [
        "//third-party/googletest:gtest_main",
        "//executorch/backends/vulkan:vulkan_graph_runtime",
        runtime.external_dep_location("libtorch"),
    ] + extra_deps

    src_file_str = src_file if src_file else "{}.cpp".format(test_name)

    runtime.cxx_binary(
        name = "{}_bin".format(test_name),
        srcs = [
            src_file_str,
        ],
        compiler_flags = [
            "-Wno-unused-variable",
        ],
        define_static_target = False,
        deps = deps_list,
    )

    runtime.cxx_test(
        name = test_name,
        srcs = [
            src_file_str,
        ],
        contacts = ["oncall+ai_infra_mobile_platform@xmail.facebook.com"],
        fbandroid_additional_loaded_sonames = [
            "torch-code-gen",
            "vulkan_graph_runtime",
            "vulkan_graph_runtime_shaderlib",
        ],
        platforms = [ANDROID],
        use_instrumentation_test = True,
        deps = deps_list,
    )


def define_common_targets(is_fbcode = False):
    if is_fbcode:
        return

    runtime.python_library(
        name = "generate_op_correctness_tests_lib",
        srcs = native.glob(["utils/*.py"]) + [
            "generate_op_correctness_tests.py",
            "cases.py",
        ],
        base_module = "executorch.backends.vulkan.test.op_tests",
        deps = [
            "fbsource//third-party/pypi/expecttest:expecttest",
        ],
        external_deps = ["torchgen"],
    )

    runtime.python_library(
        name = "generate_op_benchmarks_lib",
        srcs = native.glob(["utils/*.py"]) + [
            "generate_op_benchmarks.py",
            "cases.py",
        ],
        base_module = "executorch.backends.vulkan.test.op_tests",
        deps = [
            "fbsource//third-party/pypi/expecttest:expecttest",
        ],
        external_deps = ["torchgen"],
    )

    runtime.python_binary(
        name = "generate_op_correctness_tests",
        main_module = "executorch.backends.vulkan.test.op_tests.generate_op_correctness_tests",
        deps = [
            ":generate_op_correctness_tests_lib",
        ],
    )

    runtime.python_binary(
        name = "generate_op_benchmarks",
        main_module = "executorch.backends.vulkan.test.op_tests.generate_op_benchmarks",
        deps = [
            ":generate_op_benchmarks_lib",
        ],
    )

    aten_src_path = runtime.external_dep_location("aten-src-path")
    genrule_cmd = [
        "$(exe :generate_op_correctness_tests)",
        "--tags-path $(location {})/aten/src/ATen/native/tags.yaml".format(aten_src_path),
        "--aten-yaml-path $(location {})/aten/src/ATen/native/native_functions.yaml".format(aten_src_path),
        "-o $OUT",
    ]

    runtime.genrule(
        name = "generated_op_correctness_tests_cpp",
        outs = {
            "op_tests.cpp": ["op_tests.cpp"],
        },
        cmd = " ".join(genrule_cmd),
        default_outs = ["."],
    )

    benchmarks_genrule_cmd = [
        "$(exe :generate_op_benchmarks)",
        "--tags-path $(location {})/aten/src/ATen/native/tags.yaml".format(aten_src_path),
        "--aten-yaml-path $(location {})/aten/src/ATen/native/native_functions.yaml".format(aten_src_path),
        "-o $OUT",
    ]

    runtime.genrule(
        name = "generated_op_benchmarks_cpp",
        outs = {
            "op_benchmarks.cpp": ["op_benchmarks.cpp"],
        },
        cmd = " ".join(benchmarks_genrule_cmd),
        default_outs = ["."],
    )

    runtime.cxx_binary(
        name = "compute_graph_op_benchmarks_bin",
        srcs = [
            ":generated_op_benchmarks_cpp[op_benchmarks.cpp]",
        ],
        compiler_flags = [
            "-Wno-unused-variable",
        ],
        define_static_target = False,
        deps = [
            "//third-party/benchmark:benchmark",
            "//executorch/backends/vulkan:vulkan_graph_runtime",
            runtime.external_dep_location("libtorch"),
        ],
    )

    runtime.cxx_library(
        name = "test_utils",
        srcs = [
            "test_utils.cpp",
        ],
        headers = [
            "test_utils.h",
        ],
        exported_headers = [
            "test_utils.h",
        ],
        deps = [
            "//executorch/backends/vulkan:vulkan_graph_runtime",
            "//executorch/runtime/core/exec_aten:lib",
            runtime.external_dep_location("libtorch"),
        ],
        visibility = [
            "//executorch/backends/vulkan/test/op_tests/...",
            "@EXECUTORCH_CLIENTS",
        ],
    )

    define_test_targets(
        "compute_graph_op_tests",
        src_file=":generated_op_correctness_tests_cpp[op_tests.cpp]"
    )

    define_test_targets(
        "sdpa_test",
        extra_deps = [
            ":test_utils",
            "//executorch/extension/llm/custom_ops:custom_ops_aot_lib",
            "//executorch/extension/tensor:tensor",
        ]
    )
    define_test_targets(
        "quantize_test",
        extra_deps = [
<<<<<<< HEAD
=======
            ":test_utils",
>>>>>>> 5de590c8
            "//executorch/kernels/quantized/cpu:op_quantize",
            "//executorch/extension/tensor:tensor",
            "//executorch/extension/aten_util:aten_bridge",
        ]
    )
<<<<<<< HEAD
    define_test_targets("linear_weight_int4_test")
    define_test_targets("rotary_embedding_test")
=======
    define_test_targets(
        "linear_weight_int4_test",
        extra_deps = [
            ":test_utils",
        ]
    )
    define_test_targets(
        "rotary_embedding_test",
        extra_deps = [
            ":test_utils",
        ]
    )
>>>>>>> 5de590c8
<|MERGE_RESOLUTION|>--- conflicted
+++ resolved
@@ -174,19 +174,12 @@
     define_test_targets(
         "quantize_test",
         extra_deps = [
-<<<<<<< HEAD
-=======
             ":test_utils",
->>>>>>> 5de590c8
             "//executorch/kernels/quantized/cpu:op_quantize",
             "//executorch/extension/tensor:tensor",
             "//executorch/extension/aten_util:aten_bridge",
         ]
     )
-<<<<<<< HEAD
-    define_test_targets("linear_weight_int4_test")
-    define_test_targets("rotary_embedding_test")
-=======
     define_test_targets(
         "linear_weight_int4_test",
         extra_deps = [
@@ -198,5 +191,4 @@
         extra_deps = [
             ":test_utils",
         ]
-    )
->>>>>>> 5de590c8
+    )