load("@fbcode_macros//build_defs:python_library.bzl", "python_library")

oncall("executorch")

python_library(
    name = "vulkan_quantizer",
    srcs = ["vulkan_quantizer.py"],
    deps = [
        ":vulkan_quantizer_utils",
        "//caffe2:torch",
<<<<<<< HEAD
        "//pytorch/ao:torchao",  # @manual
=======
>>>>>>> ef6bd56c
    ],
)

python_library(
    name = "vulkan_quantizer_utils",
    srcs = ["vulkan_quantizer_utils.py"],
    deps = [
        "//caffe2:torch",
<<<<<<< HEAD
        "//pytorch/ao:torchao",  # @manual
=======
>>>>>>> ef6bd56c
    ],
)<|MERGE_RESOLUTION|>--- conflicted
+++ resolved
@@ -8,10 +8,6 @@
     deps = [
         ":vulkan_quantizer_utils",
         "//caffe2:torch",
-<<<<<<< HEAD
-        "//pytorch/ao:torchao",  # @manual
-=======
->>>>>>> ef6bd56c
     ],
 )
 
@@ -20,9 +16,5 @@
     srcs = ["vulkan_quantizer_utils.py"],
     deps = [
         "//caffe2:torch",
-<<<<<<< HEAD
-        "//pytorch/ao:torchao",  # @manual
-=======
->>>>>>> ef6bd56c
     ],
 )