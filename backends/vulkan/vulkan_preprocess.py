# Copyright (c) Meta Platforms, Inc. and affiliates.
# All rights reserved.
#
# This source code is licensed under the BSD-style license found in the
# LICENSE file in the root directory of this source tree.

# pyre-strict

from functools import partial

from typing import Any, Callable, Dict, final, List

import executorch.backends.vulkan.utils as utils

from executorch.backends.transforms.addmm_mm_to_linear import AddmmToLinearTransform
from executorch.backends.transforms.fuse_clamp_with_binary_op import (
    FuseClampBinaryOpPass,
)
from executorch.backends.transforms.fuse_clamps import FuseClampsPass
from executorch.backends.transforms.fuse_conv_with_clamp import FuseConvClampPass
from executorch.backends.transforms.fuse_view_copy import FuseViewCopyTransform
from executorch.backends.transforms.view_copy_to_squeeze_unsqueeze import (
    ViewCopyToSqueezeUnsqueezePass,
)
from executorch.backends.vulkan._passes import (
    FoldQDQPass,
    FuseQuantizedOpsTransform,
    insert_prepack_nodes,
    RemoveLocalScalarDenseOpsTransform,
    RemoveRedundantOpsTransform,
    ReplaceQDQPass,
    SqueezeUnsqueezeInputs,
    TagMemoryMetaPass,
)
from executorch.backends.vulkan._passes.fuse_patterns import FusePatternsPass
from executorch.backends.vulkan._passes.remove_asserts import RemoveAssertsTransform

from executorch.backends.vulkan.serialization.vulkan_graph_builder import VkGraphBuilder
from executorch.backends.vulkan.serialization.vulkan_graph_schema import (
    VkMemoryLayout,
    VkStorageType,
)
from executorch.backends.vulkan.serialization.vulkan_graph_serialize import (
    serialize_vulkan_graph,
)
from executorch.backends.xnnpack._passes import FuseBatchNormPass

from executorch.exir.backend.backend_details import (
    BackendDetails,
    CompileSpec,
    ExportedProgram,
    PreprocessResult,
)
from executorch.exir.backend.utils import DelegateMappingBuilder

from executorch.exir.memory_planning import greedy, MemoryPlanningAlgorithmSuite
from executorch.exir.pass_base import ExportPass, PassBase

from executorch.exir.passes import MemoryPlanningPass, SpecPropPass

from executorch.exir.passes.sym_shape_eval_pass import ConstraintBasedSymShapeEvalPass

from executorch.exir.program._program import _transform

from torch._export.verifier import Verifier

from torch.export._remove_auto_functionalized_pass import (
    unsafe_remove_auto_functionalized_pass,
)

DEFAULT_DEBUG_HANDLE = 65535


class _any_op(Verifier):
    # Set training dialect to skip functional check in base verifier
    dialect = "TRAINING"

    def allowed_op_types(self):
        return (Callable,)


# pyre-ignore
def apply_passes(program: ExportedProgram, passes) -> ExportedProgram:
    for p in passes:
        if isinstance(p, MemoryPlanningPass) and hasattr(p, "run"):
            p.run(program.graph_module)

        elif issubclass(type(p), ExportPass) or issubclass(type(p), PassBase):
            # Some passes require the ep to be provided. However, since the ep may be
            # updated with each pass applied, the ep must be set right before calling
            # the pass. _exported_program is the attribute used by XNNPACK and Vulkan
            # passes to store the exported program.
            if hasattr(p, "_exported_program"):
                p._exported_program = program

            program = _transform(program, p, override_verifiers=[_any_op])
            # See the application of this function in exir/program/_program.py for more
            # details on why this step is necessary.
            if isinstance(p, SpecPropPass):
                p.update_placeholder_tensor_specs(program, program.graph_module)

        else:
            program = p(program)

    return program


def parse_compile_spec(compile_specs: List[CompileSpec]) -> Dict[str, Any]:
    options = {}
    for spec in compile_specs:
        if spec.key == "storage_type_override":
            options[spec.key] = VkStorageType(
                int.from_bytes(spec.value, byteorder="little")
            )
        if spec.key == "memory_layout_override":
            options[spec.key] = VkMemoryLayout(
                int.from_bytes(spec.value, byteorder="little")
            )
        if spec.key in {"texture_limits_x", "texture_limits_y", "texture_limits_z"}:
            options[spec.key] = int.from_bytes(spec.value, byteorder="little")

        if spec.key == "skip_tag_memory_metadata":
            options[spec.key] = bool.from_bytes(spec.value, byteorder="little")

        if spec.key == "downcast_64_bit":
            options[spec.key] = bool.from_bytes(spec.value, byteorder="little")

        if spec.key == "force_fp16":
            options[spec.key] = bool.from_bytes(spec.value, byteorder="little")

        # Unhandled options are ignored

    return options


@final
class VulkanBackend(BackendDetails):
    @classmethod
    # pyre-ignore
    def preprocess(  # noqa: C901
        cls,
        program: ExportedProgram,
        module_compile_spec: List[CompileSpec],
    ) -> PreprocessResult:
        compile_options = parse_compile_spec(module_compile_spec)
        limits_x = compile_options.get(
            "texture_limits_x", utils.DEFAULT_TEXTURE_LIMITS[0]
        )
        limits_y = compile_options.get(
            "texture_limits_y", utils.DEFAULT_TEXTURE_LIMITS[1]
        )
        limits_z = compile_options.get(
            "texture_limits_z", utils.DEFAULT_TEXTURE_LIMITS[2]
        )
        texture_limits = (limits_x, limits_y, limits_z)

        default_storage_type = compile_options.get(
            "storage_type_override", VkStorageType.TEXTURE_3D
        )
        default_memory_layout = compile_options.get(
            "memory_layout_override", VkMemoryLayout.TENSOR_WIDTH_PACKED
        )
        downcast_64_bit = compile_options.get("downcast_64_bit", True)
        force_fp16 = compile_options.get("force_fp16", False)

        program = unsafe_remove_auto_functionalized_pass(program)

        # First, apply passes that fuse/remove operators to consolidate the graph
        # structure but still preserve an "ATen-compliant" graph structure (i.e. all
        # arguments to ATen operators must match the ATen function schema).
        program = apply_passes(
            program,
            [
                FuseBatchNormPass(program),
                FusePatternsPass(),
                FuseClampPass(),
                AddmmToLinearTransform(),
                RemoveRedundantOpsTransform(),
                FuseQuantizedOpsTransform(),
                ReplaceQDQPass(),
                FoldQDQPass(),
                SqueezeUnsqueezeInputs(),
                FuseViewCopyTransform(),
                ViewCopyToSqueezeUnsqueezePass(),
<<<<<<< HEAD
                FuseBatchNormPass(program),
                FuseClampsPass(),
                FuseConvClampPass(),
                FuseClampBinaryOpPass(),
=======
>>>>>>> 2eb89940
            ],
        )

        # Next annotate tensor nodes with TensorSpec structs which is needed for dynamic
        # shapes and memory planning. Until this point, the graph must be ATen compliant
        # because SpecPropPass will be calling the underlying ATen operators during its
        # execution.
        program = apply_passes(program, [SpecPropPass()])

        # Apply graph transforms which either require `TensorSpec`s to have been created
        # or would create an non ATen compliant graph structure.
        program = apply_passes(
            program,
            [
                RemoveAssertsTransform(),
                # Since this pass may replace a scalar argument with a tensor argument,
                # this pass may result in a non ATen compliant graph structure.
                RemoveLocalScalarDenseOpsTransform(),
                insert_prepack_nodes,
            ],
        )

        # Optionally apply the memory metadata tagging pass, which will insert storage
        # type and memory layout transition nodes to ensure that all tensor arguments
        # to an operator is in a supported or optimal configuration. If this pass is not
        # applied, there will be a risk that some operators recieve arguments with
        # memory settings that are not supported by the implementation.
        if not compile_options.get("skip_tag_memory_metadata", False):
            program = apply_passes(
                program,
                [
                    TagMemoryMetaPass(
                        texture_limits,
                        default_storage_type=default_storage_type,
                        default_memory_layout=default_memory_layout,
                    ),
                ],
            )

        # Finally, apply dynamic shape passes and memory planning pass. These passes
        # must be applied only when the graph structure is finalized.
        greedy_memory_planning = partial(greedy, allow_overlapping_allocations=False)
        mem_planning_suite = MemoryPlanningAlgorithmSuite(
            algo_list=[greedy_memory_planning]
        )
        # This is a workaround to allow the memory planning pass to work without having
        # to first apply ToOutVarPass(). See the `greedy()` function in
        # `exir.memory_planning`; if this attribute isn't set, assertions in
        # `collect_spec_from_nodes()` will fail.
        program.graph_module.encounter_to_out_var_failure = True
        program = apply_passes(
            program,
            [
                ConstraintBasedSymShapeEvalPass(),
                MemoryPlanningPass(memory_planning_algo=mem_planning_suite),
            ],
        )

        graph_builder = VkGraphBuilder(
            program,
            DelegateMappingBuilder(generated_identifiers=True),
            downcast_64_bit=downcast_64_bit,
            force_fp16=force_fp16,
        )
        vk_graph = graph_builder.build_graph()

        return PreprocessResult(
            processed_bytes=serialize_vulkan_graph(
                vk_graph, graph_builder.const_tensors, []
            ),
            debug_handle_map=graph_builder.delegate_mapping_builder.get_delegate_mapping(),
            data_store_output=graph_builder.named_data_store.get_named_data_store_output(),
        )<|MERGE_RESOLUTION|>--- conflicted
+++ resolved
@@ -182,13 +182,9 @@
                 SqueezeUnsqueezeInputs(),
                 FuseViewCopyTransform(),
                 ViewCopyToSqueezeUnsqueezePass(),
-<<<<<<< HEAD
-                FuseBatchNormPass(program),
                 FuseClampsPass(),
                 FuseConvClampPass(),
                 FuseClampBinaryOpPass(),
-=======
->>>>>>> 2eb89940
             ],
         )
 
