# Copyright (c) Meta Platforms, Inc. and affiliates.
# All rights reserved.
# Copyright 2025 Arm Limited and/or its affiliates.
#
# This source code is licensed under the BSD-style license found in the
# LICENSE file in the root directory of this source tree.

# ### Editing this file ###
#
# This file should be formatted with
# ~~~
# cmake-format -i CMakeLists.txt
# ~~~
# It should also be cmake-lint clean.
#
# The targets in this file will be built if EXECUTORCH_BUILD_VULKAN is ON

cmake_minimum_required(VERSION 3.19)

if(NOT EXECUTORCH_ROOT)
  set(EXECUTORCH_ROOT ${CMAKE_CURRENT_SOURCE_DIR}/../..)
endif()

if(NOT RUNTIME_PATH)
  set(RUNTIME_PATH ${CMAKE_CURRENT_SOURCE_DIR}/runtime)
endif()

# Include this file to access executorch_target_link_options_shared_lib This is
# required to provide access to executorch_target_link_options_shared_lib which
# allows libraries to be linked with the --whole-archive flag. This is required
# for libraries that perform dynamic registration via static initialization.
include(${EXECUTORCH_ROOT}/tools/cmake/Utils.cmake)

include(cmake/ShaderLibrary.cmake)

# Third party include paths

set(VULKAN_THIRD_PARTY_PATH ${CMAKE_CURRENT_SOURCE_DIR}/third-party)

set(VULKAN_HEADERS_PATH ${VULKAN_THIRD_PARTY_PATH}/Vulkan-Headers)
set(VOLK_PATH ${VULKAN_THIRD_PARTY_PATH}/volk)
set(VMA_PATH ${VULKAN_THIRD_PARTY_PATH}/VulkanMemoryAllocator)

set(COMMON_INCLUDES
    $<BUILD_INTERFACE:${EXECUTORCH_ROOT}/..>
    $<BUILD_INTERFACE:${VULKAN_HEADERS_PATH}/include>
    $<BUILD_INTERFACE:${VOLK_PATH}> $<BUILD_INTERFACE:${VMA_PATH}>
)

# Compile settings

set(VULKAN_CXX_FLAGS "-fexceptions")
list(APPEND VULKAN_CXX_FLAGS "-DUSE_VULKAN_WRAPPER")
list(APPEND VULKAN_CXX_FLAGS "-DUSE_VULKAN_VOLK")

# vulkan API files

file(GLOB_RECURSE vulkan_api_cpp ${RUNTIME_PATH}/api/*)
file(GLOB_RECURSE vulkan_vkapi_cpp ${RUNTIME_PATH}/vk_api/*)
list(APPEND vulkan_api_cpp ${vulkan_vkapi_cpp})
list(APPEND vulkan_api_cpp ${VOLK_PATH}/volk.c)

# vulkan ComputeGraph files

file(GLOB_RECURSE vulkan_graph_cpp ${RUNTIME_PATH}/graph/*)
list(APPEND vulkan_graph_cpp ${vulkan_api_cpp})

# Standard GLSL shader library

set(VULKAN_GRAPH_SHADERS_PATH ${RUNTIME_PATH}/graph/ops/glsl/)
# Generates a spv.cpp file containing compiled GLSL shaders
gen_vulkan_shader_lib_cpp(${VULKAN_GRAPH_SHADERS_PATH})
# Save the path of the generated cpp file
set(vulkan_standard_shaders_cpp ${generated_spv_cpp})

# Generate Vulkan Delegate Schema Files from flatc

set(SCHEMA_INCLUDE_DIR ${CMAKE_BINARY_DIR}/schema/include)

set(GENERATED_HEADER
    ${SCHEMA_INCLUDE_DIR}/executorch/backends/vulkan/serialization/schema_generated.h
)

add_custom_command(
  OUTPUT ${GENERATED_HEADER}
  COMMAND
    flatc --cpp --cpp-std c++11 --scoped-enums -o
    "${SCHEMA_INCLUDE_DIR}/executorch/backends/vulkan/serialization/"
    ${_vulkan_schema__srcs}
  WORKING_DIRECTORY ${EXECUTORCH_ROOT}
  DEPENDS flatc
  COMMENT "Generating vulkan_schema headers"
  VERBATIM
)

# vulkan_schema library

add_library(vulkan_schema INTERFACE ${GENERATED_HEADER})
set_target_properties(vulkan_schema PROPERTIES LINKER_LANGUAGE CXX)

target_include_directories(
  vulkan_schema
  INTERFACE
<<<<<<< HEAD
    ${SCHEMA_INCLUDE_DIR}
=======
    $<BUILD_INTERFACE:${SCHEMA_INCLUDE_DIR}>
>>>>>>> 815ae923
    $<BUILD_INTERFACE:${EXECUTORCH_ROOT}/third-party/flatbuffers/include>
)

# vulkan runtime utils files

file(GLOB_RECURSE vulkan_runtime_utils_cpp ${RUNTIME_PATH}/utils/*.cpp)

# vulkan_backend

file(GLOB vulkan_backend_cpp ${RUNTIME_PATH}/*.cpp)
list(APPEND vulkan_backend_cpp ${vulkan_graph_cpp})
list(APPEND vulkan_backend_cpp ${vulkan_standard_shaders_cpp})
list(APPEND vulkan_backend_cpp ${vulkan_runtime_utils_cpp})

add_library(vulkan_backend ${vulkan_backend_cpp})
target_include_directories(
  vulkan_backend PRIVATE ${SCHEMA_INCLUDE_DIR} ${COMMON_INCLUDES}
)
target_link_libraries(vulkan_backend PRIVATE vulkan_schema executorch_core)
target_compile_options(vulkan_backend PRIVATE ${VULKAN_CXX_FLAGS})
# Link this library with --whole-archive due to dynamic backend registration
executorch_target_link_options_shared_lib(vulkan_backend)

set_property(TARGET vulkan_backend PROPERTY CXX_STANDARD 17)

# Test targets

install(
  TARGETS vulkan_backend vulkan_schema
  EXPORT ExecuTorchTargets
<<<<<<< HEAD
  DESTINATION ${CMAKE_INSTALL_LIBDIR}
=======
  DESTINATION lib
>>>>>>> 815ae923
  INCLUDES
  DESTINATION ${COMMON_INCLUDES}
)<|MERGE_RESOLUTION|>--- conflicted
+++ resolved
@@ -101,11 +101,7 @@
 target_include_directories(
   vulkan_schema
   INTERFACE
-<<<<<<< HEAD
-    ${SCHEMA_INCLUDE_DIR}
-=======
     $<BUILD_INTERFACE:${SCHEMA_INCLUDE_DIR}>
->>>>>>> 815ae923
     $<BUILD_INTERFACE:${EXECUTORCH_ROOT}/third-party/flatbuffers/include>
 )
 
@@ -136,11 +132,7 @@
 install(
   TARGETS vulkan_backend vulkan_schema
   EXPORT ExecuTorchTargets
-<<<<<<< HEAD
   DESTINATION ${CMAKE_INSTALL_LIBDIR}
-=======
-  DESTINATION lib
->>>>>>> 815ae923
   INCLUDES
   DESTINATION ${COMMON_INCLUDES}
 )