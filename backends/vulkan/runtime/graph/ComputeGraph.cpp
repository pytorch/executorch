--- conflicted
+++ resolved
@@ -237,11 +237,7 @@
     const vkapi::MemoryAccessType access) {
   ValueRef idx(static_cast<int>(values_.size()));
   check_no_active_value_ptrs();
-<<<<<<< HEAD
-  values_.emplace_back(api::StagingBuffer(context(), dtype, numel, access));
-=======
-  values_.emplace_back(api::StorageBuffer(context(), dtype, numel));
->>>>>>> 8e578eb0
+  values_.emplace_back(api::StorageBuffer(context(), dtype, numel, access));
   return idx;
 }
 
