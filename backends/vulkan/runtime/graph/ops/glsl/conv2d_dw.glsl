/*
 * Copyright (c) Meta Platforms, Inc. and affiliates.
 * All rights reserved.
 *
 * This source code is licensed under the BSD-style license found in the
 * LICENSE file in the root directory of this source tree.
 */

#version 450 core

#define PRECISION ${PRECISION}

#define VEC4_T ${texel_type(DTYPE)}

#define op(X, A, B) ${OPERATOR}

#include "indexing_utils_u16.h"

layout(std430) buffer;

${layout_declare_tensor(0, "w", "t_out", DTYPE, "texture3d")}
${layout_declare_tensor(1, "r", "t_in", DTYPE, "texture3d")}
${layout_declare_tensor(2, "r", "t_kernel", DTYPE, "texture2d")}
${layout_declare_tensor(3, "r", "t_bias", DTYPE, "texture2d")}
${layout_declare_ubo(4, "ivec3", "out_limits")}
${layout_declare_ubo(5, "ivec4", "in_sizes")}
${layout_declare_ubo(6, "ivec2", "kernel_size", "ivec2", "stride", "ivec2", "padding", "ivec2", "dilation")}
${layout_declare_ubo(7, "ivec2", "overlay_region", "int", "in_group_size")}
${layout_declare_ubo(8, "float", "out_min", "float", "out_max")}

layout(local_size_x_id = 0, local_size_y_id = 1, local_size_z_id = 2) in;

/*
 * Computes a depthwise convolution. Each shader invocation calculates the
 * output at a single output location.
 */
void main() {
<<<<<<< HEAD
  const ivec3 pos = idx_to_ipos_x_wise(gl_GlobalInvocationID.x, out_limits.x, out_limits.y);
=======
  const ivec3 pos = idx_to_u16pos_x_wise(gl_GlobalInvocationID.x, out_limits.x, out_limits.y);
>>>>>>> c7098ca0

  if (any(greaterThanEqual(pos, out_limits))) {
    return;
  }

  // Compute the index of the top-left element of the overlay region. Negative
  // indices indicate that the top-left element is in a region added by padding.
  const ivec2 ipos = pos.xy * stride - padding;

  // Compute the start and end of the input indices to load. Padding is assumed
  // to be constant 0 padding, so reads from the padding region are skipped.
  const ivec2 start = ipos;
  const ivec2 end = ipos + overlay_region.xy;

  VEC4_T sum = texelFetch(t_bias, ivec2(pos.z, 0), 0);
  int kx = 0;
  for (int y = start.y; y < end.y; y += dilation.y) {
    for (int x = start.x; x < end.x; x += dilation.x) {
      // The weight kernel was rearranged such that every NxN filter is
      // flattened to fit in one row. Each filter was then stacked on top of
      // each other vertically.
      const VEC4_T in_texel = texelFetch(t_in, ivec3(x, y, pos.z), 0);
      sum = fma(in_texel, texelFetch(t_kernel, ivec2(kx, pos.z), 0), sum);
      ++kx;
    }
  }

  imageStore(t_out, pos, op(sum, out_min, out_max));
}<|MERGE_RESOLUTION|>--- conflicted
+++ resolved
@@ -35,11 +35,7 @@
  * output at a single output location.
  */
 void main() {
-<<<<<<< HEAD
   const ivec3 pos = idx_to_ipos_x_wise(gl_GlobalInvocationID.x, out_limits.x, out_limits.y);
-=======
-  const ivec3 pos = idx_to_u16pos_x_wise(gl_GlobalInvocationID.x, out_limits.x, out_limits.y);
->>>>>>> c7098ca0
 
   if (any(greaterThanEqual(pos, out_limits))) {
     return;
