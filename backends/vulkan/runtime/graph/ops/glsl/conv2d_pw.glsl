/*
 * Copyright (c) Meta Platforms, Inc. and affiliates.
 * All rights reserved.
 *
 * This source code is licensed under the BSD-style license found in the
 * LICENSE file in the root directory of this source tree.
 */

#version 450 core

#define PRECISION ${PRECISION}

#define VEC4_T ${texel_type(DTYPE)}

#define TILE_SIZE_X ${TILE_SIZE_X}
#define TILE_SIZE_Y ${TILE_SIZE_Y}
#define LOCAL_WG_SIZE 64

#define op(X, A, B) ${OPERATOR}

#include "indexing_utils.h"

layout(std430) buffer;

${layout_declare_tensor(0, "w", "t_out", DTYPE, "texture3d")}
${layout_declare_tensor(1, "r", "t_in", DTYPE, "texture3d")}
${layout_declare_tensor(2, "r", "t_kernel", DTYPE, "texture2d")}
${layout_declare_tensor(3, "r", "t_bias", DTYPE, "texture2d")}

layout(push_constant) uniform restrict Block {
  ivec4 out_limits;
  ivec4 in_sizes;
  ivec2 kernel_size;
  ivec2 stride;
  ivec2 padding;
  ivec2 dilation;
  ivec2 overlay_region;
  int in_group_size;
  int dummy_padding;
  float out_min;
  float out_max;
};

layout(local_size_x_id = 0, local_size_y_id = 1, local_size_z_id = 2) in;

// For performance improvement, reduce register usage by caching positions in shared memory.
// Offset index by 1 every 16 points to avoid bank access conflict.
#define offset_pos_index(index) (index + ((index) >> 4))
shared ivec3 pos_shared[offset_pos_index(LOCAL_WG_SIZE * TILE_SIZE_X * TILE_SIZE_Y)];

/*
 * Computes a 2D pointwise convolution of an NxN output tile. Calculating an
 * output tile for pointwise convolution is more efficient because the kernel
 * size is only 1x1, making it easier to re-use loaded texels from t_kernel.
 */
void main() {
  const ivec2 out_limits_scaled = (out_limits.xy + ivec2(TILE_SIZE_X - 1, TILE_SIZE_Y - 1)) / ivec2(TILE_SIZE_X, TILE_SIZE_Y);
  const uint shared_mem_stride = LOCAL_WG_SIZE;

  const uint div_by_x = gl_GlobalInvocationID.x / out_limits_scaled.x;
  const ivec3 gpos = ivec3(
    gl_GlobalInvocationID.x % out_limits_scaled.x,
    div_by_x % out_limits_scaled.y,
    div_by_x / out_limits_scaled.y);

  // Output position for TILE_SIZE = 2
  // +--------+--------+
  // | pos[0] | pos[1] |
  // +--------+--------+
  // | pos[2] | pos[3] |
  // +--------+--------+
  ivec2 pos[TILE_SIZE_X * TILE_SIZE_Y];
  for (int y = 0, i = 0; y < TILE_SIZE_Y; ++y) {
    for (int x = 0; x < TILE_SIZE_X; ++x) {
      pos[i] = ivec2(gpos.x * TILE_SIZE_X + x, gpos.y * TILE_SIZE_Y + y);
      pos_shared[offset_pos_index((shared_mem_stride * i) + gl_LocalInvocationIndex)] = ivec3(pos[i], gpos.z);
      i++;
    }
  }

  // If the top left position is out of bounds, then this invocation will have
  // no work to do.
<<<<<<< HEAD
  if (gpos.z >= out_limits.z) {
=======
  if (any(greaterThanEqual(ivec3(pos[0], gpos.z), out_limits.xyz))) {
>>>>>>> 06ef7138
    return;
  }

  // Compute the index of the input texture that needs to be loaded for each
  // output position. Note that negative indices can be produced indicating that
  // the top-left element is in a region added by padding.
  ivec2 ipos[TILE_SIZE_X * TILE_SIZE_Y];
  for (int i = 0; i < TILE_SIZE_X * TILE_SIZE_Y; ++i) {
    ipos[i] = pos[i] * stride - padding;
  }

  vec4 sum[TILE_SIZE_X * TILE_SIZE_Y];
  sum[0] = texelFetch(t_bias, ivec2(gpos.z, 0), 0);
  for (int i = 1; i < TILE_SIZE_X * TILE_SIZE_Y; ++i) {
    sum[i] = sum[0];
  }

  int z4 = 0;
  // Since the kernel is 1x1, we only have to loop over the depth dimension.
  for (int z = 0; z < in_group_size; z += 4, ++z4) {
    // During prepacking, the weight tensor has been permuted so that the
    // channel (IC) dim is along the x-axis, and the batch (OC) dim is along
    // the z-axis.
    const vec4 ktex_0 = texelFetchOffset(t_kernel, ivec2(z, gpos.z), 0, ivec2(0, 0));
    const vec4 ktex_1 = texelFetchOffset(t_kernel, ivec2(z, gpos.z), 0, ivec2(1, 0));
    const vec4 ktex_2 = texelFetchOffset(t_kernel, ivec2(z, gpos.z), 0, ivec2(2, 0));
    const vec4 ktex_3 = texelFetchOffset(t_kernel, ivec2(z, gpos.z), 0, ivec2(3, 0));

#pragma unroll
    for (int i = 0; i < TILE_SIZE_X * TILE_SIZE_Y; ++i) {
      const vec4 in_tex = texelFetch(t_in, ivec3(ipos[i], z4), 0);
      // For 2x2 tile size algorithm works as follows.
      // To explain the calculations below, the contents of one in_tex and the
      // group of 4 texels loaded from t_kernel are shown:
      //
      //   in_tex                 t_kernel
      //    -x->                   ---x--->
      //   +---+              +----+----+----+----+
      // ^ | w |           ^  | D0 | D1 | D2 | D3 |
      // | +---+           |  +----+----+----+----+
      // | | z |           |  | C0 | C1 | C2 | C3 |
      // z +---+           z  +----+----+----+----+
      // | | y |           |  | B0 | B2 | B2 | B3 |
      // | +---+           |  +----+----+----+----+
      //   | x |              | A0 | A1 | A2 | A3 |
      //   +---+              +----+----+----+----+
      //
      // In the t_kernel graphic, cells sharing the same letter are from
      // the same batch/output channel index, and the number denotes a unique
      // channel index. To calculate the output texel, the following
      // calculation is performed:
      //
      //  +---+ +----+   +---+ +----+   +---+ +----+   +---+ +----+
      //  | x | | D0 |   | y | | D1 |   | z | | D2 |   | w | | D3 |
      //  +---+ +----+   +---+ +----+   +---+ +----+   +---+ +----+
      //  | x | | C0 |   | y | | C1 |   | z | | C2 |   | w | | C3 |
      //  +---+X+----+ + +---+X+----+ + +---+X+----+ + +---+X+----+
      //  | x | | B0 |   | y | | B1 |   | z | | B2 |   | w | | B3 |
      //  +---+ +----+   +---+ +----+   +---+ +----+   +---+ +----+
      //  | x | | A0 |   | y | | A1 |   | z | | A2 |   | w | | A3 |
      //  +---+ +----+   +---+ +----+   +---+ +----+   +---+ +----+
      //
      //  which is what is expressed in the following calculations. This is done
      //  for each output position.
      sum[i] = fma(in_tex.xxxx, ktex_0, sum[i]);
      sum[i] = fma(in_tex.yyyy, ktex_1, sum[i]);
      sum[i] = fma(in_tex.zzzz, ktex_2, sum[i]);
      sum[i] = fma(in_tex.wwww, ktex_3, sum[i]);
    }
  }

<<<<<<< HEAD
  for (int i = 0; i < TILE_SIZE_X * TILE_SIZE_Y; ++i) {
    const uint index = (shared_mem_stride * i) + gl_LocalInvocationIndex;
    const ivec3 pos = pos_shared[offset_pos_index(index)];
    if (all(lessThan(pos, out_limits.xyz))) {
      imageStore(t_out, pos, op(sum[i], out_min, out_max));
=======
  for (int i = 0; i < TILE_SIZE * TILE_SIZE; ++i) {
    const ivec2 pos = pos_shared[(shared_mem_stride * i) + gl_LocalInvocationIndex];
    if (all(lessThan(ivec3(pos, gpos.z), out_limits.xyz))) {
      imageStore(t_out, ivec3(pos, gpos.z), op(sum[i], out_min, out_max));
>>>>>>> 06ef7138
    }
  }
}<|MERGE_RESOLUTION|>--- conflicted
+++ resolved
@@ -12,9 +12,7 @@
 
 #define VEC4_T ${texel_type(DTYPE)}
 
-#define TILE_SIZE_X ${TILE_SIZE_X}
-#define TILE_SIZE_Y ${TILE_SIZE_Y}
-#define LOCAL_WG_SIZE 64
+#define TILE_SIZE ${TILE_SIZE}
 
 #define op(X, A, B) ${OPERATOR}
 
@@ -43,10 +41,10 @@
 
 layout(local_size_x_id = 0, local_size_y_id = 1, local_size_z_id = 2) in;
 
-// For performance improvement, reduce register usage by caching positions in shared memory.
-// Offset index by 1 every 16 points to avoid bank access conflict.
-#define offset_pos_index(index) (index + ((index) >> 4))
-shared ivec3 pos_shared[offset_pos_index(LOCAL_WG_SIZE * TILE_SIZE_X * TILE_SIZE_Y)];
+// shared memory to hold calculated positions, this would reduce register usage thus improving performance.
+// 64 is the number of threads in the local wg
+$num_shared = 64 * TILE_SIZE * TILE_SIZE
+shared ivec2 pos_shared[${num_shared}];
 
 /*
  * Computes a 2D pointwise convolution of an NxN output tile. Calculating an
@@ -54,8 +52,8 @@
  * size is only 1x1, making it easier to re-use loaded texels from t_kernel.
  */
 void main() {
-  const ivec2 out_limits_scaled = (out_limits.xy + ivec2(TILE_SIZE_X - 1, TILE_SIZE_Y - 1)) / ivec2(TILE_SIZE_X, TILE_SIZE_Y);
-  const uint shared_mem_stride = LOCAL_WG_SIZE;
+  const ivec2 out_limits_scaled = (out_limits.xy + TILE_SIZE - 1) / TILE_SIZE;
+  const uint shared_mem_stride = gl_WorkGroupSize.x * gl_WorkGroupSize.y * gl_WorkGroupSize.z;
 
   const uint div_by_x = gl_GlobalInvocationID.x / out_limits_scaled.x;
   const ivec3 gpos = ivec3(
@@ -69,36 +67,33 @@
   // +--------+--------+
   // | pos[2] | pos[3] |
   // +--------+--------+
-  ivec2 pos[TILE_SIZE_X * TILE_SIZE_Y];
-  for (int y = 0, i = 0; y < TILE_SIZE_Y; ++y) {
-    for (int x = 0; x < TILE_SIZE_X; ++x) {
-      pos[i] = ivec2(gpos.x * TILE_SIZE_X + x, gpos.y * TILE_SIZE_Y + y);
-      pos_shared[offset_pos_index((shared_mem_stride * i) + gl_LocalInvocationIndex)] = ivec3(pos[i], gpos.z);
+  ivec2 pos[TILE_SIZE * TILE_SIZE];
+  for (int y = 0, i = 0; y < TILE_SIZE; ++y) {
+    for (int x = 0; x < TILE_SIZE; ++x) {
+      pos[i] = ivec2(
+          gpos.x * TILE_SIZE + x, gpos.y * TILE_SIZE + y);
+      pos_shared[(shared_mem_stride * i) + gl_LocalInvocationIndex] = pos[i];
       i++;
     }
   }
 
   // If the top left position is out of bounds, then this invocation will have
   // no work to do.
-<<<<<<< HEAD
-  if (gpos.z >= out_limits.z) {
-=======
   if (any(greaterThanEqual(ivec3(pos[0], gpos.z), out_limits.xyz))) {
->>>>>>> 06ef7138
     return;
   }
 
   // Compute the index of the input texture that needs to be loaded for each
   // output position. Note that negative indices can be produced indicating that
   // the top-left element is in a region added by padding.
-  ivec2 ipos[TILE_SIZE_X * TILE_SIZE_Y];
-  for (int i = 0; i < TILE_SIZE_X * TILE_SIZE_Y; ++i) {
+  ivec2 ipos[TILE_SIZE * TILE_SIZE];
+  for (int i = 0; i < TILE_SIZE * TILE_SIZE; ++i) {
     ipos[i] = pos[i] * stride - padding;
   }
 
-  vec4 sum[TILE_SIZE_X * TILE_SIZE_Y];
+  vec4 sum[TILE_SIZE * TILE_SIZE];
   sum[0] = texelFetch(t_bias, ivec2(gpos.z, 0), 0);
-  for (int i = 1; i < TILE_SIZE_X * TILE_SIZE_Y; ++i) {
+  for (int i = 1; i < TILE_SIZE * TILE_SIZE; ++i) {
     sum[i] = sum[0];
   }
 
@@ -114,7 +109,7 @@
     const vec4 ktex_3 = texelFetchOffset(t_kernel, ivec2(z, gpos.z), 0, ivec2(3, 0));
 
 #pragma unroll
-    for (int i = 0; i < TILE_SIZE_X * TILE_SIZE_Y; ++i) {
+    for (int i = 0; i < TILE_SIZE * TILE_SIZE; ++i) {
       const vec4 in_tex = texelFetch(t_in, ivec3(ipos[i], z4), 0);
       // For 2x2 tile size algorithm works as follows.
       // To explain the calculations below, the contents of one in_tex and the
@@ -156,18 +151,10 @@
     }
   }
 
-<<<<<<< HEAD
-  for (int i = 0; i < TILE_SIZE_X * TILE_SIZE_Y; ++i) {
-    const uint index = (shared_mem_stride * i) + gl_LocalInvocationIndex;
-    const ivec3 pos = pos_shared[offset_pos_index(index)];
-    if (all(lessThan(pos, out_limits.xyz))) {
-      imageStore(t_out, pos, op(sum[i], out_min, out_max));
-=======
   for (int i = 0; i < TILE_SIZE * TILE_SIZE; ++i) {
     const ivec2 pos = pos_shared[(shared_mem_stride * i) + gl_LocalInvocationIndex];
     if (all(lessThan(ivec3(pos, gpos.z), out_limits.xyz))) {
       imageStore(t_out, ivec3(pos, gpos.z), op(sum[i], out_min, out_max));
->>>>>>> 06ef7138
     }
   }
 }