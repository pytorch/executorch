#version 450 core

#define PRECISION ${PRECISION}

#define T ${buffer_scalar_type(DTYPE)}

#include "indexing_utils.h"

${define_required_extensions(DTYPE)}

layout(std430) buffer;

${layout_declare_tensor(B, "w", "t_out", DTYPE, STORAGE)}
${layout_declare_tensor(B, "r", "nchw_in", DTYPE, STORAGE)}

$if USE_PUSH_CONST:
  layout(push_constant) uniform restrict Block {
    ivec4 out_sizes;
    ivec4 out_strides;
    int numel;
  };
$else:
  ${layout_declare_ubo(B, "ivec4", "out_sizes")}
  ${layout_declare_ubo(B, "ivec4", "out_strides")}
  ${layout_declare_ubo(B, "int", "numel")}

layout(local_size_x_id = 0, local_size_y_id = 1, local_size_z_id = 2) in;

<<<<<<< HEAD
// This constant is unused in this shader but is kept so that the signature is
// consistent with nchw_to_image.
${layout_declare_spec_const(C, "int", "packed_dim", "0")}
=======
${layout_declare_spec_const(C, "int", "out_layout", "DEFAULT_DIM_ORDER")}
const lowp ivec4 out_dim_order = unhash_dim_order(out_layout);
>>>>>>> d43de86b
${layout_declare_spec_const(C, "int", "transpose_hw", "0")}

void main() {
  int out_bufi = int(gl_GlobalInvocationID.x);
  if (out_bufi >= numel) {
    return;
  }

<<<<<<< HEAD
  ivec4 out_tidx = bufi_to_tidx(out_bufi, out_strides, packed_dim);
=======
  ivec4 out_tidx = bufi_to_tidx(out_bufi, out_strides, out_dim_order);
>>>>>>> d43de86b

  ivec4 sizes = out_sizes;
  if (transpose_hw == 1) {
    sizes.xy = sizes.yx;
    out_tidx.xy = out_tidx.yx;
  }
  const int in_nchwi = tidx_to_nchwi(out_tidx, sizes);

  t_out[out_bufi] = nchw_in[in_nchwi];
}<|MERGE_RESOLUTION|>--- conflicted
+++ resolved
@@ -26,14 +26,8 @@
 
 layout(local_size_x_id = 0, local_size_y_id = 1, local_size_z_id = 2) in;
 
-<<<<<<< HEAD
-// This constant is unused in this shader but is kept so that the signature is
-// consistent with nchw_to_image.
-${layout_declare_spec_const(C, "int", "packed_dim", "0")}
-=======
 ${layout_declare_spec_const(C, "int", "out_layout", "DEFAULT_DIM_ORDER")}
 const lowp ivec4 out_dim_order = unhash_dim_order(out_layout);
->>>>>>> d43de86b
 ${layout_declare_spec_const(C, "int", "transpose_hw", "0")}
 
 void main() {
@@ -42,11 +36,7 @@
     return;
   }
 
-<<<<<<< HEAD
-  ivec4 out_tidx = bufi_to_tidx(out_bufi, out_strides, packed_dim);
-=======
   ivec4 out_tidx = bufi_to_tidx(out_bufi, out_strides, out_dim_order);
->>>>>>> d43de86b
 
   ivec4 sizes = out_sizes;
   if (transpose_hw == 1) {
