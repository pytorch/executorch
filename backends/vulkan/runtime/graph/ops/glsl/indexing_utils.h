/*
 * Copyright (c) Meta Platforms, Inc. and affiliates.
 * All rights reserved.
 *
 * This source code is licensed under the BSD-style license found in the
 * LICENSE file in the root directory of this source tree.
 */

#ifndef INDEXING_UTILS_H
#define INDEXING_UTILS_H

/*
 * The functions defined in this header file use the following shorthand to
 * represent tensor related data structures.
 *
 * tidx  - ivec4 tensor indices, listed in WHCN order.
 *
 * pos   - ivec3 texel position, used to fetch from an image texture via the
 *         texelFetch(image, pos, lod) GLSL function.
 * posi  - ivec4 texel element position. It is the same as pos, except with an
 *         additional component of the index of an element within the texel.
 * lpos  - ivec3 logical position, listed in WHC order. This is a permutation of
 *         texture position based on a tensor's axis_map. lpos.x is the position
 *         component that corresponds to the tensor's width dimension, lpos.y is
 *         the position component that corresponds to the tensor's height dim,
 *         and so on.
 *
 * bufi  - int index into a GPU buffer that backs a tensor.
 * nchwi - int index into a staging buffer for a tensor. The data in the
 *         staging buffer is stored in contiguous data layout, irrespective of
 *         the tensor's strides.
 */

// Width Dim Index, assuming WHCN order
#define W_DIM 0
// Height, assuming WHCN order
#define H_DIM 1
// Channels, assuming WHCN order
#define C_DIM 2

/*
 * Fast division by 4 using bit shifting
 */
#define div4(x) ((x) >> 2)

/*
 * Fast multiplication by 4 using bit shifting
 */
#define mul4(x) ((x) << 2)

/*
 * Divides input and rounds up to 4
 */
#define divup4(x) (((x) + 3) >> 2)

/*
 * Divides input by denominator and rounds up
 */
#define divup(x, d) (((x) + (d) - 1) / (d))

/*
 * Aligns input to the next multiple of 4
 */
#define alignup4(x) (((x) + 3) & -4)

/*
 * Fast modulo by 4 using bit masking
 */
#define mod4(x) ((x) & 3)

/*
 * Get the staging buffer indices that contain the data of the texel that
 * corresponds to the provided tensor index. Since the texel have 4 elements,
 * 4 buffer indices will be retrieved.
 */
ivec4 tidx_to_nchwi(const ivec4 tidx, const ivec4 sizes, const int packed_dim) {
  ivec4 strides =
      ivec4(1, sizes.x, sizes.x * sizes.y, sizes.x * sizes.y * sizes.z);

  int base_i = tidx.x * strides.x + tidx.y * strides.y + tidx.z * strides.z +
      tidx.w * strides.w;

  return base_i + ivec4(0, 1, 2, 3) * strides[packed_dim];
}

/*
 * Get the buffer indices that contain the data of the texel that corresponds to
 * to the provided tensor index. Since the texel have 4 elements, 4 buffer
 * indices will be retrieved.
 */
ivec4 tidx_to_4bufi(
    const ivec4 tidx,
    const ivec4 strides,
    const int packed_dim) {
  int base_i = tidx.x * strides.x + tidx.y * strides.y + tidx.z * strides.z +
      tidx.w * strides.w;

  return base_i + ivec4(0, 1, 2, 3) * strides[packed_dim];
}

ivec4 nchwi_to_tidx(const int nchwi, const ivec4 sizes) {
  const int nchwi_div_x = nchwi / sizes.x;
  const int nchwi_div_y = nchwi_div_x / sizes.y;
  return ivec4(
      nchwi % sizes.x,
      nchwi_div_x % sizes.y,
      nchwi_div_y % sizes.z,
      nchwi_div_y / sizes.z);
}

int tidx_to_nchwi(const ivec4 tidx, const ivec4 sizes) {
  const int sizes_xy = sizes.x * sizes.y;
  return tidx.w * sizes_xy * sizes.z + tidx.z * sizes_xy + tidx.y * sizes.x +
      tidx.x;
}

ivec4 bufi_to_tidx(int bufi, const ivec4 strides, const ivec4 dim_order) {
  ivec4 idx;
  for (int i = 3; i >= 0; i--) {
    int dim = dim_order[i];
    idx[dim] = bufi / strides[dim];
    bufi %= strides[dim];
  }
  return idx;
}

<<<<<<< HEAD
=======
/*
 * bufi_to_tidx but assumes that the tensor is contiguous
 */
ivec4 contiguous_bufi_to_tidx(int bufi, const ivec4 strides) {
  ivec4 idx;
  for (int i = 3; i >= 0; i--) {
    idx[i] = bufi / strides[i];
    bufi %= strides[i];
  }
  return idx;
}

>>>>>>> d43de86b
int tidx_to_bufi(const ivec4 tidx, ivec4 strides) {
  return tidx.x * strides.x + tidx.y * strides.y + tidx.z * strides.z +
      tidx.w * strides.w;
}

ivec4 lpos_to_tidx(
    ivec3 lpos,
    ivec4 sizes,
    const int batch_inner_dim,
    const int packed_dim) {
  // Align packed dim to next multiple of 4 to account for texel padding
  sizes[packed_dim] = alignup4(sizes[packed_dim]);
  // Moving 1 texel along the packed dim traverses 4 tensor elements
  lpos[packed_dim] *= 4;

  ivec4 tidx = ivec4(lpos, 0);

  if (sizes.w > 1) {
    tidx.w = tidx[batch_inner_dim] / sizes[batch_inner_dim];
    tidx[batch_inner_dim] %= sizes[batch_inner_dim];
  }
  return tidx;
}

ivec3 tidx_to_lpos(
    ivec4 tidx,
    ivec4 sizes,
    const int batch_inner_dim,
    const int packed_dim) {
  // Align packed dim to next multiple of 4 to account for texel padding
  sizes[packed_dim] = alignup4(sizes[packed_dim]);

  ivec3 lpos = tidx.xyz;

  // Adjust batch inner dim by batch index if needed
  if (sizes.w > 1) {
    lpos[batch_inner_dim] += tidx.w * sizes[batch_inner_dim];
  }
  // Fast division by 4, since moving 1 texel along the packed dim traverses 4
  // tensor elements.
  lpos[packed_dim] >>= 2;
  return lpos;
}

ivec3 tidx_to_pos(
    ivec4 tidx,
    ivec4 sizes,
    const ivec4 axis_map,
    const int packed_dim) {
  // Align packed dim to next multiple of 4 to account for texel padding
  sizes[packed_dim] = alignup4(sizes[packed_dim]);

  ivec3 pos;
  for (int dim = 0; dim < 3; ++dim) {
    pos[axis_map[dim]] = tidx[dim];
  }

  // Adjust batch inner dim by batch index if needed
  if (sizes.w > 1) {
    pos[axis_map[axis_map.w]] += tidx.w * sizes[axis_map.w];
  }
  // Fast division by 4, since moving 1 texel along the packed dim traverses 4
  // tensor elements.
  pos[axis_map[packed_dim]] >>= 2;
  return pos;
}

ivec4 tidx_to_posi(
    ivec4 tidx,
    ivec4 sizes,
    const ivec4 axis_map,
    const int packed_dim) {
  return ivec4(
      tidx_to_pos(tidx, sizes, axis_map, packed_dim), tidx[packed_dim] % 4);
}

ivec3 lpos_to_pos(const ivec3 lpos, const ivec4 axis_map) {
  ivec3 pos;
  pos[axis_map.x] = lpos.x;
  pos[axis_map.y] = lpos.y;
  pos[axis_map.z] = lpos.z;
  return pos;
}

#ifdef USING_BUFFER
#define load_texel(buf, idx) buf[idx]
#elif defined(USING_TEXTURE2D)
#define load_texel(im, pos) texelFetch(im, pos.xy, 0)
#define load_texel_lpos(im, lpos, axis_map) \
  texelFetch(im, lpos_to_pos(lpos, axis_map).xy, 0)
#else // defined(USING_TEXTURE3D)
#define load_texel(im, pos) texelFetch(im, pos, 0)
#define load_texel_lpos(im, lpos, axis_map) \
  texelFetch(im, lpos_to_pos(lpos, axis_map), 0)
#endif

#ifdef USING_BUFFER
#define write_texel(buf, idx, texel) buf[idx] = texel
#elif defined(USING_TEXTURE2D)
#define write_texel(im, pos, texel) imageStore(im, pos.xy, texel)
#define write_texel_lpos(im, lpos, texel, axis_map) \
  imageStore(im, lpos_to_pos(lpos, axis_map).xy, texel)
#else // defined(USING_TEXTURE3D)
#define write_texel(im, pos, texel) imageStore(im, pos, texel)
#define write_texel_lpos(im, lpos, texel, axis_map) \
  imageStore(im, lpos_to_pos(lpos, axis_map), texel)
#endif

/*
 * Converts hashed layout to a ivec4 containing the axis map data and an int
 * containing the packed dim respectively. Each value takes up 4 bits in the
 * packed int, and values are read from least significant half byte (right-most)
 * to most significant half byte (left-most).
 * e.g. 0x20122, 2 -> ivec4(0, 1, 2, 2)
 * e.g. 0x11021, 1 -> ivec4(1, 2, 0, 1)
 */
#define unhash_axis_map(hash) \
  ivec4(hash & 0xf, (hash >> 4) & 0xf, (hash >> 8 & 0xf), (hash >> 12 & 0xf))

/*
 *
 */
#define unhash_dim_order(hash) \
  ivec4(hash & 0xf, (hash >> 4) & 0xf, (hash >> 8 & 0xf), (hash >> 12 & 0xf))

#define unhash_packed_dim(hash) int(hash >> 16 & 0xf)

#define DEFAULT_LAYOUT 0x02210

#define DEFAULT_DIM_ORDER 0x03210

#define DEFAULT_DIM_ORDER_IVEC4 ivec4(0, 1, 2, 3)

/************************
 * Deprecated Functions *
 ************************/

// The below functions and macros are in the process of being deprecated in
// favor of newer indexing functions that account for axis mapping and have more
// explicit function names and more updated terminology.

/*
 * Describes which texture axis the "batches" dimension runs along in a 4D
 * texture.
 *
 * Currently it is set to 2 since we represent batches by concatenating along
 * the channels dim, which has index 2 in (W, H, C, N) order and maps to the
 * depth dimension of a texture, which also corresponds to index 2 in (x, y, z)
 * order.
 */
#define BATCH_AXIS 2

//
// (w, h, c, n) Tensor Index <-> (x, y, z) Texture Position Conversion
//

/*
 * Input: (x, y, z) texel position, (W, H, C, N) sizes of the tensor, which dim
 *        is packed along a texel
 * Output: Whether the texel position is outside the bounds of the image texture
 *         given the size and packed dimension of the tensor.
 */
bool pos_out_of_bounds(ivec3 pos, ivec4 sizes, int packed_dim) {
  // Align packed dim to next multiple of 4 to account for texel padding
  sizes[packed_dim] = alignup4(sizes[packed_dim]);

  ivec3 max_pos = sizes.xyz;
  max_pos[BATCH_AXIS] += sizes.w * sizes[BATCH_AXIS];
  max_pos[packed_dim] /= 4;
  return (any(greaterThanEqual(pos, max_pos)));
}

/*
 * Input: (x, y, z) texel position, (W, H, C, N) sizes of the tensor,
 *        which dim is packed along a texel
 * Returns: the (w, h, c, n) tensor index cooresponding to the first element of
 *          the texel at the specified position
 */
ivec4 to_tensor_idx(ivec3 pos, ivec4 sizes, int packed_dim) {
  // Align packed dim to next multiple of 4 to account for texel padding
  sizes[packed_dim] = alignup4(sizes[packed_dim]);

  // Packed dim contains 4 elements per texel
  pos[packed_dim] *= 4;
  // Construct the initial tensor index via swizzling
#if BATCH_AXIS == 2
  ivec4 tensor_idx = pos.xyzz;
#endif
#if BATCH_AXIS == 1
  ivec4 tensor_idx = pos.xyzy;
#endif
#if BATCH_AXIS == 0
  ivec4 tensor_idx = pos.xyzx;
#endif
  // Adjust the axis that the batch dim runs along
  tensor_idx[3] /= sizes[BATCH_AXIS];
  tensor_idx[BATCH_AXIS] %= sizes[BATCH_AXIS];

  return tensor_idx;
}

/*
 * Input: (w, h, c, n) tensor index, (W, H, C, N) sizes of a tensor, which dim
 *        is packed along a texel
 * Returns: the (x, y, z) texture position containing element of the tensor at
 *          the specified index
 */
ivec3 to_texture_pos(ivec4 idx, ivec4 sizes, int packed_dim) {
  // Align packed dim to next multiple of 4 to account for texel padding
  sizes[packed_dim] = alignup4(sizes[packed_dim]);

  ivec3 pos = idx.xyz;
  pos[BATCH_AXIS] += idx.w * sizes[BATCH_AXIS];
  pos[packed_dim] /= 4;
  return pos;
}

/*
 * Input: (w, h, c, n) tensor index, (W, H, C, N) sizes of the tensor, which dim
 *        is packed along a texel
 * Returns: the (x, y, z, i) texture position containing the element of the
 *          tensor at the specified index, where i is the component within the
 *          texel to which the element belongs
 */
ivec4 to_texture_elem_pos(ivec4 idx, ivec4 sizes, int packed_dim) {
  // Align packed dim to next multiple of 4 to account for texel padding
  sizes[packed_dim] = alignup4(sizes[packed_dim]);

  //  pos[4] is set to a placeholder value
  ivec4 pos = idx.xyzx;
  pos[BATCH_AXIS] += idx.w * sizes[BATCH_AXIS];
  pos[packed_dim] >>= 2;
  pos.w = idx[packed_dim] & 0x3;
  return pos;
}

//
// Miscellaneous Utility Functions and Macros
//

// Given a buffer(1-D) index cur, compute a new index where the corresponding
// tensor(N-D)'s adjacent dimensions are swapped. The parameters x,y and plane
// describe sizes. As an example, let's say we want to swap dimensions 0,1 for a
// tensor of shape {4,3,2,24} to obtain {3,4,2,24}. Then, x=4, y=3 and
// plane=2*24=48.
#define swap_adj_dims(cur, x, y, plane)                        \
  cur +                                                        \
      plane *                                                  \
          ((1 - y) * ((cur % (x * y * plane)) / (y * plane)) + \
           (x - 1) * ((cur % (y * plane)) / plane))

// Return the x, y, z and index value the channel-packed 3D tensor from the {n,
// c, h, w}-index.
ivec4 get_channel_packed_pos_from_index(ivec4 nchw, ivec4 sizes) {
  int aligned_c = alignup4(sizes.y);
  int c_stride = aligned_c / 4;

  return ivec4(nchw.w, nchw.z, nchw.x * c_stride + nchw.y / 4, nchw.y % 4);
}

#endif // INDEXING_UTILS_H<|MERGE_RESOLUTION|>--- conflicted
+++ resolved
@@ -124,8 +124,6 @@
   return idx;
 }
 
-<<<<<<< HEAD
-=======
 /*
  * bufi_to_tidx but assumes that the tensor is contiguous
  */
@@ -138,7 +136,6 @@
   return idx;
 }
 
->>>>>>> d43de86b
 int tidx_to_bufi(const ivec4 tidx, ivec4 strides) {
   return tidx.x * strides.x + tidx.y * strides.y + tidx.z * strides.z +
       tidx.w * strides.w;
