/*
 * Copyright (c) Meta Platforms, Inc. and affiliates.
 * All rights reserved.
 *
 * This source code is licensed under the BSD-style license found in the
 * LICENSE file in the root directory of this source tree.
 */

#pragma once

#include <executorch/backends/vulkan/runtime/api/api.h>

#include <executorch/backends/vulkan/runtime/graph/containers/PushConstantData.h>
#include <executorch/backends/vulkan/runtime/graph/containers/Value.h>

#include <executorch/backends/vulkan/runtime/graph/ops/DispatchNode.h>

namespace vkcompute {

class ComputeGraph;

/*
 * Represents a single shader execution op in a ML model.
 */
class DynamicDispatchNode final : public DispatchNode {
  friend class ComputeGraph;

 public:
  using PickShaderFn = const std::function<vkapi::ShaderInfo(
      ComputeGraph*,
      const std::vector<ArgGroup>&,
      const std::vector<ValueRef>&)>;
  using PickGlobalFn = const std::function<utils::uvec3(
      ComputeGraph*,
      const vkapi::ShaderInfo& shader,
      const std::vector<ArgGroup>&,
      const std::vector<ValueRef>&)>;
  using PickLocalFn = const std::function<utils::uvec3(
      ComputeGraph*,
<<<<<<< HEAD
=======
      const vkapi::ShaderInfo& shader,
>>>>>>> 879eee05
      const utils::uvec3& global_workgroup_size,
      const std::vector<ArgGroup>&,
      const std::vector<ValueRef>&)>;

  explicit DynamicDispatchNode(
      ComputeGraph& graph,
      const PickShaderFn& pick_shader_fn,
      const PickGlobalFn& pick_global_wg_fn,
      const PickLocalFn& pick_local_wg_fn,
      const std::vector<ArgGroup>& args,
      const vkapi::ParamsBindList& params,
      const std::vector<PushConstantDataInfo>& push_constants,
      const vkapi::SpecVarList& spec_vars,
      const std::vector<ValueRef>& resize_args,
      const ResizeFunction& resize_fn = nullptr);

  explicit DynamicDispatchNode(
      ComputeGraph& graph,
      const vkapi::ShaderInfo& shader,
      const PickGlobalFn& pick_global_wg_fn,
      const PickLocalFn& pick_local_wg_fn,
      const std::vector<ArgGroup>& args,
      const vkapi::ParamsBindList& params,
      const std::vector<PushConstantDataInfo>& push_constants,
      const vkapi::SpecVarList& spec_vars,
      const std::vector<ValueRef>& resize_args,
      const ResizeFunction& resize_fn = nullptr);

  ~DynamicDispatchNode() override = default;

  void encode(ComputeGraph* graph) override;

 protected:
  const PickShaderFn pick_shader_fn_;
  const PickGlobalFn pick_global_wg_fn_;
  const PickLocalFn pick_local_wg_fn_;

 public:
  operator bool() const {
    return shader_;
  }
};

} // namespace vkcompute<|MERGE_RESOLUTION|>--- conflicted
+++ resolved
@@ -37,10 +37,7 @@
       const std::vector<ValueRef>&)>;
   using PickLocalFn = const std::function<utils::uvec3(
       ComputeGraph*,
-<<<<<<< HEAD
-=======
       const vkapi::ShaderInfo& shader,
->>>>>>> 879eee05
       const utils::uvec3& global_workgroup_size,
       const std::vector<ArgGroup>&,
       const std::vector<ValueRef>&)>;
