--- conflicted
+++ resolved
@@ -145,15 +145,10 @@
       pcs,
       // Specialization Constants
       {},
-<<<<<<< HEAD
+      // Resize Args
+      {},
       // Resizing Logic
-      resize_linear_qcsnw_node,
-=======
-      // Resize Args
->>>>>>> ca1e9ab9
-      {},
-      // Resizing Logic
-      resize_linear_qcs8w_node));
+      resize_linear_qcsnw_node));
   if (!graph.is_buffer_storage(out) &&
       graph.packed_dim_of(out) != WHCN::kWidthDim) {
     viewFn(graph, {out_W_packed, graph.add_none(), out});
@@ -258,15 +253,10 @@
       {{graph.sizes_pc_of(out), graph.sizes_pc_of(mat1)}},
       // Specialization Constants
       {},
-<<<<<<< HEAD
+      // Resize Args
+      {},
       // Resizing Logic
-      resize_linear_qcsnw_node,
-=======
-      // Resize Args
->>>>>>> ca1e9ab9
-      {},
-      // Resizing Logic
-      resize_linear_qcs8w_node));
+      resize_linear_qcsnw_node));
 }
 
 bool can_use_tiled_impl(
