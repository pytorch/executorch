/*
 * Copyright (c) Meta Platforms, Inc. and affiliates.
 * All rights reserved.
 *
 * This source code is licensed under the BSD-style license found in the
 * LICENSE file in the root directory of this source tree.
 */

#include <executorch/backends/vulkan/runtime/graph/ops/OperatorRegistry.h>

#include <executorch/backends/vulkan/runtime/graph/ops/impl/Staging.h>

#include <executorch/backends/vulkan/runtime/graph/ops/impl/utils/ScalarUtils.h>

#include <executorch/backends/vulkan/runtime/graph/ops/utils/ShaderNameUtils.h>

namespace vkcompute {

void check_q_8w_linear_args(
    const ComputeGraph& graph,
    const ValueRef mat1,
    const ValueRef qmat2_data,
    const ValueRef scales,
    const ValueRef out) {
  std::vector<int64_t> mat1_sizes = graph.sizes_of(mat1);
  std::vector<int64_t> qmat2_sizes = graph.sizes_of(qmat2_data);
  std::vector<int64_t> scales_sizes = graph.sizes_of(scales);

  VK_CHECK_COND(mat1_sizes.size() == 2 || mat1_sizes.size() == 3);
  VK_CHECK_COND(qmat2_sizes.size() == 2);
  VK_CHECK_COND(scales_sizes.size() == 1);

  VK_CHECK_COND(graph.packed_dim_of(mat1) == graph.packed_dim_of(out));

  VK_CHECK_COND(
      utils::val_at(-1, mat1_sizes) == utils::val_at(-1, qmat2_sizes));
  VK_CHECK_COND(
      utils::val_at(-1, scales_sizes) == utils::val_at(-2, qmat2_sizes));
}

void resize_q_8w_linear_node(
    ComputeGraph* graph,
    const std::vector<ArgGroup>& args,
    const std::vector<ValueRef>& extra_args) {
  (void)extra_args;

  vTensorPtr out = graph->get_tensor(args[0].refs[0]);
  vTensorPtr mat1 = graph->get_tensor(args[1].refs[0]);
  vTensorPtr qmat2 = graph->get_tensor(args[1].refs[1]);

  const int out_cols = utils::val_at(-2, mat1->sizes());
  const int out_rows = utils::val_at(-2, qmat2->sizes());

  std::vector<int64_t> new_out_sizes(3);
  if (mat1->sizes().size() == 2) {
    new_out_sizes.resize(2);
    new_out_sizes.at(0) = out_cols;
    new_out_sizes.at(1) = out_rows;
  } else {
    new_out_sizes.at(0) = mat1->sizes().at(0);
    new_out_sizes.at(1) = out_cols;
    new_out_sizes.at(2) = out_rows;
  }

  out->virtual_resize(new_out_sizes);
}

void add_q_8w_linear_node(
    ComputeGraph& graph,
    const ValueRef mat1,
    const ValueRef q_mat2_data,
    const ValueRef scales_data,
    const ValueRef out) {
  auto viewFn = VK_GET_OP_FN("aten.view_copy.default");
  ValueRef mat1_W_packed = mat1;
  ValueRef out_W_packed = out;
  if (!graph.is_buffer_storage(out) &&
      graph.packed_dim_of(mat1) != WHCN::kWidthDim) {
    // Ensure mat1 is width packed
    mat1_W_packed = graph.add_tensor_like(mat1, utils::kWidthPacked);
    viewFn(graph, {mat1, graph.add_none(), mat1_W_packed});
    // Ensure out is packed correctly
    out_W_packed = graph.add_tensor_like(out, utils::kWidthPacked);
  }
  ValueRef q_mat2 =
      prepack_if_tensor_ref(graph, q_mat2_data, utils::kWidthPacked);
  ValueRef scales =
      prepack_if_tensor_ref(graph, scales_data, utils::kWidthPacked);

  std::string kernel_name = "q_8w_linear";
  kernel_name.reserve(kShaderNameReserve);
  add_packed_dim_suffix(kernel_name, graph.packed_dim_of(mat1_W_packed));
  add_packed_dim_suffix(kernel_name, graph.packed_dim_of(q_mat2));
  add_dtype_suffix(kernel_name, graph.dtype_of(out_W_packed));
  add_storage_type_suffix(kernel_name, graph.storage_type_of(out_W_packed));

  vkapi::ParamsBindList ubos({});
  if (graph.is_buffer_storage(out_W_packed)) {
    ubos.append(
        {graph.sizes_ubo(out_W_packed),
         graph.strides_ubo(out_W_packed),
         graph.numel_ubo(out_W_packed),
         graph.sizes_ubo(mat1_W_packed),
         graph.strides_ubo(mat1),
         graph.strides_ubo(q_mat2),
         graph.strides_ubo(scales)});
  } else {
    ubos.append(
        {graph.logical_limits_ubo(out_W_packed),
         graph.sizes_ubo(mat1_W_packed)});
  }

  graph.execute_nodes().emplace_back(new DispatchNode(
      graph,
      VK_KERNEL_FROM_STR(kernel_name),
      graph.create_global_wg_size(out_W_packed),
      graph.create_local_wg_size(out_W_packed),
      // Inputs and Outputs
      {{out_W_packed, vkapi::MemoryAccessType::WRITE},
       {{mat1_W_packed, q_mat2, scales}, vkapi::MemoryAccessType::READ}},
      // Shader params buffers
      ubos,
      // Specialization Constants
      {},
      // Resizing Logic
<<<<<<< HEAD
      resize_q_8w_linear_node));
=======
      resize_qlinear_node));
  if (!graph.is_buffer_storage(out) &&
      graph.packed_dim_of(out) != WHCN::kWidthDim) {
    viewFn(graph, {out_W_packed, graph.add_none(), out});
  }
>>>>>>> 86735672
}

void weight_int8pack_mm(
    ComputeGraph& graph,
    const std::vector<ValueRef>& args) {
  check_q_8w_linear_args(graph, args[0], args[1], args[2], args[3]);
  return add_q_8w_linear_node(graph, args[0], args[1], args[2], args[3]);
}

void check_q_4w_linear_args(
    ComputeGraph& graph,
    const ValueRef mat1,
    const ValueRef mat2_data,
    const ValueRef group_size,
    const ValueRef scales_and_zeros,
    const ValueRef out) {
  VK_CHECK_COND(graph.int16_shader_types_enabled());
  VK_CHECK_COND(graph.int8_buffers_enabled());

  VK_CHECK_COND(graph.val_is_tensor(mat1));
  VK_CHECK_COND(graph.val_is_tref(mat2_data));
  VK_CHECK_COND(graph.val_is_tref(scales_and_zeros));

  VK_CHECK_COND(graph.dim_of(mat1) <= 3);
  VK_CHECK_COND(graph.dim_of(mat2_data) == 2);
  VK_CHECK_COND(graph.dim_of(scales_and_zeros) == 3);

  VK_CHECK_COND(graph.size_at<int>(-3, mat1) == 1);
  const int K = graph.size_at<int>(-1, mat1);
  VK_CHECK_COND(graph.size_at<int>(-1, mat2_data) * 2 == K);

  const int group_size_val = graph.extract_scalar<int>(group_size);
  VK_CHECK_COND(K % group_size_val == 0);

  VK_CHECK_COND(graph.packed_dim_of(mat1) == WHCN::kWidthDim);
  VK_CHECK_COND(graph.packed_dim_of(out) == WHCN::kWidthDim);

  VK_CHECK_COND(graph.has_standard_axis_map(mat1));
  VK_CHECK_COND(graph.has_standard_axis_map(out));
}

void resize_q_4w_linear_node(
    ComputeGraph* graph,
    const std::vector<ArgGroup>& args,
    const std::vector<ValueRef>& extra_args) {
  (void)extra_args;

  vTensorPtr out = graph->get_tensor(args[0].refs[0]);
  vTensorPtr mat1 = graph->get_tensor(args[1].refs[0]);
  vTensorPtr mat2 = graph->get_tensor(args[1].refs[1]);

  const int out_cols = utils::val_at(-2, mat1->sizes());
  const int out_rows = utils::val_at(-2, mat2->sizes());

  std::vector<int64_t> new_out_sizes(3);
  if (mat1->sizes().size() == 2) {
    new_out_sizes.resize(2);
    new_out_sizes.at(0) = out_cols;
    new_out_sizes.at(1) = out_rows;
  } else {
    new_out_sizes.at(0) = mat1->sizes().at(0);
    new_out_sizes.at(1) = out_cols;
    new_out_sizes.at(2) = out_rows;
  }

  out->virtual_resize(new_out_sizes);
}

void add_q_4w_linear_node(
    ComputeGraph& graph,
    const ValueRef mat1,
    const ValueRef mat2_data,
    const ValueRef group_size,
    const ValueRef scales_and_zeros_data,
    const ValueRef out) {
  check_q_4w_linear_args(
      graph, mat1, mat2_data, group_size, scales_and_zeros_data, out);

  utils::StorageType storage_type = graph.storage_type_of(out);

  ValueRef mat2 =
      prepack_buffer_if_tensor_ref(graph, mat2_data, utils::kWidthPacked);

  ValueRef scales_and_zeros =
      prepack_if_tensor_ref(graph, scales_and_zeros_data, utils::kWidthPacked);

  std::string kernel_name = "q_4w_linear";
  add_storage_type_suffix(kernel_name, storage_type);
  add_dtype_suffix(kernel_name, graph.dtype_of(out));

  const uint32_t group_size_val = graph.extract_scalar<uint32_t>(group_size);

  vkapi::ParamsBindList ubos({});
  ubos.append(graph.logical_limits_ubo(out));
  ubos.append(graph.sizes_ubo(mat1));
  ubos.append(graph.strides_ubo(mat2));
  ubos.append(graph.strides_ubo(scales_and_zeros));

  utils::uvec3 global_wg_size = graph.logical_limits_of(out);
  utils::uvec3 local_wg_size = graph.create_local_wg_size(global_wg_size);

  graph.execute_nodes().emplace_back(new DispatchNode(
      graph,
      VK_KERNEL_FROM_STR(kernel_name),
      global_wg_size,
      local_wg_size,
      // Inputs and Outputs
      {{out, vkapi::MemoryAccessType::WRITE},
       {{mat1, mat2, scales_and_zeros}, vkapi::MemoryAccessType::READ}},
      // Shader params buffers
      ubos,
      // Specialization Constants
      {SV(group_size_val)},
      // Resizing Logic
      resize_q_4w_linear_node,
      {}));
}

void linear_weight_int4(
    ComputeGraph& graph,
    const std::vector<ValueRef>& args) {
  return add_q_4w_linear_node(
      graph,
      args[0], // mat1
      args[1], // mat2
      args[2], // group_size
      args[3], // scales_and_zeros
      // There is an unused variable inner_k_tiles which is used to call
      // _convert_weight_to_int4pack in the AOT custom op, which is why the 4th
      // argument is skipped.
      args[5] // out
  );
}

REGISTER_OPERATORS {
  VK_REGISTER_OP(aten._weight_int8pack_mm.default, weight_int8pack_mm);
  VK_REGISTER_OP(et_vk.linear_weight_int4.default, linear_weight_int4);
}

} // namespace vkcompute<|MERGE_RESOLUTION|>--- conflicted
+++ resolved
@@ -123,15 +123,11 @@
       // Specialization Constants
       {},
       // Resizing Logic
-<<<<<<< HEAD
       resize_q_8w_linear_node));
-=======
-      resize_qlinear_node));
   if (!graph.is_buffer_storage(out) &&
       graph.packed_dim_of(out) != WHCN::kWidthDim) {
     viewFn(graph, {out_W_packed, graph.add_none(), out});
   }
->>>>>>> 86735672
 }
 
 void weight_int8pack_mm(
