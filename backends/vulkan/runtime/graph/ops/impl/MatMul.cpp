--- conflicted
+++ resolved
@@ -116,11 +116,6 @@
       : "matmul_naive";
   kernel_name.reserve(kShaderNameReserve);
   add_storage_type_suffix(kernel_name, graph.storage_type_of(out));
-<<<<<<< HEAD
-  add_memory_layout_suffix(kernel_name, graph.memory_layout_of(mat1));
-  add_memory_layout_suffix(kernel_name, graph.memory_layout_of(mat2));
-=======
->>>>>>> df72b8cd
   add_dtype_suffix(kernel_name, graph.dtype_of(out));
 
   utils::uvec3 global_wg_size = graph.logical_limits_of(out);
@@ -242,15 +237,9 @@
   if (graph.is_buffer_storage(out)) {
     add_matmul_naive_buffer_node(
         graph, mat1, mat2_data, out, mat2_is_transposed);
-<<<<<<< HEAD
-  } else if (graph.memory_layout_of(mat1) == utils::kChannelsPacked) {
-    add_matmul_optimized_node(graph, mat1, mat2_data, out, mat2_is_transposed);
-  } else if (graph.memory_layout_of(mat1) == utils::kWidthPacked) {
-=======
   } else if (graph.packed_dim_of(mat1) == WHCN::kChannelsDim) {
     add_matmul_optimized_node(graph, mat1, mat2_data, out, mat2_is_transposed);
   } else if (graph.packed_dim_of(mat1) == WHCN::kWidthDim) {
->>>>>>> df72b8cd
     add_matmul_naive_texture3d_node(
         graph, mat1, mat2_data, out, mat2_is_transposed);
   } else {
