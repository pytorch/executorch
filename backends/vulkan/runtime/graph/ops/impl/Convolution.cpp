--- conflicted
+++ resolved
@@ -402,8 +402,6 @@
     wg_size = {wg_size[0] * wg_size[1] * wg_size[2], 1, 1};
   } else if (method == Conv2dMethod::Pointwise) {
     wg_size = {wg_size[0] * wg_size[1], wg_size[2], 1};
-<<<<<<< HEAD
-  }
 
   utils::uvec3 local_wg_size;
   if (method == Conv2dMethod::Pointwise) {
@@ -418,8 +416,6 @@
     local_wg_size = {64 / local_wg_size_y, local_wg_size_y, 1};
   } else {
     local_wg_size = graph.create_local_wg_size(wg_size);
-=======
->>>>>>> 374f7cff
   }
 
   vkapi::ParamsBindList param_buffers;
