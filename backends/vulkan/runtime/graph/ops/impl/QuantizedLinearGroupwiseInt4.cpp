--- conflicted
+++ resolved
@@ -146,11 +146,8 @@
   std::string kernel_name = "q_4w_linear";
   if (use_coop_algorithm) {
     kernel_name += "_coop";
-<<<<<<< HEAD
   } else {
     kernel_name += "_tiled";
-=======
->>>>>>> e6c7b30c
   }
   add_storage_type_suffix(kernel_name, graph.storage_type_of(out));
   add_storage_type_suffix(kernel_name, graph.storage_type_of(mat1));
