/*
 * Copyright (c) Meta Platforms, Inc. and affiliates.
 * All rights reserved.
 *
 * This source code is licensed under the BSD-style license found in the
 * LICENSE file in the root directory of this source tree.
 */

#include <executorch/backends/vulkan/runtime/graph/ops/DynamicDispatchNode.h>

#include <executorch/backends/vulkan/runtime/graph/ComputeGraph.h>

namespace vkcompute {

DynamicDispatchNode::DynamicDispatchNode(
    ComputeGraph& graph,
    const PickShaderFn& pick_shader_fn,
    const PickGlobalFn& pick_global_wg_fn,
    const PickLocalFn& pick_local_wg_fn,
    const std::vector<ArgGroup>& args,
    const vkapi::ParamsBindList& params,
    const std::vector<PushConstantDataInfo>& push_constants,
    const vkapi::SpecVarList& spec_vars,
    const std::vector<ValueRef>& resize_args,
    const ResizeFunction& resize_fn)
    : DispatchNode(
          graph,
<<<<<<< HEAD
          pick_shader_fn(&graph, args, resize_args),
          pick_global_wg_fn(&graph, args, resize_args),
          pick_local_wg_fn(
              &graph,
              pick_global_wg_fn(&graph, args, resize_args),
              args,
              resize_args),
=======
          vkapi::ShaderInfo(),
          {1u, 1u, 1u},
          {1u, 1u, 1u},
>>>>>>> 879eee05
          args,
          params,
          push_constants,
          spec_vars,
          resize_args,
          resize_fn),
      pick_shader_fn_(pick_shader_fn),
      pick_global_wg_fn_(pick_global_wg_fn),
      pick_local_wg_fn_(pick_local_wg_fn) {
  shader_ = pick_shader_fn(&graph, args, resize_args);
  global_workgroup_size_ =
      pick_global_wg_fn(&graph, shader_, args, resize_args);
  local_workgroup_size_ = utils::WorkgroupSize(pick_local_wg_fn(
      &graph, shader_, global_workgroup_size_, args, resize_args));
}

DynamicDispatchNode::DynamicDispatchNode(
    ComputeGraph& graph,
    const vkapi::ShaderInfo& shader,
    const PickGlobalFn& pick_global_wg_fn,
    const PickLocalFn& pick_local_wg_fn,
    const std::vector<ArgGroup>& args,
    const vkapi::ParamsBindList& params,
    const std::vector<PushConstantDataInfo>& push_constants,
    const vkapi::SpecVarList& spec_vars,
    const std::vector<ValueRef>& resize_args,
    const ResizeFunction& resize_fn)
    : DispatchNode(
          graph,
          shader,
          pick_global_wg_fn(&graph, shader, args, resize_args),
          pick_local_wg_fn(
              &graph,
              shader,
              pick_global_wg_fn(&graph, shader, args, resize_args),
              args,
              resize_args),
          args,
          params,
          push_constants,
          spec_vars,
          resize_args,
          resize_fn),
      pick_shader_fn_{nullptr},
      pick_global_wg_fn_(pick_global_wg_fn),
      pick_local_wg_fn_(pick_local_wg_fn) {}

void DynamicDispatchNode::encode(ComputeGraph* graph) {
<<<<<<< HEAD
  shader_ = pick_shader_fn_(graph, args_, resize_args_);
  global_workgroup_size_ = pick_global_wg_fn_(graph, args_, resize_args_);
  local_workgroup_size_ = utils::WorkgroupSize(
      pick_local_wg_fn_(graph, global_workgroup_size_, args_, resize_args_));
=======
  if (pick_shader_fn_) {
    shader_ = pick_shader_fn_(graph, args_, resize_args_);
  }
  if (pick_global_wg_fn_) {
    global_workgroup_size_ =
        pick_global_wg_fn_(graph, shader_, args_, resize_args_);
  }
  if (pick_local_wg_fn_) {
    local_workgroup_size_ = utils::WorkgroupSize(pick_local_wg_fn_(
        graph, shader_, global_workgroup_size_, args_, resize_args_));
  }
>>>>>>> 879eee05
  DispatchNode::encode(graph);
}

} // namespace vkcompute<|MERGE_RESOLUTION|>--- conflicted
+++ resolved
@@ -25,19 +25,9 @@
     const ResizeFunction& resize_fn)
     : DispatchNode(
           graph,
-<<<<<<< HEAD
-          pick_shader_fn(&graph, args, resize_args),
-          pick_global_wg_fn(&graph, args, resize_args),
-          pick_local_wg_fn(
-              &graph,
-              pick_global_wg_fn(&graph, args, resize_args),
-              args,
-              resize_args),
-=======
           vkapi::ShaderInfo(),
           {1u, 1u, 1u},
           {1u, 1u, 1u},
->>>>>>> 879eee05
           args,
           params,
           push_constants,
@@ -86,12 +76,6 @@
       pick_local_wg_fn_(pick_local_wg_fn) {}
 
 void DynamicDispatchNode::encode(ComputeGraph* graph) {
-<<<<<<< HEAD
-  shader_ = pick_shader_fn_(graph, args_, resize_args_);
-  global_workgroup_size_ = pick_global_wg_fn_(graph, args_, resize_args_);
-  local_workgroup_size_ = utils::WorkgroupSize(
-      pick_local_wg_fn_(graph, global_workgroup_size_, args_, resize_args_));
-=======
   if (pick_shader_fn_) {
     shader_ = pick_shader_fn_(graph, args_, resize_args_);
   }
@@ -103,7 +87,6 @@
     local_workgroup_size_ = utils::WorkgroupSize(pick_local_wg_fn_(
         graph, shader_, global_workgroup_size_, args_, resize_args_));
   }
->>>>>>> 879eee05
   DispatchNode::encode(graph);
 }
 
