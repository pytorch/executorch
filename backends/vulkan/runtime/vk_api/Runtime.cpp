--- conflicted
+++ resolved
@@ -381,16 +381,12 @@
     const std::string& file_path) {
   // The global cache data path is declared as a static local variable for the
   // same reasons as the global runtime below.
-<<<<<<< HEAD
 #if defined(ETVK_DEFAULT_CACHE_PATH)
   static std::string global_cache_data_path = ETVK_DEFAULT_CACHE_PATH;
 #else
-  static std::string global_cache_data_path = "";
+  static std::string global_cache_data_path;
 #endif /* ETVK_DEFAULT_CACHE_PATH */
 
-=======
-  static std::string global_cache_data_path;
->>>>>>> bc590602
   if (file_path.size() > 0) {
     global_cache_data_path = file_path;
   }
