from executorch.backends.nxp.backend.ir.converter.node_converters.ops_converters.abs_converter import (
    AbsConverter,
)
from executorch.backends.nxp.backend.ir.converter.node_converters.ops_converters.adaptive_avg_pool_2d_converter import (
    AdaptiveAvgPool2dConverter,
)
from executorch.backends.nxp.backend.ir.converter.node_converters.ops_converters.add_tensor_converter import (
    AddTensorConverter,
)
from executorch.backends.nxp.backend.ir.converter.node_converters.ops_converters.addmm_converter import (
    AddMMConverter,
)
from executorch.backends.nxp.backend.ir.converter.node_converters.ops_converters.avg_pool_2d_converter import (
    AvgPool2dConverter,
)
from executorch.backends.nxp.backend.ir.converter.node_converters.ops_converters.cat_converter import (
    CatConverter,
)
from executorch.backends.nxp.backend.ir.converter.node_converters.ops_converters.clone_converter import (
    CloneConverter,
)
from executorch.backends.nxp.backend.ir.converter.node_converters.ops_converters.constant_pad_nd_converter import (
    ConstantPadNDConverter,
)
from executorch.backends.nxp.backend.ir.converter.node_converters.ops_converters.convolution_converter import (
    ConvolutionConverter,
)
from executorch.backends.nxp.backend.ir.converter.node_converters.ops_converters.hardtanh_converter import (
    HardTanhConverter,
)
from executorch.backends.nxp.backend.ir.converter.node_converters.ops_converters.max_pool_2d_converter import (
    MaxPool2dConverter,
)
from executorch.backends.nxp.backend.ir.converter.node_converters.ops_converters.mean_dim_converter import (
    MeanDimConverter,
)
from executorch.backends.nxp.backend.ir.converter.node_converters.ops_converters.mm_converter import (
    MMConverter,
)
from executorch.backends.nxp.backend.ir.converter.node_converters.ops_converters.mul_tensor_converter import (
    MulTensorConverter,
)
from executorch.backends.nxp.backend.ir.converter.node_converters.ops_converters.permute_copy_converter import (
    PermuteCopyConverter,
)
from executorch.backends.nxp.backend.ir.converter.node_converters.ops_converters.qdq_dequantize_converter import (
    QDQPerChannelDequantizeConverter,
    QDQPerTensorDequantizeConverter,
)
from executorch.backends.nxp.backend.ir.converter.node_converters.ops_converters.qdq_quantize_converter import (
    QDQQuantizeConverter,
)
from executorch.backends.nxp.backend.ir.converter.node_converters.ops_converters.relu_converter import (
    ReLUConverter,
)
from executorch.backends.nxp.backend.ir.converter.node_converters.ops_converters.sigmoid_converter import (
    SigmoidConverter,
)
from executorch.backends.nxp.backend.ir.converter.node_converters.ops_converters.slice_tensor_converter import (
    SliceTensorConverter,
)
from executorch.backends.nxp.backend.ir.converter.node_converters.ops_converters.softmax_converter import (
    SoftmaxConverter,
)
from executorch.backends.nxp.backend.ir.converter.node_converters.ops_converters.sub_tensor_converter import (
    SubTensorConverter,
)
from executorch.backends.nxp.backend.ir.converter.node_converters.ops_converters.tanh_converter import (
    TanhConverter,
)
from executorch.backends.nxp.backend.ir.converter.node_converters.ops_converters.view_copy_converter import (
    ViewCopyConverter,
)

__all__ = [
    "AbsConverter",
    "AdaptiveAvgPool2dConverter",
    "AddMMConverter",
    "AddTensorConverter",
    "AvgPool2dConverter",
    "CatConverter",
    "CloneConverter",
    "ConstantPadNDConverter",
    "ConvolutionConverter",
    "HardTanhConverter",
    "MaxPool2dConverter",
    "MeanDimConverter",
    "MMConverter",
    "MulTensorConverter",
    "PermuteCopyConverter",
    "QDQPerChannelDequantizeConverter",
    "QDQPerTensorDequantizeConverter",
    "QDQQuantizeConverter",
    "ReLUConverter",
    "SigmoidConverter",
<<<<<<< HEAD
    "SliceTensorConverter",
=======
>>>>>>> 670bc116
    "SoftmaxConverter",
    "SubTensorConverter",
    "TanhConverter",
    "ViewCopyConverter",
]<|MERGE_RESOLUTION|>--- conflicted
+++ resolved
@@ -93,10 +93,7 @@
     "QDQQuantizeConverter",
     "ReLUConverter",
     "SigmoidConverter",
-<<<<<<< HEAD
     "SliceTensorConverter",
-=======
->>>>>>> 670bc116
     "SoftmaxConverter",
     "SubTensorConverter",
     "TanhConverter",
