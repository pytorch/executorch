--- conflicted
+++ resolved
@@ -251,15 +251,11 @@
 def runner_main():
     args = parse_args()
 
-<<<<<<< HEAD
     # Suppress deprecation warnings for export_for_training, as it generates a
     # lot of log spam. We don't really need the warning here.
     warnings.simplefilter("ignore", category=FutureWarning)
 
     begin_test_session(args.report)
-=======
-    begin_test_session()
->>>>>>> 285e058f
 
     if len(args.suite) > 1:
         raise NotImplementedError("TODO Support multiple suites.")
