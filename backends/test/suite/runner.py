--- conflicted
+++ resolved
@@ -30,11 +30,7 @@
 def run_test(  # noqa: C901
     model: torch.nn.Module,
     inputs: Any,
-<<<<<<< HEAD
     flow: TestFlow,
-=======
-    tester_factory: Callable[[], Tester],
->>>>>>> 4b33596c
     test_name: str,
     params: dict | None,
     dynamic_shapes: Any | None = None,
@@ -55,10 +51,6 @@
             result=result,
             error=error,
         )
-    
-    model.eval()
-
-    model.eval()
 
     # Ensure the model can run in eager mode.
     try:
