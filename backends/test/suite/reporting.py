import csv

from collections import Counter
from dataclasses import dataclass, field
from datetime import timedelta
from enum import IntEnum
from functools import reduce
from typing import Any, TextIO

from executorch.backends.test.harness.error_statistics import ErrorStatistics
from torch.export import ExportedProgram


# The maximum number of model output tensors to log statistics for. Most model tests will
# only have one output, but some may return more than one tensor. This upper bound is needed
# upfront since the file is written progressively. Any outputs beyond these will not have stats logged.
MAX_LOGGED_MODEL_OUTPUTS = 2


# Field names for the CSV report.
CSV_FIELD_NAMES = [
    "Test ID",
    "Test Case",
<<<<<<< HEAD
    "Subtest",
=======
>>>>>>> 94d89c46
    "Flow",
    "Params",
    "Result",
    "Result Detail",
    "Delegated",
    "Quantize Time (s)",
    "Lower Time (s)",
    "Delegated Nodes",
    "Undelegated Nodes",
    "Delegated Ops",
    "Undelegated Ops",
    "PTE Size (Kb)",
]

for i in range(MAX_LOGGED_MODEL_OUTPUTS):
    CSV_FIELD_NAMES.extend(
        [
            f"Output {i} Error Max",
            f"Output {i} Error MAE",
            f"Output {i} SNR",
        ]
    )


# Operators that are excluded from the counts returned by count_ops. These are used to
# exclude operatations that are not logically relevant or delegatable to backends.
OP_COUNT_IGNORED_OPS = {
    "executorch_call_delegate",
    "getitem",
}


class TestResult(IntEnum):
    """Represents the result of a test case run, indicating success or a specific failure reason."""

    SUCCESS = 0
    """ The test succeeded with the backend delegate part or all of the graph. """

    SUCCESS_UNDELEGATED = 1
    """ The test succeeded without the backend delegating anything. """

    SKIPPED = 2
    """ The test was skipped due to a non-backend failure. """

    QUANTIZE_FAIL = 3
    """ The test failed due to the quantization stage failing. """

    LOWER_FAIL = 4
    """ The test failed due to a failure in partitioning or lowering. """

    PTE_LOAD_FAIL = 5
    """ The test failed due to the resulting PTE failing to load. """

    PTE_RUN_FAIL = 6
    """ The test failed due to the resulting PTE failing to run. """

    OUTPUT_MISMATCH_FAIL = 7
    """ The test failed due to a mismatch between runtime and reference outputs. """

    UNKNOWN_FAIL = 8
    """ The test failed in an unknown or unexpected manner. """

    def is_success(self):
        return self in {TestResult.SUCCESS, TestResult.SUCCESS_UNDELEGATED}

    def is_non_backend_failure(self):
        return self in {TestResult.SKIPPED}

    def is_backend_failure(self):
        return not self.is_success() and not self.is_non_backend_failure()

    def to_short_str(self):
        if self in {TestResult.SUCCESS, TestResult.SUCCESS_UNDELEGATED}:
            return "Pass"
        elif self == TestResult.SKIPPED:
            return "Skip"
        else:
            return "Fail"

    def to_detail_str(self):
        if self == TestResult.SUCCESS:
            return ""
        elif self == TestResult.SUCCESS_UNDELEGATED:
            return ""
        elif self == TestResult.SKIPPED:
            return ""
        elif self == TestResult.QUANTIZE_FAIL:
            return "Quantization Failed"
        elif self == TestResult.LOWER_FAIL:
            return "Lowering Failed"
        elif self == TestResult.PTE_LOAD_FAIL:
            return "PTE Load Failed"
        elif self == TestResult.PTE_RUN_FAIL:
            return "PTE Run Failed"
        elif self == TestResult.OUTPUT_MISMATCH_FAIL:
            return "Output Mismatch"
        elif self == TestResult.UNKNOWN_FAIL:
            return "Unknown Failure"
        else:
            raise ValueError(f"Invalid TestResult value: {self}.")

    def display_name(self):
        if self == TestResult.SUCCESS:
            return "Success (Delegated)"
        elif self == TestResult.SUCCESS_UNDELEGATED:
            return "Success (Undelegated)"
        elif self == TestResult.SKIPPED:
            return "Skipped"
        elif self == TestResult.QUANTIZE_FAIL:
            return "Fail (Quantize)"
        elif self == TestResult.LOWER_FAIL:
            return "Fail (Lowering)"
        elif self == TestResult.PTE_LOAD_FAIL:
            return "Fail (PTE Load)"
        elif self == TestResult.PTE_RUN_FAIL:
            return "Fail (PTE Run)"
        elif self == TestResult.OUTPUT_MISMATCH_FAIL:
            return "Fail (Output Mismatch)"
        elif self == TestResult.UNKNOWN_FAIL:
            return "Fail (Other)"
        else:
            raise ValueError(f"Invalid TestResult value: {self}.")


@dataclass
class TestCaseSummary:
    """
    Contains summary results for the execution of a single test case.
    """

    backend: str
    """ The name of the target backend. """

    base_name: str
    """ The base name of the test, not including flow or parameter suffixes. """

    flow: str
    """ The backend-specific flow name. Corresponds to flows registered in backends/test/suite/__init__.py. """

    name: str
    """ The full name of test, including flow and parameter suffixes. """

    subtest_index: int
    """ The subtest number. If a test case runs multiple tests, this field can be used to disambiguate. """

    params: dict | None
    """ Test-specific parameters, such as dtype. """

    result: TestResult
    """ The top-level result, such as SUCCESS or LOWER_FAIL. """

    error: Exception | None
    """ The Python exception object, if any. """

    tensor_error_statistics: list[ErrorStatistics]
    """ 
    Statistics about the error between the backend and reference outputs. Each element of this list corresponds to
    a single output tensor.
    """

    quantize_time: timedelta | None = None
    """ The total runtime of the quantization stage, or none, if the test did not run the quantize stage. """

    lower_time: timedelta | None = None
    """ The total runtime of the to_edge_transform_and_lower stage, or none, if the test did not run the quantize stage. """

    delegated_op_counts: Counter | None = None
    """ The number of delegated occurances of each operator in the graph. """

    undelegated_op_counts: Counter | None = None
    """ The number of undelegated occurances of each operator in the graph. """

    pte_size_bytes: int | None = None
    """ The size of the PTE file in bytes. """

    def is_delegated(self):
        return (
            any(v > 0 for v in self.delegated_op_counts.values())
            if self.delegated_op_counts
            else False
        )


@dataclass
class TestSessionState:
    # True if the CSV header has been written to report__path.
    has_written_report_header: bool = False

    # The file path to write the detail report to, if enabled.
    report_path: str | None = None

    test_case_summaries: list[TestCaseSummary] = field(default_factory=list)


@dataclass
class RunSummary:
    aggregated_results: dict[TestResult, int]
    num_test_cases: int
    test_case_summaries: list[TestCaseSummary]
    total_failed: int
    total_passed: int
    total_skipped: int

    @classmethod
    def from_session(cls, session: TestSessionState) -> "RunSummary":
        # Total each outcome type.
        aggregated_results = dict(
            sorted(Counter(s.result for s in session.test_case_summaries).items())
        )

        total_failed = 0
        total_passed = 0
        total_skipped = 0

        for k, v in aggregated_results.items():
            if k.is_success():
                total_passed += v
            elif k.is_backend_failure():
                total_failed += v
            else:
                total_skipped += v

        return cls(
            aggregated_results=aggregated_results,
            num_test_cases=len(session.test_case_summaries),
            test_case_summaries=session.test_case_summaries,
            total_failed=total_failed,
            total_passed=total_passed,
            total_skipped=total_skipped,
        )


_active_session: TestSessionState | None = None


def _get_target_name(target: Any) -> str:
    """Retrieve a string representation of a node target."""
    if isinstance(target, str):
        return target
    elif hasattr(target, "name"):
        return target.name()  # Op overloads have this
    elif hasattr(target, "__name__"):
        return target.__name__  # Some builtins have this
    else:
        return str(target)


def _count_ops(program: ExportedProgram) -> Counter:
    op_names = (
        _get_target_name(n.target)
        for n in program.graph.nodes
        if n.op == "call_function"
    )

    return Counter(op for op in op_names if op not in OP_COUNT_IGNORED_OPS)


def count_ops(program: dict[str, ExportedProgram] | ExportedProgram) -> Counter:
    if isinstance(program, ExportedProgram):
        return _count_ops(program)
    else:
        # Sum op counts for all methods in the program.
        return reduce(
            lambda a, b: a + b,
            (_count_ops(p) for p in program.values()),
            Counter(),
        )


def begin_test_session(report_path: str | None):
    global _active_session

    assert _active_session is None, "A test session is already active."
    _active_session = TestSessionState(report_path=report_path)


def log_test_summary(summary: TestCaseSummary):
    global _active_session

    if _active_session is not None:
        _active_session.test_case_summaries.append(summary)

        if _active_session.report_path is not None:
            file_mode = "a" if _active_session.has_written_report_header else "w"
            with open(_active_session.report_path, file_mode) as f:
                if not _active_session.has_written_report_header:
                    write_csv_header(f)
                    _active_session.has_written_report_header = True

                write_csv_row(summary, f)


def complete_test_session() -> RunSummary:
    global _active_session

    assert _active_session is not None, "No test session is active."
    summary = RunSummary.from_session(_active_session)
    _active_session = None

    return summary


def _sum_op_counts(counter: Counter | None) -> int | None:
    """
    A utility function to count the total number of nodes in an op count dict.
    """
    return sum(counter.values()) if counter is not None else None


def _serialize_params(params: dict[str, Any] | None) -> str:
    if params is not None:
        return str(dict(sorted(params.items())))
    else:
        return ""


def _serialize_op_counts(counter: Counter | None) -> str:
    """
    A utility function to serialize op counts to a string, for the purpose of including
    in the test report.
    """
    if counter is not None:
        return str(dict(sorted(counter.items())))
    else:
        return ""


<<<<<<< HEAD
def generate_csv_report(summary: RunSummary, output: TextIO):
    """Write a run summary report to a file in CSV format."""

    field_names = [
        "Test ID",
        "Test Case",
        "Flow",
        "Result",
        "Result Detail",
        "Delegated",
        "Quantize Time (s)",
        "Lower Time (s)",
    ]

def write_csv_row(record: TestCaseSummary, output: TextIO):
    writer = csv.DictWriter(output, CSV_FIELD_NAMES)

    row = {
        "Test ID": record.name,
        "Test Case": record.base_name,
        "Subtest": record.subtest_index,
        "Flow": record.flow,
        "Params": _serialize_params(record.params),
        "Result": record.result.to_short_str(),
        "Result Detail": record.result.to_detail_str(),
        "Delegated": "True" if record.is_delegated() else "False",
        "Quantize Time (s)": (
            f"{record.quantize_time.total_seconds():.3f}"
            if record.quantize_time
            else None
        ),
        set(),
    )
    field_names += (s.capitalize() for s in param_names)

    # Add tensor error statistic field names for each output index.
    max_outputs = max(
        len(s.tensor_error_statistics) for s in summary.test_case_summaries
    )
    for i in range(max_outputs):
        field_names.extend(
            [
                f"Output {i} Error Max",
                f"Output {i} Error MAE",
                f"Output {i} SNR",
            ]
        )
    field_names.extend(
        [
            "Delegated Nodes",
            "Undelegated Nodes",
            "Delegated Ops",
            "Undelegated Ops",
            "PTE Size (Kb)",
        ]
    )

    writer = csv.DictWriter(output, field_names)
=======
def write_csv_header(output: TextIO):
    writer = csv.DictWriter(output, CSV_FIELD_NAMES)
>>>>>>> 94d89c46
    writer.writeheader()


def write_csv_row(record: TestCaseSummary, output: TextIO):
    writer = csv.DictWriter(output, CSV_FIELD_NAMES)

    row = {
        "Test ID": record.name,
        "Test Case": record.base_name,
        "Flow": record.flow,
        "Params": _serialize_params(record.params),
        "Result": record.result.to_short_str(),
        "Result Detail": record.result.to_detail_str(),
        "Delegated": "True" if record.is_delegated() else "False",
        "Quantize Time (s)": (
            f"{record.quantize_time.total_seconds():.3f}"
            if record.quantize_time
            else None
        ),
        "Lower Time (s)": (
            f"{record.lower_time.total_seconds():.3f}" if record.lower_time else None
        ),
    }

    for output_idx, error_stats in enumerate(record.tensor_error_statistics):
        if output_idx >= MAX_LOGGED_MODEL_OUTPUTS:
            print(
                f"Model output stats are truncated as model has more than {MAX_LOGGED_MODEL_OUTPUTS} outputs. Consider increasing MAX_LOGGED_MODEL_OUTPUTS."
            )
            break

        row[f"Output {output_idx} Error Max"] = f"{error_stats.error_max:.3f}"
        row[f"Output {output_idx} Error MAE"] = f"{error_stats.error_mae:.3f}"
        row[f"Output {output_idx} SNR"] = f"{error_stats.sqnr:.3f}"

    row["Delegated Nodes"] = _sum_op_counts(record.delegated_op_counts)
    row["Undelegated Nodes"] = _sum_op_counts(record.undelegated_op_counts)
    row["Delegated Ops"] = _serialize_op_counts(record.delegated_op_counts)
    row["Undelegated Ops"] = _serialize_op_counts(record.undelegated_op_counts)
    row["PTE Size (Kb)"] = (
        f"{record.pte_size_bytes / 1000.0:.3f}" if record.pte_size_bytes else ""
    )

    writer.writerow(row)<|MERGE_RESOLUTION|>--- conflicted
+++ resolved
@@ -21,10 +21,7 @@
 CSV_FIELD_NAMES = [
     "Test ID",
     "Test Case",
-<<<<<<< HEAD
     "Subtest",
-=======
->>>>>>> 94d89c46
     "Flow",
     "Params",
     "Result",
@@ -352,20 +349,10 @@
         return ""
 
 
-<<<<<<< HEAD
-def generate_csv_report(summary: RunSummary, output: TextIO):
-    """Write a run summary report to a file in CSV format."""
-
-    field_names = [
-        "Test ID",
-        "Test Case",
-        "Flow",
-        "Result",
-        "Result Detail",
-        "Delegated",
-        "Quantize Time (s)",
-        "Lower Time (s)",
-    ]
+def write_csv_header(output: TextIO):
+    writer = csv.DictWriter(output, CSV_FIELD_NAMES)
+    writer.writeheader()
+
 
 def write_csv_row(record: TestCaseSummary, output: TextIO):
     writer = csv.DictWriter(output, CSV_FIELD_NAMES)
@@ -384,56 +371,6 @@
             if record.quantize_time
             else None
         ),
-        set(),
-    )
-    field_names += (s.capitalize() for s in param_names)
-
-    # Add tensor error statistic field names for each output index.
-    max_outputs = max(
-        len(s.tensor_error_statistics) for s in summary.test_case_summaries
-    )
-    for i in range(max_outputs):
-        field_names.extend(
-            [
-                f"Output {i} Error Max",
-                f"Output {i} Error MAE",
-                f"Output {i} SNR",
-            ]
-        )
-    field_names.extend(
-        [
-            "Delegated Nodes",
-            "Undelegated Nodes",
-            "Delegated Ops",
-            "Undelegated Ops",
-            "PTE Size (Kb)",
-        ]
-    )
-
-    writer = csv.DictWriter(output, field_names)
-=======
-def write_csv_header(output: TextIO):
-    writer = csv.DictWriter(output, CSV_FIELD_NAMES)
->>>>>>> 94d89c46
-    writer.writeheader()
-
-
-def write_csv_row(record: TestCaseSummary, output: TextIO):
-    writer = csv.DictWriter(output, CSV_FIELD_NAMES)
-
-    row = {
-        "Test ID": record.name,
-        "Test Case": record.base_name,
-        "Flow": record.flow,
-        "Params": _serialize_params(record.params),
-        "Result": record.result.to_short_str(),
-        "Result Detail": record.result.to_detail_str(),
-        "Delegated": "True" if record.is_delegated() else "False",
-        "Quantize Time (s)": (
-            f"{record.quantize_time.total_seconds():.3f}"
-            if record.quantize_time
-            else None
-        ),
         "Lower Time (s)": (
             f"{record.lower_time.total_seconds():.3f}" if record.lower_time else None
         ),
