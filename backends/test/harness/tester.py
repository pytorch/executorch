--- conflicted
+++ resolved
@@ -1,9 +1,8 @@
-from collections import Counter, OrderedDict
-from torch.ao.ns.fx.utils import compute_sqnr
-from typing import Any, Callable, Dict, List, Optional, Tuple
-
 import math
 import random
+from collections import Counter, OrderedDict
+from typing import Any, Callable, Dict, List, Optional, Tuple
+
 import torch
 
 from executorch.backends.test.harness.stages import (
@@ -19,6 +18,7 @@
     ToExecutorch,
 )
 from executorch.exir.dim_order_utils import get_memory_format
+from torch.ao.ns.fx.utils import compute_sqnr
 
 from torch.export import ExportedProgram
 from torch.testing import FileCheck
@@ -311,19 +311,13 @@
 
         stage = stage or self.cur
 
-        #print(f"Comparing Stage {stage} with Stage {reference_stage}")
         for run_iteration in range(number_of_runs):
             inputs_to_run = inputs if inputs else next(self.generate_random_inputs())
-<<<<<<< HEAD
-            input_shapes = [generated_input.shape for generated_input in inputs_to_run]
-            #print(f"Run {run_iteration} with input shapes: {input_shapes}")
-=======
             input_shapes = [
                 generated_input.shape if hasattr(generated_input, "shape") else None
                 for generated_input in inputs_to_run
             ]
             print(f"Run {run_iteration} with input shapes: {input_shapes}")
->>>>>>> 261d4f64
 
             # Reference output (and quantization scale)
             (
@@ -336,13 +330,21 @@
             # Output from running artifact at stage
             stage_output = self.stages[stage].run_artifact(inputs_to_run)
             self._compare_outputs(
-                reference_output, stage_output, quantization_scale, atol, rtol, qtol, snr
+                reference_output,
+                stage_output,
+                quantization_scale,
+                atol,
+                rtol,
+                qtol,
+                snr,
             )
 
         return self
 
     @staticmethod
-    def _assert_outputs_equal(model_output, ref_output, atol=1e-03, rtol=1e-03, snr: float | None = None):
+    def _assert_outputs_equal(
+        model_output, ref_output, atol=1e-03, rtol=1e-03, snr: float | None = None
+    ):
         """
         Helper testing function that asserts that the model output and the reference output
         are equal with some tolerance. Due to numerical differences between eager mode and
@@ -370,13 +372,17 @@
                 computed_snr = compute_sqnr(model.to(torch.float), ref.to(torch.float))
                 snr = snr or float("-inf")
 
-                assert torch.allclose(
-                    model,
-                    ref,
-                    atol=atol,
-                    rtol=rtol,
-                    equal_nan=True,
-                ) and computed_snr >= snr or math.isnan(computed_snr), (
+                assert (
+                    torch.allclose(
+                        model,
+                        ref,
+                        atol=atol,
+                        rtol=rtol,
+                        equal_nan=True,
+                    )
+                    and computed_snr >= snr
+                    or math.isnan(computed_snr)
+                ), (
                     f"Output {i} does not match reference output.\n"
                     f"\tGiven atol: {atol}, rtol: {rtol}, snr: {snr}.\n"
                     f"\tOutput tensor shape: {model.shape}, dtype: {model.dtype}\n"
@@ -390,7 +396,6 @@
                     f"\t   SNR: {computed_snr}\n"
                 )
 
-
     @staticmethod
     def _compare_outputs(
         reference_output,
