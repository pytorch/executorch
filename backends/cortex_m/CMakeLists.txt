# Copyright (c) Meta Platforms, Inc. and affiliates.
# All rights reserved.
# Copyright 2025 Arm Limited and/or its affiliates.
#
# This source code is licensed under the BSD-style license found in the
# LICENSE file in the root directory of this source tree.

cmake_minimum_required(VERSION 3.19)

set(CMAKE_EXPORT_COMPILE_COMMANDS ON)
if(NOT CMAKE_CXX_STANDARD)
  set(CMAKE_CXX_STANDARD 17)
endif()

# Source root directory for executorch
if(NOT EXECUTORCH_ROOT)
  set(EXECUTORCH_ROOT ${CMAKE_CURRENT_SOURCE_DIR}/../..)
endif()

include(${EXECUTORCH_ROOT}/tools/cmake/Utils.cmake)
include(${EXECUTORCH_ROOT}/tools/cmake/Codegen.cmake)
include(FetchContent)

# CMSIS-NN configuration with dynamic path detection
set(CMSIS_NN_VERSION
    "v7.0.0"
    CACHE STRING "CMSIS-NN version to download"
)
set(CMSIS_NN_LOCAL_PATH
    ""
    CACHE PATH "Path to existing local CMSIS-NN installation"
)

# Try to find existing / local CMSIS-NN installation. This is useful for
# debugging and testing with local changes. This is not common, as the CMSIS-NN
# library is downloaded via FetchContent in the default/regular case.
if(CMSIS_NN_LOCAL_PATH AND EXISTS "${CMSIS_NN_LOCAL_PATH}")
  message(STATUS "Using CMSIS-NN from specified path: ${CMSIS_NN_LOCAL_PATH}")
  add_subdirectory(${CMSIS_NN_LOCAL_PATH} _deps/cmsis_nn-build)
else()
  # Use FetchContent with automatic fallback
  message(STATUS "Using CMSIS-NN via FetchContent")

  FetchContent_Declare(
    cmsis_nn
    GIT_REPOSITORY https://github.com/ARM-software/CMSIS-NN.git
    GIT_TAG ${CMSIS_NN_VERSION}
    GIT_SHALLOW TRUE
  )

  FetchContent_MakeAvailable(cmsis_nn)
endif()

# Cortex-M ops kernel sources
set(_cortex_m_kernels__srcs
    ${CMAKE_CURRENT_SOURCE_DIR}/ops/op_quantize_per_tensor.cpp
    ${CMAKE_CURRENT_SOURCE_DIR}/ops/op_dequantize_per_tensor.cpp
    ${CMAKE_CURRENT_SOURCE_DIR}/ops/op_quantized_add.cpp
    ${CMAKE_CURRENT_SOURCE_DIR}/ops/op_quantized_linear.cpp
)

# Generate C++ bindings to register kernels into Executorch
set(_yaml_file ${CMAKE_CURRENT_LIST_DIR}/ops/operators.yaml)
gen_selected_ops(LIB_NAME "cortex_m_ops_lib" OPS_SCHEMA_YAML "${_yaml_file}")
generate_bindings_for_kernels(
  LIB_NAME "cortex_m_ops_lib" CUSTOM_OPS_YAML "${_yaml_file}"
)

# Build library for cortex_m_kernels
add_library(cortex_m_kernels ${_cortex_m_kernels__srcs})

# Use PRIVATE for implementation dependencies to avoid INTERFACE pollution
target_link_libraries(
  cortex_m_kernels
  PRIVATE cmsis-nn
  PRIVATE executorch
)

# Include directories for cortex_m_kernels
target_include_directories(
  cortex_m_kernels PRIVATE ${EXECUTORCH_ROOT}/..
                           ${EXECUTORCH_ROOT}/runtime/core/portable_type/c10
)

# cortex_m_ops_lib: Register Cortex-M ops kernels into Executorch runtime
gen_operators_lib(
  LIB_NAME "cortex_m_ops_lib" KERNEL_LIBS cortex_m_kernels DEPS executorch
)

install(
<<<<<<< HEAD
  TARGETS cortex_m_kernels cortex_m_ops_lib
  DESTINATION ${CMAKE_INSTALL_LIBDIR}
  PUBLIC_HEADER DESTINATION ${CMAKE_INSTALL_INCLUDEDIR}/executorch/backends/cortex_m/ops/
=======
  TARGETS cortex_m_kernels cortex_m_ops_lib cmsis-nn
  EXPORT ExecuTorchTargets
  DESTINATION lib
  PUBLIC_HEADER DESTINATION include/executorch/backends/cortex_m/ops/
>>>>>>> 815ae923
)<|MERGE_RESOLUTION|>--- conflicted
+++ resolved
@@ -88,14 +88,9 @@
 )
 
 install(
-<<<<<<< HEAD
-  TARGETS cortex_m_kernels cortex_m_ops_lib
-  DESTINATION ${CMAKE_INSTALL_LIBDIR}
-  PUBLIC_HEADER DESTINATION ${CMAKE_INSTALL_INCLUDEDIR}/executorch/backends/cortex_m/ops/
-=======
   TARGETS cortex_m_kernels cortex_m_ops_lib cmsis-nn
   EXPORT ExecuTorchTargets
-  DESTINATION lib
-  PUBLIC_HEADER DESTINATION include/executorch/backends/cortex_m/ops/
->>>>>>> 815ae923
+  DESTINATION ${CMAKE_INSTALL_LIBDIR}
+  PUBLIC_HEADER
+    DESTINATION ${CMAKE_INSTALL_INCLUDEDIR}/executorch/backends/cortex_m/ops/
 )