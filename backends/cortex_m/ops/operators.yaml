--- conflicted
+++ resolved
@@ -65,16 +65,14 @@
     - arg_meta: null
       kernel_name: cortex_m::quantized_conv2d_out
 
-<<<<<<< HEAD
 - func: cortex_m::quantized_depthwise_conv2d.out(Tensor input, Tensor weight, Tensor? bias, int[] stride, int[] padding, int[] dilation, int depth_multiplier, int input_offset, int output_offset, Tensor requantize_multipliers, Tensor requantize_shifts, int activation_min, int activation_max, *, Tensor(a!) out) -> Tensor(a!)
   variants: function
   kernels:
     - arg_meta: null
       kernel_name: cortex_m::quantized_depthwise_conv2d_out
-=======
+
 - func: cortex_m::quantized_avg_pool2d.out(Tensor input, int[] kernel_size, int[] stride, int[] padding, Scalar zero_point, Scalar multiplier, Scalar shift, *, Tensor(a!) out) -> Tensor(a!)
   variants: function
   kernels:
     - arg_meta: null
-      kernel_name: cortex_m::quantized_avg_pool2d_out
->>>>>>> b8916b7a
+      kernel_name: cortex_m::quantized_avg_pool2d_out