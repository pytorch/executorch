# Copyright (c) Meta Platforms, Inc. and affiliates.
# All rights reserved.
# Copyright 2025 Arm Limited and/or its affiliates.
#
# This source code is licensed under the BSD-style license found in the
# LICENSE file in the root directory of this source tree.

import math
from math import prod
from typing import Sequence

import torch
import torch.nn.functional as F
from executorch.backends.cortex_m.passes.passes_utils import (
    dequantize_per_tensor_cmsis,
    is_channel_broadcast,
    quantize_per_tensor_cmsis,
    requantize_cmsis,
    SHIFT_INT8,
)
from executorch.backends.cortex_m.quantizer.quantization_configs import (
    CMSIS_SOFTMAX_SCALE,
    CMSIS_SOFTMAX_ZERO_POINT,
)
from executorch.exir.dialects._ops import ops as exir_ops

# To provide the implementation of the operators
from torch.library import impl, Library, register_fake


# New operator library with a custom namespace to allow fusion etc.
lib = Library("cortex_m", "DEF")

SOFTMAX_INPUT_INTEGER_BITS = 5

###
# dequantize_per_tensor
###

lib.define(
    "quantize_per_tensor(Tensor input, float scale, int zero_point, int quant_min, int quant_max, ScalarType dtype) -> (Tensor Z)"
)

lib.define(
    "quantize_per_tensor.out(Tensor input, float scale, int zero_point, int quant_min, int quant_max, ScalarType dtype, *, Tensor(a!) out) -> Tensor(a!)"
)


@register_fake("cortex_m::quantize_per_tensor")
def quantize_per_tensor_meta(
    input: torch.Tensor,
    scale: float,
    zero_point: int,
    quant_min: int,
    quant_max: int,
    dtype: torch.dtype,
) -> torch.Tensor:
    return torch.empty_like(input, dtype=dtype)


@impl(lib, "quantize_per_tensor", "CompositeExplicitAutograd")
def quantize_per_tensor_impl(
    input: torch.Tensor,
    scale: float,
    zero_point: int,
    quant_min: int,
    quant_max: int,
    dtype: torch.dtype,
) -> torch.Tensor:
    """
    The implementation of the quantize_per_tensor operator is the same as the
    quantize_per_tensor operator in the edge dialect.
    """
    return exir_ops.edge.quantized_decomposed.quantize_per_tensor.default(
        input, scale, zero_point, quant_min, quant_max, dtype
    )


###
# dequantize_per_tensor
###

lib.define(
    "dequantize_per_tensor(Tensor input, float scale, int zero_point, int quant_min, int quant_max, ScalarType dtype) -> (Tensor Z)"
)
lib.define(
    "dequantize_per_tensor.out(Tensor input, float scale, int zero_point, int quant_min, int quant_max, ScalarType dtype, *, Tensor(a!) out) -> Tensor(a!)"
)


@register_fake("cortex_m::dequantize_per_tensor")
def dequantize_per_tensor_meta(
    input: torch.Tensor,
    scale: float,
    zero_point: int,
    quant_min: int,
    quant_max: int,
    dtype: torch.dtype,
) -> torch.Tensor:
    return torch.empty_like(input, dtype=torch.float)


@impl(lib, "dequantize_per_tensor", "CompositeExplicitAutograd")
def dequantize_per_tensor_impl(
    input: torch.Tensor,
    scale: float,
    zero_point: int,
    quant_min: int,
    quant_max: int,
    dtype: torch.dtype,
) -> torch.Tensor:
    """
    The implementation of the dequantize_per_tensor operator is the same as the
    dequantize_per_tensor operator in the edge dialect.
    """
    return exir_ops.edge.quantized_decomposed.dequantize_per_tensor.default(
        input, scale, zero_point, quant_min, quant_max, dtype
    )


# Define the operator schema with multipliers and shifts (11 args)
lib.define(
    "quantized_add("
    "Tensor self, Scalar self_zero_point, Scalar self_multiplier, Scalar self_shift, "
    "Tensor other, Scalar other_zero_point, Scalar other_multiplier, Scalar other_shift, "
    "Scalar output_zero_point, Scalar output_multiplier, Scalar output_shift) -> Tensor"
)

# Define the operator schema with multipliers and shifts (11 args + out tensor)
lib.define(
    "quantized_add.out("
    "Tensor self, Scalar self_zero_point, Scalar self_multiplier, Scalar self_shift, "
    "Tensor other, Scalar other_zero_point, Scalar other_multiplier, Scalar other_shift, "
    "Scalar output_zero_point, Scalar output_multiplier, Scalar output_shift, "
    "*, Tensor(a!) out) -> Tensor(a!)"
)


@register_fake("cortex_m::quantized_add")
def quantized_add_meta(
    self: torch.Tensor,
    self_zero_point: int,
    self_multiplier: int,
    self_shift: int,
    other: torch.Tensor,
    other_zero_point: int,
    other_multiplier: int,
    other_shift: int,
    output_zero_point: int,
    output_multiplier: int,
    output_shift: int,
) -> torch.Tensor:
    assert self.shape == other.shape or is_channel_broadcast(self, other), (
        "Cortex-M quantized_add: broadcasting is not yet supported except for channel dim — "
        f"got self.shape={self.shape}, other.shape={other.shape}"
    )
    if self.numel() > other.numel():
        output_tensor = self
    else:
        output_tensor = other
    return torch.empty_like(output_tensor)


@impl(lib, "quantized_add", "CompositeExplicitAutograd")
def quantized_add_impl(
    self: torch.Tensor,
    self_zero_point: int,
    self_multiplier: int,
    self_shift: int,
    other: torch.Tensor,
    other_zero_point: int,
    other_multiplier: int,
    other_shift: int,
    output_zero_point: int,
    output_multiplier: int,
    output_shift: int,
) -> torch.Tensor:
    assert self.shape == other.shape or is_channel_broadcast(self, other), (
        "Cortex-M quantized_add: broadcasting is not yet supported except for channel dim — "
        f"got self.shape={self.shape}, other.shape={other.shape}"
    )
    self_shifted = (self.to(torch.int32) - self_zero_point) << SHIFT_INT8
    self_fp = requantize_cmsis(self_shifted, self_multiplier, self_shift)

    other_shifted = (other.to(torch.int32) - other_zero_point) << SHIFT_INT8
    other_fp = requantize_cmsis(other_shifted, other_multiplier, other_shift)

    result_fp = self_fp + other_fp
    result_quantized = requantize_cmsis(result_fp, output_multiplier, output_shift)
    result = torch.clamp(result_quantized + output_zero_point, -128, 127).to(torch.int8)
    return result


# ===================================================================
# QUANTIZED MUL OPERATION DEFINITION
# ===================================================================
lib.define(
    "quantized_mul("
    "Tensor self, Scalar self_zero_point, "
    "Tensor other, Scalar other_zero_point, "
    "Scalar output_zero_point, Scalar output_multiplier, Scalar output_shift) -> Tensor"
)
lib.define(
    "quantized_mul.out("
    "Tensor self, Scalar self_zero_point, "
    "Tensor other, Scalar other_zero_point, "
    "Scalar output_zero_point, Scalar output_multiplier, Scalar output_shift, "
    "*, Tensor(a!) out) -> Tensor(a!)"
)


@register_fake("cortex_m::quantized_mul")
def quantized_mul_meta(
    self: torch.Tensor,
    self_zero_point: int,
    other: torch.Tensor,
    other_zero_point: int,
    output_zero_point: int,
    output_multiplier: int,
    output_shift: int,
) -> torch.Tensor:
    # Broadcast to output shape
    assert self.shape == other.shape or is_channel_broadcast(self, other), (
        "Cortex-M quantized_mul: broadcasting is not yet supported except for channel dim — "
        f"got self.shape={self.shape}, other.shape={other.shape}"
    )
    if self.numel() > other.numel():
        output_tensor = self
    else:
        output_tensor = other
    return torch.empty_like(output_tensor)


@impl(lib, "quantized_mul", "CompositeExplicitAutograd")
def quantized_mul_impl(
    self: torch.Tensor,
    self_zero_point: int,
    other: torch.Tensor,
    other_zero_point: int,
    output_zero_point: int,
    output_multiplier: int,
    output_shift: int,
) -> torch.Tensor:
    # CMSIS-NN kernel multiplies raw int8 tensors (after zero-point offset) and
    # only uses the output multiplier/shift for rescaling. Mirror that here to
    # keep the composite implementation numerically aligned with the backend.
    assert self.shape == other.shape or is_channel_broadcast(self, other), (
        "Cortex-M quantized_mul: broadcasting is not yet supported except for channel dim — "
        f"got self.shape={self.shape}, other.shape={other.shape}"
    )
    self_int = self.to(torch.int32) - self_zero_point
    other_int = other.to(torch.int32) - other_zero_point
    result_fp = self_int * other_int
    result_quantized = requantize_cmsis(result_fp, output_multiplier, output_shift)
    result = torch.clamp(result_quantized + output_zero_point, -128, 127).to(torch.int8)
    return result


# ===================================================================
# MINIMUM/MAXIMUM OPERATION DEFINITIONS
# ===================================================================
lib.define("minimum(Tensor self, Tensor other) -> Tensor")
lib.define("minimum.out(Tensor self, Tensor other, *, Tensor(a!) out) -> Tensor(a!)")


@register_fake("cortex_m::minimum")
def minimum_meta(self: torch.Tensor, other: torch.Tensor) -> torch.Tensor:
    assert self.dtype == other.dtype, (
        "Cortex-M minimum: dtype mismatch — "
        f"got self.dtype={self.dtype}, other.dtype={other.dtype}"
    )
    broadcasted_shape = torch.broadcast_shapes(self.shape, other.shape)
    return torch.empty(broadcasted_shape, dtype=self.dtype, device=self.device)


@impl(lib, "minimum", "CompositeExplicitAutograd")
def minimum_impl(self: torch.Tensor, other: torch.Tensor) -> torch.Tensor:
    return torch.minimum(self, other)


lib.define("maximum(Tensor self, Tensor other) -> Tensor")
lib.define("maximum.out(Tensor self, Tensor other, *, Tensor(a!) out) -> Tensor(a!)")


@register_fake("cortex_m::maximum")
def maximum_meta(self: torch.Tensor, other: torch.Tensor) -> torch.Tensor:
    assert self.dtype == other.dtype, (
        "Cortex-M maximum: dtype mismatch — "
        f"got self.dtype={self.dtype}, other.dtype={other.dtype}"
    )
    broadcasted_shape = torch.broadcast_shapes(self.shape, other.shape)
    return torch.empty(broadcasted_shape, dtype=self.dtype, device=self.device)


@impl(lib, "maximum", "CompositeExplicitAutograd")
def maximum_impl(self: torch.Tensor, other: torch.Tensor) -> torch.Tensor:
    return torch.maximum(self, other)


# ===================================================================
# QUANTIZED LINEAR OPERATION DEFINITION
# ===================================================================

lib.define(
    "quantized_linear.out("
    "Tensor input,  "
    "Tensor weights, "
    "Tensor? bias, "
    "Tensor? kernel_sum, "
    "Scalar input_offset, "
    "Scalar filter_offset, "
    "Scalar output_offset, "
    "int[] requantize_multipliers, "
    "int[] requantize_shifts, "
    "Scalar activation_max, "
    "Scalar activation_min, "
    "*, Tensor(a!) out"
    ") -> Tensor(a!)"
)

# Define functional variant (non-out version)
lib.define(
    "quantized_linear("
    "Tensor input,  "
    "Tensor weights, "
    "Tensor? bias, "
    "Tensor? kernel_sum, "
    "Scalar input_offset, "
    "Scalar filter_offset, "
    "Scalar output_offset, "
    "int[] requantize_multipliers, "
    "int[] requantize_shifts, "
    "Scalar activation_max, "
    "Scalar activation_min"
    ") -> Tensor"
)


# Fake meta function for shape inference (functional variant)
@register_fake("cortex_m::quantized_linear")
def quantized_linear_meta(
    input,
    weights,
    bias,
    kernel_sum,
    input_offset,
    filter_offset,
    output_offset,
    requantize_multipliers,
    requantize_shifts,
    activation_max,
    activation_min,
) -> torch.Tensor:

    shape = (*input.shape[:-1], weights.shape[0])
    return torch.empty(shape, dtype=input.dtype, device=input.device)


# Functional variant implementation
@impl(lib, "quantized_linear", "CompositeExplicitAutograd")
def quantized_linear_impl(
    input: torch.Tensor,
    weights: torch.Tensor,
    bias: torch.Tensor,
    kernel_sum: torch.Tensor,
    input_offset: int,
    filter_offset: int,
    output_offset: int,
    requantize_multipliers: torch.Tensor,
    requantize_shifts: torch.Tensor,
    activation_max: int,
    activation_min: int,
) -> torch.Tensor:
    """
    Functional variant - creates output tensor and calls out variant
    """

    # Leaving both implementations for debugging purposes.
    compute_using_kernel_sum = True

    if compute_using_kernel_sum:
        weights_int32 = weights.to(torch.int32)

        input_int32 = input.to(torch.int32)
        new_shape = (prod(input.shape[:-1]), input.shape[-1])
        input_reshaped = input_int32.reshape(new_shape)

        lhs_sum = torch.sum(input_reshaped, dim=-1, keepdim=True) * filter_offset
        output = torch.mm(input_reshaped, weights_int32.T) + lhs_sum + kernel_sum
        output_shape = (*input.shape[:-1], output.shape[-1])
        output_reshaped = output.reshape(output_shape)
    else:
        weights_int32 = weights.to(torch.int32) + filter_offset

        input_int32 = input.to(torch.int32) + input_offset
        new_shape = (prod(input.shape[:-1]), input.shape[-1])
        input_reshaped = input_int32.reshape(new_shape)

        output = torch.mm(input_reshaped, weights_int32.T)
        if bias is not None:
            output = output + bias
        output_shape = (*input.shape[:-1], output.shape[-1])
        output_reshaped = output.reshape(output_shape)

    output = requantize_cmsis(
        output_reshaped, requantize_multipliers[0], requantize_shifts[0]
    )
    output += output_offset
    output = torch.clamp(output, activation_min, activation_max).to(torch.int8)
    return output


# ===================================================================
# SOFTMAX OPERATION DEFINITION
# ===================================================================

lib.define(
    "softmax(Tensor input, int dim, int input_zero_point, int output_zero_point, int input_multiplier, int input_shift, int diff_min) -> Tensor"
)
lib.define(
    "softmax.out(Tensor input, int dim, int input_zero_point, int output_zero_point, int input_multiplier, int input_shift, int diff_min, *, Tensor(a!) out) -> Tensor(a!)"
)


@register_fake("cortex_m::softmax")
def softmax_meta(
    input: torch.Tensor,
    dim: int,
    input_zero_point: int,
    output_zero_point: int,
    input_multiplier: int,
    input_shift: int,
    diff_min: int,
) -> torch.Tensor:
    return torch.empty_like(input, dtype=torch.int8)


@impl(lib, "softmax", "CompositeExplicitAutograd")
def softmax_impl(
    input: torch.Tensor,
    dim: int,
    input_zero_point: int,
    output_zero_point: int,
    input_multiplier: int,
    input_shift: int,
    diff_min: int,
) -> torch.Tensor:
    del diff_min  # not used in reference path
    if input.dtype != torch.int8:
        raise TypeError(
            f"cortex_m.softmax: expected int8 input tensor, got {input.dtype}"
        )
    if output_zero_point != CMSIS_SOFTMAX_ZERO_POINT:
        raise ValueError(
            f"cortex_m.softmax: expected output_zero_point {CMSIS_SOFTMAX_ZERO_POINT}, got {output_zero_point}"
        )

    real_multiplier = float(input_multiplier) / float(1 << 31)
    real_multiplier = math.ldexp(real_multiplier, input_shift)
    input_scale = real_multiplier / float(1 << (31 - SOFTMAX_INPUT_INTEGER_BITS))
    if input_scale <= 0:
        raise ValueError(
            f"cortex_m.softmax: derived non-positive input scale {input_scale}"
        )

    input_fp = (input.to(torch.int32) - int(input_zero_point)).float() * input_scale
    probs = torch.softmax(input_fp, dim=dim)
    quantized = torch.round(probs / CMSIS_SOFTMAX_SCALE) + int(output_zero_point)
    return quantized.clamp(-128, 127).to(torch.int8)


# ===================================================================
# TRANSPOSE OPERATION DEFINITION
# ===================================================================
lib.define("transpose(Tensor input, int[] perm) -> Tensor")
lib.define("transpose.out(Tensor input, int[] perm, *, Tensor(a!) out) -> Tensor(a!)")


@register_fake("cortex_m::transpose")
def transpose_meta(input: torch.Tensor, perm) -> torch.Tensor:
    output_shape = [input.shape[idx] for idx in perm]
    return torch.empty(output_shape, dtype=input.dtype, device=input.device)


@impl(lib, "transpose", "CompositeExplicitAutograd")
def transpose_impl(input: torch.Tensor, perm) -> torch.Tensor:
    return input.permute(tuple(perm)).contiguous()


# ===================================================================
# QUANTIZED CONV2D OPERATION DEFINITION
# ===================================================================

lib.define(
    "quantized_conv2d("
    "Tensor input, "
    "Tensor weight, "
    "Tensor? bias, "
    "int[] stride, "
    "int[] padding, "
    "int[] dilation, "
    "int input_offset, "
    "int output_offset, "
    "Tensor requantize_multipliers, "
    "Tensor requantize_shifts, "
    "int activation_min, "
    "int activation_max"
    ") -> Tensor"
)


lib.define(
    "quantized_conv2d.out("
    "Tensor input, "
    "Tensor weight, "
    "Tensor? bias, "
    "int[] stride, "
    "int[] padding, "
    "int[] dilation, "
    "int input_offset, "
    "int output_offset, "
    "Tensor requantize_multipliers, "
    "Tensor requantize_shifts, "
    "int activation_min, "
    "int activation_max, "
    "*, Tensor(a!) out"
    ") -> Tensor(a!)"
)


def _compute_conv2d_output_shape(
    input_shape: torch.Size,
    weight_shape: torch.Size,
    stride: Sequence[int],
    padding: Sequence[int],
    dilation: Sequence[int],
) -> torch.Size:
    batch = input_shape[0]
    in_height = input_shape[2]
    in_width = input_shape[3]
    # We store the weights in OHWI layout (out, kernel_h, kernel_w, in)
    kernel_height = weight_shape[1]
    kernel_width = weight_shape[2]

    stride_h, stride_w = stride
    pad_h, pad_w = padding
    dilation_h, dilation_w = dilation

    out_channels = weight_shape[0]
    out_height = (
        in_height + 2 * pad_h - dilation_h * (kernel_height - 1) - 1
    ) // stride_h + 1
    out_width = (
        in_width + 2 * pad_w - dilation_w * (kernel_width - 1) - 1
    ) // stride_w + 1
    return torch.Size([batch, out_channels, out_height, out_width])


def _compute_depthwise_conv2d_output_shape(
    input_shape: torch.Size,
    weight_shape: torch.Size,
    stride: Sequence[int],
    padding: Sequence[int],
    dilation: Sequence[int],
) -> torch.Size:
    batch = input_shape[0]
    in_height = input_shape[2]
    in_width = input_shape[3]
    # For depthwise conv, we store the weights in IHWO layout (1, kernel_h, kernel_w, out)
    # where dimension 3 contains the output channels
    kernel_height = weight_shape[1]
    kernel_width = weight_shape[2]

    stride_h, stride_w = stride
    pad_h, pad_w = padding
    dilation_h, dilation_w = dilation

    out_channels = weight_shape[3]  # IHWO format: output channels at dimension 3
    out_height = (
        in_height + 2 * pad_h - dilation_h * (kernel_height - 1) - 1
    ) // stride_h + 1
    out_width = (
        in_width + 2 * pad_w - dilation_w * (kernel_width - 1) - 1
    ) // stride_w + 1
    return torch.Size([batch, out_channels, out_height, out_width])


@register_fake("cortex_m::quantized_conv2d")
def quantized_conv2d_meta(
    input: torch.Tensor,
    weight: torch.Tensor,
    bias: torch.Tensor | None,
    stride: Sequence[int],
    padding: Sequence[int],
    dilation: Sequence[int],
    input_offset: int,
    output_offset: int,
    requantize_multipliers: torch.Tensor,
    requantize_shifts: torch.Tensor,
    activation_min: int,
    activation_max: int,
) -> torch.Tensor:
    stride_vals = list(stride)
    padding_vals = list(padding)
    dilation_vals = list(dilation)
    output_shape = _compute_conv2d_output_shape(
        input.shape, weight.shape, stride_vals, padding_vals, dilation_vals
    )
    return torch.empty(
        output_shape,
        dtype=torch.int8,
        device=input.device,
        memory_format=torch.channels_last,
    )


@impl(lib, "quantized_conv2d", "CompositeExplicitAutograd")
def quantized_conv2d_impl(
    input: torch.Tensor,
    weight: torch.Tensor,
    bias: torch.Tensor | None,
    stride: Sequence[int],
    padding: Sequence[int],
    dilation: Sequence[int],
    input_offset: int,
    output_offset: int,
    requantize_multipliers: torch.Tensor,
    requantize_shifts: torch.Tensor,
    activation_min: int,
    activation_max: int,
) -> torch.Tensor:
    if input.dim() != 4 or weight.dim() != 4:
        raise RuntimeError("quantized_conv2d expects 4D input and weight tensors")
    # Convert to int32 for accumulation and apply offsets
    input_int32 = input.to(torch.int32) + int(input_offset)
    weight_int32 = weight.to(torch.int32)

    if bias is None:
        bias_int32 = torch.zeros(
            weight.shape[0], dtype=torch.int32, device=input.device
        )
    else:
        bias_int32 = bias.to(torch.int32)

    input_channels = input.shape[1]
    kernel_input_channels = weight.shape[3]
    groups = input_channels // kernel_input_channels

    # Convert weights back to OIHW layout expected by torch.nn.functional.conv2d
    weight_oi_hw = weight_int32.permute(0, 3, 1, 2).contiguous()

    conv_acc = F.conv2d(
        input_int32,
        weight_oi_hw,
        bias_int32,
        stride=tuple(stride),
        padding=tuple(padding),
        dilation=tuple(dilation),
        groups=groups,
    )

    result_channels = []
    for output_channel_i in range(conv_acc.shape[1]):
        result_channel = requantize_cmsis(
            conv_acc[:, output_channel_i, :, :],
            int(requantize_multipliers[output_channel_i]),
            int(requantize_shifts[output_channel_i]),
        )
        result_channels.append(result_channel)

    result = torch.stack(result_channels, dim=1)

    result += output_offset
    result = torch.clamp(result, activation_min, activation_max)

    return result.to(torch.int8)


# ===================================================================
<<<<<<< HEAD
# QUANTIZED DEPTHWISE CONV2D OPERATION DEFINITION
# ===================================================================

lib.define(
    "quantized_depthwise_conv2d("
    "Tensor input, "
    "Tensor weight, "
    "Tensor? bias, "
    "int[] stride, "
    "int[] padding, "
    "int[] dilation, "
    "int depth_multiplier, "
    "int input_offset, "
    "int output_offset, "
    "Tensor requantize_multipliers, "
    "Tensor requantize_shifts, "
    "int activation_min, "
    "int activation_max"
    ") -> Tensor"
)


lib.define(
    "quantized_depthwise_conv2d.out("
    "Tensor input, "
    "Tensor weight, "
    "Tensor? bias, "
    "int[] stride, "
    "int[] padding, "
    "int[] dilation, "
    "int depth_multiplier, "
    "int input_offset, "
    "int output_offset, "
    "Tensor requantize_multipliers, "
    "Tensor requantize_shifts, "
    "int activation_min, "
    "int activation_max, "
    "*, Tensor(a!) out"
    ") -> Tensor(a!)"
)


@register_fake("cortex_m::quantized_depthwise_conv2d")
def quantized_depthwise_conv2d_meta(
    input: torch.Tensor,
    weight: torch.Tensor,
    bias: torch.Tensor | None,
    stride: Sequence[int],
    padding: Sequence[int],
    dilation: Sequence[int],
    depth_multiplier: int,
    input_offset: int,
    output_offset: int,
    requantize_multipliers: torch.Tensor,
    requantize_shifts: torch.Tensor,
    activation_min: int,
    activation_max: int,
) -> torch.Tensor:
    stride_vals = list(stride)
    padding_vals = list(padding)
    dilation_vals = list(dilation)
    output_shape = _compute_depthwise_conv2d_output_shape(
        input.shape, weight.shape, stride_vals, padding_vals, dilation_vals
    )
    return torch.empty(
        output_shape,
        dtype=torch.int8,
        device=input.device,
        memory_format=torch.channels_last,
    )


@impl(lib, "quantized_depthwise_conv2d", "CompositeExplicitAutograd")
def quantized_depthwise_conv2d_impl(
    input: torch.Tensor,
    weight: torch.Tensor,
    bias: torch.Tensor | None,
    stride: Sequence[int],
    padding: Sequence[int],
    dilation: Sequence[int],
    depth_multiplier: int,
    input_offset: int,
    output_offset: int,
    requantize_multipliers: torch.Tensor,
    requantize_shifts: torch.Tensor,
    activation_min: int,
    activation_max: int,
) -> torch.Tensor:
    if input.dim() != 4 or weight.dim() != 4:
        raise RuntimeError(
            "quantized_depthwise_conv2d expects 4D input and weight tensors"
        )

    input_channels = input.shape[1]
    groups = input_channels

    # Convert to int32 for accumulation and apply offsets
    input_int32 = input.to(torch.int32) + int(input_offset)
    weight_int32 = weight.to(torch.int32)

    if bias is None:
        bias_int32 = torch.zeros(
            weight.shape[3],
            dtype=torch.int32,
            device=input.device,  # C_OUT is at dim 3 in IHWO
        )
    else:
        bias_int32 = bias.to(torch.int32)

    # Weight is in IHWO layout: [1, H, W, C_OUT]
    # Convert to OIHW layout expected by torch.nn.functional.conv2d
    # IHWO [1, H, W, C_OUT] -> OIHW [C_OUT, 1, H, W]
    weight_oi_hw = weight_int32.permute(3, 0, 1, 2).contiguous()

    # Depthwise convolution has groups == input_channels
    conv_acc = F.conv2d(
        input_int32,
        weight_oi_hw,
        bias_int32,
        stride=tuple(stride),
        padding=tuple(padding),
        dilation=tuple(dilation),
        groups=groups,
    )

    result_channels = []
    for output_channel_i in range(conv_acc.shape[1]):
        result_channel = requantize_cmsis(
            conv_acc[:, output_channel_i, :, :],
            int(requantize_multipliers[output_channel_i]),
            int(requantize_shifts[output_channel_i]),
        )
        result_channels.append(result_channel)

    result = torch.stack(result_channels, dim=1)

    result += output_offset
    result = torch.clamp(result, activation_min, activation_max)

    return result.to(torch.int8)
=======
# QUANTIZED AVG_POOL2D OPERATION DEFINITION
# ===================================================================

lib.define(
    "quantized_avg_pool2d("
    "Tensor input, "
    "int[] kernel_size, "
    "int[] stride, "
    "int[] padding, "
    "Scalar zero_point, "
    "Scalar multiplier, "
    "Scalar shift"
    ") -> Tensor"
)
lib.define(
    "quantized_avg_pool2d.out("
    "Tensor input, "
    "int[] kernel_size, "
    "int[] stride, "
    "int[] padding, "
    "Scalar zero_point, "
    "Scalar multiplier, "
    "Scalar shift, "
    "*, Tensor(a!) out) -> Tensor(a!)"
)


@register_fake("cortex_m::quantized_avg_pool2d")
def quantized_avg_pool2d_meta(
    input: torch.Tensor,
    kernel_size: Sequence[int],
    stride: Sequence[int],
    padding: Sequence[int],
    zero_point: int,
    multiplier: int,
    shift: int,
) -> torch.Tensor:
    # Compute output shape as in PyTorch avg_pool2d

    output = F.avg_pool2d(input, kernel_size, stride, padding)
    return torch.empty_like(output, dtype=torch.int8)


@impl(lib, "quantized_avg_pool2d", "CompositeExplicitAutograd")
def quantized_avg_pool2d_impl(
    input: torch.Tensor,
    kernel_size: Sequence[int],
    stride: Sequence[int],
    padding: Sequence[int],
    zero_point: int,
    multiplier: int,
    shift: int,
) -> torch.Tensor:

    dequant_input = dequantize_per_tensor_cmsis(input, zero_point, multiplier, shift)

    # TODO: implement count_include_pad=True, ceil_mode=True.
    result = F.avg_pool2d(
        dequant_input,
        kernel_size,
        stride=stride,
        padding=padding,
        count_include_pad=False,
        ceil_mode=False,
    )
    result = quantize_per_tensor_cmsis(result, zero_point, multiplier, shift)
    output = torch.clamp(result, -128, 127)
    return output.to(torch.int8)
>>>>>>> b8916b7a
<|MERGE_RESOLUTION|>--- conflicted
+++ resolved
@@ -677,7 +677,6 @@
 
 
 # ===================================================================
-<<<<<<< HEAD
 # QUANTIZED DEPTHWISE CONV2D OPERATION DEFINITION
 # ===================================================================
 
@@ -818,7 +817,8 @@
     result = torch.clamp(result, activation_min, activation_max)
 
     return result.to(torch.int8)
-=======
+
+# ===================================================================
 # QUANTIZED AVG_POOL2D OPERATION DEFINITION
 # ===================================================================
 
@@ -886,5 +886,4 @@
     )
     result = quantize_per_tensor_cmsis(result, zero_point, multiplier, shift)
     output = torch.clamp(result, -128, 127)
-    return output.to(torch.int8)
->>>>>>> b8916b7a
+    return output.to(torch.int8)