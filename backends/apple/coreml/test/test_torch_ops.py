# Copyright © 2023 Apple Inc. All rights reserved.
#
# Please refer to the license found in the LICENSE file in the root directory of the source tree.

import unittest

import coremltools as ct

import executorch.exir

import torch

from executorch.backends.apple.coreml.compiler import CoreMLBackend
from executorch.backends.apple.coreml.partition import CoreMLPartitioner
from executorch.backends.apple.coreml.test.test_coreml_utils import (
    IS_VALID_TEST_RUNTIME,
)
from executorch.exir.backend.utils import format_delegated_graph

from torchao.prototype.quantization.codebook_coreml import CodebookWeightOnlyConfig
from torchao.quantization import IntxWeightOnlyConfig, PerAxis, PerGroup, quantize_

if IS_VALID_TEST_RUNTIME:
    from executorch.runtime import Runtime


class TestTorchOps(unittest.TestCase):
    edge_compile_config = executorch.exir.EdgeCompileConfig()

    def _coreml_partitioner(self):
        compile_specs = CoreMLBackend.generate_compile_specs(
            minimum_deployment_target=ct.target.iOS18
        )
        return CoreMLPartitioner(compile_specs=compile_specs)

    def _get_test_model(self):
        model = torch.nn.Sequential(
            torch.nn.Embedding(64, 128), torch.nn.Linear(128, 256), torch.nn.ReLU()
        )
        example_inputs = (torch.LongTensor([0]),)
        return model, example_inputs

    def _compare_outputs(self, executorch_program, eager_program, example_inputs):
        if not IS_VALID_TEST_RUNTIME:
            return
        runtime = Runtime.get()
        program = runtime.load_program(executorch_program.buffer)
        method = program.load_method("forward")
        et_outputs = method.execute(example_inputs)[0]
        eager_outputs = eager_program(*example_inputs)
        self.assertTrue(
            torch.allclose(et_outputs, eager_outputs, atol=1e-02, rtol=1e-02)
        )

    def test_dequantize_affine_b4w_embedding(self):
        model, example_inputs = self._get_test_model()
        quantize_(
            model,
            IntxWeightOnlyConfig(weight_dtype=torch.int4, granularity=PerGroup(32)),
            lambda m, fqn: isinstance(m, torch.nn.Embedding),
        )
        ep = torch.export.export(model, example_inputs)
        delegated_program = executorch.exir.to_edge_transform_and_lower(
            ep,
            partitioner=[self._coreml_partitioner()],
        )
        for node in delegated_program.exported_program().graph.nodes:
            if node.op == "call_function":
                assert node.target.__name__ in [
                    "executorch_call_delegate",
                    "getitem",
                ], f"Got unexpected node target after delegation: {node.target.__name__}"
        et_prog = delegated_program.to_executorch()
        self._compare_outputs(et_prog, model, example_inputs)

    def test_dequantize_affine_b4w_linear(self):
        model, example_inputs = self._get_test_model()
        quantize_(
            model,
            IntxWeightOnlyConfig(weight_dtype=torch.int4, granularity=PerGroup(32)),
        )
        ep = torch.export.export(model, example_inputs)
        delegated_program = executorch.exir.to_edge_transform_and_lower(
            ep,
            partitioner=[self._coreml_partitioner()],
        )
        for node in delegated_program.exported_program().graph.nodes:
            if node.op == "call_function":
                assert node.target.__name__ in [
                    "executorch_call_delegate",
                    "getitem",
                ], f"Got unexpected node target after delegation: {node.target.__name__}"
        et_prog = delegated_program.to_executorch()
        self._compare_outputs(et_prog, model, example_inputs)

    def test_dequantize_affine_c4w_embedding(self):
        model, example_inputs = self._get_test_model()
        quantize_(
            model,
            IntxWeightOnlyConfig(weight_dtype=torch.int4, granularity=PerAxis(0)),
            lambda m, fqn: isinstance(m, torch.nn.Embedding),
        )
        ep = torch.export.export(model, example_inputs)
        delegated_program = executorch.exir.to_edge_transform_and_lower(
            ep,
            partitioner=[self._coreml_partitioner()],
        )
        for node in delegated_program.exported_program().graph.nodes:
            if node.op == "call_function":
                assert node.target.__name__ in [
                    "executorch_call_delegate",
                    "getitem",
                ], f"Got unexpected node target after delegation: {node.target.__name__}"
        et_prog = delegated_program.to_executorch()
        self._compare_outputs(et_prog, model, example_inputs)

    def test_dequantize_affine_c4w_linear(self):
        model, example_inputs = self._get_test_model()
        quantize_(
            model, IntxWeightOnlyConfig(weight_dtype=torch.int4, granularity=PerAxis(0))
        )
        ep = torch.export.export(model, example_inputs)
        delegated_program = executorch.exir.to_edge_transform_and_lower(
            ep,
            partitioner=[self._coreml_partitioner()],
        )
        for node in delegated_program.exported_program().graph.nodes:
            if node.op == "call_function":
                assert node.target.__name__ in [
                    "executorch_call_delegate",
                    "getitem",
                ], f"Got unexpected node target after delegation: {node.target.__name__}"
        et_prog = delegated_program.to_executorch()
        self._compare_outputs(et_prog, model, example_inputs)

    def test_dequantize_affine_c8w_embedding_b4w_linear(self):
        model, example_inputs = self._get_test_model()
        quantize_(
            model,
            IntxWeightOnlyConfig(weight_dtype=torch.int8, granularity=PerAxis(0)),
            lambda m, fqn: isinstance(m, torch.nn.Embedding),
        )
        quantize_(
            model,
            IntxWeightOnlyConfig(weight_dtype=torch.int4, granularity=PerGroup(32)),
        )
        ep = torch.export.export(model, example_inputs)
        delegated_program = executorch.exir.to_edge_transform_and_lower(
            ep,
            partitioner=[self._coreml_partitioner()],
        )
        for node in delegated_program.exported_program().graph.nodes:
            if node.op == "call_function":
                assert node.target.__name__ in [
                    "executorch_call_delegate",
                    "getitem",
                ], f"Got unexpected node target after delegation: {node.target.__name__}"
        et_prog = delegated_program.to_executorch()
        self._compare_outputs(et_prog, model, example_inputs)

    def test_dequantize_codebook_linear_per_grouped_col(self):
        model, example_inputs = self._get_test_model()
        quantize_(
            model,
            CodebookWeightOnlyConfig(dtype=torch.uint2, block_size=[-1, 16]),
        )
        ep = torch.export.export(model, example_inputs)
        assert "torch.ops.quant.dequantize_codebook.default" in ep.graph_module.code
        delegated_program = executorch.exir.to_edge_transform_and_lower(
            ep,
            partitioner=[self._coreml_partitioner()],
        )
        for node in delegated_program.exported_program().graph.nodes:
            if node.op == "call_function":
                assert node.target.__name__ in [
                    "executorch_call_delegate",
                    "getitem",
                ], f"Got unexpected node target after delegation: {node.target.__name__}"

        assert (
            "executorch.exir.dialects.edge._ops.quant.dequantize_codebook.default"
            in format_delegated_graph(delegated_program.exported_program().graph_module)
        )

        et_prog = delegated_program.to_executorch()
        self._compare_outputs(et_prog, model, example_inputs)

    def test_dequantize_codebook_linear_per_grouped_row(self):
        model, example_inputs = self._get_test_model()
        quantize_(
            model,
            CodebookWeightOnlyConfig(dtype=torch.uint2, block_size=[16, -1]),
        )
        ep = torch.export.export(model, example_inputs)
        assert "torch.ops.quant.dequantize_codebook.default" in ep.graph_module.code
        delegated_program = executorch.exir.to_edge_transform_and_lower(
            ep,
            partitioner=[self._coreml_partitioner()],
        )
        for node in delegated_program.exported_program().graph.nodes:
            if node.op == "call_function":
                assert node.target.__name__ in [
                    "executorch_call_delegate",
                    "getitem",
                ], f"Got unexpected node target after delegation: {node.target.__name__}"

        assert (
            "executorch.exir.dialects.edge._ops.quant.dequantize_codebook.default"
            in format_delegated_graph(delegated_program.exported_program().graph_module)
        )

        et_prog = delegated_program.to_executorch()
        self._compare_outputs(et_prog, model, example_inputs)

    def test_dequantize_codebook_embedding_per_grouped_col(self):
        model, example_inputs = self._get_test_model()
        quantize_(
            model,
            CodebookWeightOnlyConfig(dtype=torch.uint3, block_size=[-1, 16]),
            lambda m, fqn: isinstance(m, torch.nn.Embedding),
        )
        ep = torch.export.export(model, example_inputs)
        assert "torch.ops.quant.dequantize_codebook.default" in ep.graph_module.code
        delegated_program = executorch.exir.to_edge_transform_and_lower(
            ep,
            partitioner=[self._coreml_partitioner()],
        )
        for node in delegated_program.exported_program().graph.nodes:
            if node.op == "call_function":
                assert node.target.__name__ in [
                    "executorch_call_delegate",
                    "getitem",
                ], f"Got unexpected node target after delegation: {node.target.__name__}"

        assert (
            "executorch.exir.dialects.edge._ops.quant.dequantize_codebook.default"
            in format_delegated_graph(delegated_program.exported_program().graph_module)
        )

        et_prog = delegated_program.to_executorch()
        self._compare_outputs(et_prog, model, example_inputs)

<<<<<<< HEAD
    def test__clone_dim_order_contiguous(self):
        class Model(torch.nn.Module):
            def forward(self, x):
                return torch.ops.dim_order_ops._clone_dim_order(
                    x, dim_order=[0, 1, 2, 3]
                )

        model, example_inputs = Model(), (torch.randn(1, 3, 8, 8),)
        ep = torch.export.export(model, example_inputs)
=======
    def test_dequantize_codebook_embedding_per_grouped_row(self):
        model, example_inputs = self._get_test_model()
        quantize_(
            model,
            CodebookWeightOnlyConfig(dtype=torch.uint3, block_size=[16, -1]),
            lambda m, fqn: isinstance(m, torch.nn.Embedding),
        )
        ep = torch.export.export(model, example_inputs)
        assert "torch.ops.quant.dequantize_codebook.default" in ep.graph_module.code
>>>>>>> 9fa7edf1
        delegated_program = executorch.exir.to_edge_transform_and_lower(
            ep,
            partitioner=[self._coreml_partitioner()],
        )
        for node in delegated_program.exported_program().graph.nodes:
            if node.op == "call_function":
                assert node.target.__name__ in [
                    "executorch_call_delegate",
                    "getitem",
                ], f"Got unexpected node target after delegation: {node.target.__name__}"
<<<<<<< HEAD
=======

        assert (
            "executorch.exir.dialects.edge._ops.quant.dequantize_codebook.default"
            in format_delegated_graph(delegated_program.exported_program().graph_module)
        )

>>>>>>> 9fa7edf1
        et_prog = delegated_program.to_executorch()
        self._compare_outputs(et_prog, model, example_inputs)


if __name__ == "__main__":
    test_runner = TestTorchOps()
    test_runner.test_dequantize_affine_b4w_embedding()
    test_runner.test_dequantize_affine_b4w_linear()
    test_runner.test_dequantize_affine_c4w_embedding()
    test_runner.test_dequantize_affine_c4w_linear()
    test_runner.test_dequantize_affine_c8w_embedding_b4w_linear()
<<<<<<< HEAD
    test_runner.test_dequantize_codebook_linear()
    test_runner.test_dequantize_codebook_embedding()
    test_runner.test__clone_dim_order_contiguous()
=======
    test_runner.test_dequantize_codebook_linear_per_grouped_col()
    test_runner.test_dequantize_codebook_linear_per_grouped_row()
    test_runner.test_dequantize_codebook_embedding_per_grouped_col()
    test_runner.test_dequantize_codebook_embedding_per_grouped_row()
>>>>>>> 9fa7edf1
<|MERGE_RESOLUTION|>--- conflicted
+++ resolved
@@ -239,8 +239,35 @@
 
         et_prog = delegated_program.to_executorch()
         self._compare_outputs(et_prog, model, example_inputs)
-
-<<<<<<< HEAD
+    
+    def test_dequantize_codebook_embedding_per_grouped_row(self):
+        model, example_inputs = self._get_test_model()
+        quantize_(
+            model,
+            CodebookWeightOnlyConfig(dtype=torch.uint3, block_size=[16, -1]),
+            lambda m, fqn: isinstance(m, torch.nn.Embedding),
+        )
+        ep = torch.export.export(model, example_inputs)
+        assert "torch.ops.quant.dequantize_codebook.default" in ep.graph_module.code
+        delegated_program = executorch.exir.to_edge_transform_and_lower(
+            ep,
+            partitioner=[self._coreml_partitioner()],
+        )
+        for node in delegated_program.exported_program().graph.nodes:
+            if node.op == "call_function":
+                assert node.target.__name__ in [
+                    "executorch_call_delegate",
+                    "getitem",
+                ], f"Got unexpected node target after delegation: {node.target.__name__}"
+
+        assert (
+            "executorch.exir.dialects.edge._ops.quant.dequantize_codebook.default"
+            in format_delegated_graph(delegated_program.exported_program().graph_module)
+        )
+
+        et_prog = delegated_program.to_executorch()
+        self._compare_outputs(et_prog, model, example_inputs)
+        
     def test__clone_dim_order_contiguous(self):
         class Model(torch.nn.Module):
             def forward(self, x):
@@ -250,36 +277,16 @@
 
         model, example_inputs = Model(), (torch.randn(1, 3, 8, 8),)
         ep = torch.export.export(model, example_inputs)
-=======
-    def test_dequantize_codebook_embedding_per_grouped_row(self):
-        model, example_inputs = self._get_test_model()
-        quantize_(
-            model,
-            CodebookWeightOnlyConfig(dtype=torch.uint3, block_size=[16, -1]),
-            lambda m, fqn: isinstance(m, torch.nn.Embedding),
-        )
-        ep = torch.export.export(model, example_inputs)
-        assert "torch.ops.quant.dequantize_codebook.default" in ep.graph_module.code
->>>>>>> 9fa7edf1
-        delegated_program = executorch.exir.to_edge_transform_and_lower(
-            ep,
-            partitioner=[self._coreml_partitioner()],
-        )
-        for node in delegated_program.exported_program().graph.nodes:
-            if node.op == "call_function":
-                assert node.target.__name__ in [
-                    "executorch_call_delegate",
-                    "getitem",
-                ], f"Got unexpected node target after delegation: {node.target.__name__}"
-<<<<<<< HEAD
-=======
-
-        assert (
-            "executorch.exir.dialects.edge._ops.quant.dequantize_codebook.default"
-            in format_delegated_graph(delegated_program.exported_program().graph_module)
-        )
-
->>>>>>> 9fa7edf1
+        delegated_program = executorch.exir.to_edge_transform_and_lower(
+            ep,
+            partitioner=[self._coreml_partitioner()],
+        )
+        for node in delegated_program.exported_program().graph.nodes:
+            if node.op == "call_function":
+                assert node.target.__name__ in [
+                    "executorch_call_delegate",
+                    "getitem",
+                ], f"Got unexpected node target after delegation: {node.target.__name__}"
         et_prog = delegated_program.to_executorch()
         self._compare_outputs(et_prog, model, example_inputs)
 
@@ -291,13 +298,8 @@
     test_runner.test_dequantize_affine_c4w_embedding()
     test_runner.test_dequantize_affine_c4w_linear()
     test_runner.test_dequantize_affine_c8w_embedding_b4w_linear()
-<<<<<<< HEAD
-    test_runner.test_dequantize_codebook_linear()
-    test_runner.test_dequantize_codebook_embedding()
-    test_runner.test__clone_dim_order_contiguous()
-=======
     test_runner.test_dequantize_codebook_linear_per_grouped_col()
     test_runner.test_dequantize_codebook_linear_per_grouped_row()
     test_runner.test_dequantize_codebook_embedding_per_grouped_col()
     test_runner.test_dequantize_codebook_embedding_per_grouped_row()
->>>>>>> 9fa7edf1
+    test_runner.test__clone_dim_order_contiguous()