--- conflicted
+++ resolved
@@ -105,7 +105,7 @@
 
 add_library(coreml_util ${UTIL_SOURCES})
 target_include_directories(
-  coreml_util PUBLIC ${CMAKE_CURRENT_SOURCE_DIR}/runtime/util
+  coreml_util PUBLIC $<BUILD_INTERFACE:${CMAKE_CURRENT_SOURCE_DIR}/runtime/util> $<INSTALL_INTERFACE:include/executorch/backends/apple/coreml/runtime/util>
 )
 if(APPLE)
   target_link_libraries(coreml_util PRIVATE ${FOUNDATION_FRAMEWORK})
@@ -134,7 +134,7 @@
 
 add_library(coreml_inmemoryfs ${INMEMORYFS_SOURCES})
 target_include_directories(
-  coreml_inmemoryfs PUBLIC ${CMAKE_CURRENT_SOURCE_DIR}/runtime/inmemoryfs
+  coreml_inmemoryfs PUBLIC $<BUILD_INTERFACE:${CMAKE_CURRENT_SOURCE_DIR}/runtime/inmemoryfs> $<INSTALL_INTERFACE:include/executorch/backends/apple/coreml/runtime/inmemoryfs>
 )
 if(APPLE)
   target_link_libraries(
@@ -212,15 +212,6 @@
 
   target_link_options_shared_lib(coremldelegate)
 
-<<<<<<< HEAD
-install(
-  TARGETS coremldelegate
-  EXPORT ExecuTorchTargets
-  DESTINATION lib
-  INCLUDES
-  DESTINATION ${_common_include_directories}
-)
-=======
   if(EXECUTORCH_COREML_BUILD_EXECUTOR_RUNNER)
     target_link_libraries(
       coremldelegate PRIVATE portable_ops_lib portable_kernels
@@ -241,10 +232,10 @@
   endif()
 
   install(
-    TARGETS coremldelegate
+    TARGETS coremldelegate coreml_util coreml_inmemoryfs
+    EXPORT ExecuTorchTargets
     DESTINATION lib
     INCLUDES
-    DESTINATION ${_common_include_directories}
-  )
-endif()
->>>>>>> 35d8319e
+    DESTINATION include
+  )
+endif()