/*
 * Copyright (c) Meta Platforms, Inc. and affiliates.
 * All rights reserved.
 *
 * This source code is licensed under the BSD-style license found in the
 * LICENSE file in the root directory of this source tree.
 */

#pragma once

#include <inttypes.h>
#include <stddef.h>
#include <xa_type_def.h>
/* For NNLIB APIs */
#include "xa_nnlib_kernels_api.h"

#include <executorch/runtime/kernel/kernel_includes.h>

using executorch::runtime::KernelRuntimeContext;
using executorch::runtime::Result;

/* Potential NNLIB function/APIs */
<<<<<<< HEAD
=======

>>>>>>> 1bac8854
extern "C" WORD32 xa_nn_broadcast_32_32(
    WORD32* __restrict__ p_out,
    const int* const out_shape,
    WORD32* __restrict__ p_in,
    const int* const in_shape,
    int num_dims);

<<<<<<< HEAD
extern "C" WORD32 xa_nn_concat_32_32(
    WORD32* __restrict__ p_out,
    const WORD32* const p_out_shape,
    const WORD32** pp_inps,
    const WORD32* const* pp_inps_shape,
    WORD32 num_out_dims,
    WORD32 num_inp,
    WORD32 num_inp_dims,
    WORD32 axis);

=======
>>>>>>> 1bac8854
extern "C" WORD32 xa_nn_elm_add_broadcast_4D_f32xf32_f32(
    FLOAT32* __restrict__ p_out,
    const WORD32* const p_out_shape,
    const FLOAT32* __restrict__ p_inp1,
    const WORD32* const p_inp1_shape,
    const FLOAT32* __restrict__ p_inp2,
    const WORD32* const p_inp2_shape);

extern "C" void
xa_nn_elm_atan2_f32(FLOAT32* z, const FLOAT32* y, const FLOAT32* x, WORD32 N);

extern "C" WORD32 xa_nn_elm_clamp_f32xf32xf32_f32(
    FLOAT32* __restrict__ p_out,
    const FLOAT32* __restrict__ p_inp,
    const FLOAT32* __restrict__ p_min,
    const FLOAT32* __restrict__ p_max,
    WORD32 num_elm);

extern "C" WORD32 xa_nn_elm_clamp_broadcast_4D_f32Xf32xf32_f32(
    FLOAT32* __restrict__ p_out,
    const WORD32* const p_out_shape,
    const FLOAT32* __restrict__ p_inp,
    const WORD32* const p_inp_shape,
    const FLOAT32* __restrict__ p_min,
    const WORD32* const p_min_shape,
    const FLOAT32* __restrict__ p_max,
    const WORD32* const p_max_shape);

extern "C" WORD32 xa_nn_elm_div_broadcast_4D_f32xf32_f32(
    FLOAT32* __restrict__ p_out,
    const WORD32* const p_out_shape,
    const FLOAT32* __restrict__ p_inp1,
    const WORD32* const p_inp1_shape,
    const FLOAT32* __restrict__ p_inp2,
    const WORD32* const p_inp2_shape);

extern "C" WORD32 xa_nn_elm_div_mode_f32xf32_f32(
    FLOAT32* __restrict__ p_out,
    const FLOAT32* __restrict__ p_inp1,
    const FLOAT32* __restrict__ p_inp2,
    WORD32 num_elm,
    WORD32 mode);

extern "C" WORD32 xa_nn_elm_div_mode_broadcast_4D_f32xf32_f32(
    FLOAT32* __restrict__ p_out,
    const WORD32* const p_out_shape,
    const FLOAT32* __restrict__ p_inp1,
    const WORD32* const p_inp1_shape,
    const FLOAT32* __restrict__ p_inp2,
    const WORD32* const p_inp2_shape,
    WORD32 mode);

extern "C" WORD32 xa_nn_elm_maximum_f32xf32_f32(
    FLOAT32* __restrict__ p_out,
    const FLOAT32* __restrict__ p_inp1,
    const FLOAT32* __restrict__ p_inp2,
    WORD32 num_elm);

extern "C" WORD32 xa_nn_elm_maximum_broadcast_4D_f32xf32_f32(
    FLOAT32* __restrict__ p_out,
    const WORD32* const p_out_shape,
    const FLOAT32* __restrict__ p_inp1,
    const WORD32* const p_inp1_shape,
    const FLOAT32* __restrict__ p_inp2,
    const WORD32* const p_inp2_shape);

extern "C" WORD32 xa_nn_elm_minimum_f32xf32_f32(
    FLOAT32* __restrict__ p_out,
    const FLOAT32* __restrict__ p_inp1,
    const FLOAT32* __restrict__ p_inp2,
    WORD32 num_elm);

extern "C" WORD32 xa_nn_elm_minimum_broadcast_4D_f32xf32_f32(
    FLOAT32* __restrict__ p_out,
    const WORD32* const p_out_shape,
    const FLOAT32* __restrict__ p_inp1,
    const WORD32* const p_inp1_shape,
    const FLOAT32* __restrict__ p_inp2,
    const WORD32* const p_inp2_shape);

extern "C" WORD32 xa_nn_elm_mul_broadcast_4D_f32xf32_f32(
    FLOAT32* __restrict__ p_out,
    const WORD32* const p_out_shape,
    const FLOAT32* __restrict__ p_inp1,
    const WORD32* const p_inp1_shape,
    const FLOAT32* __restrict__ p_inp2,
    const WORD32* const p_inp2_shape);

extern "C" void xa_nn_elm_pow_f32(
<<<<<<< HEAD
    FLOAT32* restrict z,
    const FLOAT32* restrict x,
    const FLOAT32* restrict y,
    WORD32 N);

extern "C" WORD32 xa_nn_elm_remainder_f32xf32_f32(
    FLOAT32* __restrict__ p_out,
    const FLOAT32* __restrict__ p_inp1,
    const FLOAT32* __restrict__ p_inp2,
    WORD32 num_elm);

extern "C" WORD32 xa_nn_elm_remainder_broadcast_4D_f32xf32_f32(
    FLOAT32* __restrict__ p_out,
    const WORD32* const p_out_shape,
    const FLOAT32* __restrict__ p_inp1,
    const WORD32* const p_inp1_shape,
    const FLOAT32* __restrict__ p_inp2,
    const WORD32* const p_inp2_shape);

=======
    FLOAT32* __restrict__ z,
    const FLOAT32* __restrict__ x,
    const FLOAT32* __restrict__ y,
    WORD32 N);

>>>>>>> 1bac8854
extern "C" WORD32 xa_nn_elm_where_f32xf32_f32(
    FLOAT32* __restrict__ p_out,
    const FLOAT32* __restrict__ p_inp1,
    const FLOAT32* __restrict__ p_inp2,
    const unsigned char* __restrict__ p_condition,
    WORD32 num_elm);

extern "C" WORD32 xa_nn_elm_where_broadcast_4D_f32xf32_f32(
    FLOAT32* __restrict__ p_out,
    const WORD32* const p_out_shape,
    const FLOAT32* __restrict__ p_inp1,
    const WORD32* const p_inp1_shape,
    const FLOAT32* __restrict__ p_inp2,
    const WORD32* const p_inp2_shape,
    const unsigned char* __restrict__ p_condition,
    const WORD32* const p_condition_shape);

extern "C" WORD32 xa_nn_reduce_mean_4D_f32_f32(
    FLOAT32* __restrict__ p_out,
    const WORD32* const p_out_shape,
    const FLOAT32* __restrict__ p_inp,
    const WORD32* const p_inp_shape,
    const WORD32* __restrict__ p_axis,
    WORD32 num_out_dims,
    WORD32 num_inp_dims,
    WORD32 num_axis_dims,
    void* __restrict__ p_scratch_in);

extern "C" WORD32 xa_nn_transpose_32_32(
    WORD32* __restrict__ p_out,
    const WORD32* const p_out_shape,
    const WORD32* __restrict__ p_inp,
    const WORD32* const p_inp_shape,
    const WORD32* __restrict__ p_permute_vec,
    WORD32 num_out_dims,
    WORD32 num_inp_dims);

namespace cadence {
namespace impl {
namespace HiFi {
namespace kernels {

void* allocate_temp_memory(KernelRuntimeContext& ctx, size_t size);

void memcpy(void* dst, const void* src, size_t num_bytes);

WORD32 matmul_asym8uxasym8u_asym8u(
    UWORD8* __restrict__ p_out, // output uint8 matrix
    const UWORD8* __restrict__ p_mat1, // weight uint8 matrix
    const UWORD8* __restrict__ p_vec1, // input uint8 matrix
    const WORD32* __restrict__ p_bias, // bias int32 vec
    WORD32 rows, // rows of p_mat1
    WORD32 cols1, // columns of p_mat1
    WORD32 row_stride1, // row stride of p_mat1
    WORD32 vec_count, // rows of p_mat2
    WORD32 vec_offset, // vec_offset of p_mat2.
    WORD32 out_offset, // out_offset, i.e., offset of next output element
    WORD32 out_stride, // out_stride, i.e., stride to go to next output row
    WORD32 mat1_zero_bias, // zero_point of p_mat1
    WORD32 vec1_zero_bias, // zero_point of p_vec1
    const WORD32* __restrict__ out_multiplier,
    const WORD32* __restrict__ out_shift,
    WORD32 out_zero_bias,
    bool per_channel_quantized = false); // per-channel quantized weight

WORD32 xa_nn_matmul_asym8uxasym8u_asym8u(
    UWORD8* __restrict__ p_out,
    const UWORD8* __restrict__ p_mat1,
    const UWORD8* __restrict__ p_mat2,
    const WORD32* __restrict__ p_bias,
    WORD32 rows,
    WORD32 cols,
    WORD32 row_stride,
    WORD32 vec_count,
    WORD32 vec_offset,
    WORD32 out_offset,
    WORD32 out_stride,
    WORD32 mat1_zero_bias,
    WORD32 vec1_zero_bias,
    WORD32 out_multiplier,
    WORD32 out_shift,
    WORD32 out_zero_bias);

template <typename T>
T quantize(const float x, float scale, int32_t zero_point);

template <typename T>
float dequantize(const T x, float scale, int32_t zero_point);

template <typename T>
void quantize(
    T* __restrict__ y,
    const float* __restrict__ x,
    float scale,
    int32_t zero_point,
    size_t size);

// Deuantize an int8_t/uint8_t/int16_t array to an fp32 array
template <typename T>
void dequantize(
    float* __restrict__ y,
    const T* __restrict__ x,
    float scale,
    int32_t zero_point,
    size_t size);

}; // namespace kernels
}; // namespace HiFi
}; // namespace impl
}; // namespace cadence<|MERGE_RESOLUTION|>--- conflicted
+++ resolved
@@ -7,23 +7,18 @@
  */
 
 #pragma once
-
+#include <executorch/runtime/kernel/kernel_includes.h>
 #include <inttypes.h>
 #include <stddef.h>
 #include <xa_type_def.h>
 /* For NNLIB APIs */
 #include "xa_nnlib_kernels_api.h"
 
-#include <executorch/runtime/kernel/kernel_includes.h>
-
 using executorch::runtime::KernelRuntimeContext;
 using executorch::runtime::Result;
 
 /* Potential NNLIB function/APIs */
-<<<<<<< HEAD
-=======
-
->>>>>>> 1bac8854
+
 extern "C" WORD32 xa_nn_broadcast_32_32(
     WORD32* __restrict__ p_out,
     const int* const out_shape,
@@ -31,7 +26,6 @@
     const int* const in_shape,
     int num_dims);
 
-<<<<<<< HEAD
 extern "C" WORD32 xa_nn_concat_32_32(
     WORD32* __restrict__ p_out,
     const WORD32* const p_out_shape,
@@ -42,8 +36,6 @@
     WORD32 num_inp_dims,
     WORD32 axis);
 
-=======
->>>>>>> 1bac8854
 extern "C" WORD32 xa_nn_elm_add_broadcast_4D_f32xf32_f32(
     FLOAT32* __restrict__ p_out,
     const WORD32* const p_out_shape,
@@ -133,33 +125,25 @@
     const WORD32* const p_inp2_shape);
 
 extern "C" void xa_nn_elm_pow_f32(
-<<<<<<< HEAD
-    FLOAT32* restrict z,
-    const FLOAT32* restrict x,
-    const FLOAT32* restrict y,
-    WORD32 N);
-
-extern "C" WORD32 xa_nn_elm_remainder_f32xf32_f32(
-    FLOAT32* __restrict__ p_out,
-    const FLOAT32* __restrict__ p_inp1,
-    const FLOAT32* __restrict__ p_inp2,
-    WORD32 num_elm);
-
-extern "C" WORD32 xa_nn_elm_remainder_broadcast_4D_f32xf32_f32(
-    FLOAT32* __restrict__ p_out,
-    const WORD32* const p_out_shape,
-    const FLOAT32* __restrict__ p_inp1,
-    const WORD32* const p_inp1_shape,
-    const FLOAT32* __restrict__ p_inp2,
-    const WORD32* const p_inp2_shape);
-
-=======
     FLOAT32* __restrict__ z,
     const FLOAT32* __restrict__ x,
     const FLOAT32* __restrict__ y,
     WORD32 N);
 
->>>>>>> 1bac8854
+extern "C" WORD32 xa_nn_elm_remainder_f32xf32_f32(
+    FLOAT32* __restrict__ p_out,
+    const FLOAT32* __restrict__ p_inp1,
+    const FLOAT32* __restrict__ p_inp2,
+    WORD32 num_elm);
+
+extern "C" WORD32 xa_nn_elm_remainder_broadcast_4D_f32xf32_f32(
+    FLOAT32* __restrict__ p_out,
+    const WORD32* const p_out_shape,
+    const FLOAT32* __restrict__ p_inp1,
+    const WORD32* const p_inp1_shape,
+    const FLOAT32* __restrict__ p_inp2,
+    const WORD32* const p_inp2_shape);
+
 extern "C" WORD32 xa_nn_elm_where_f32xf32_f32(
     FLOAT32* __restrict__ p_out,
     const FLOAT32* __restrict__ p_inp1,
