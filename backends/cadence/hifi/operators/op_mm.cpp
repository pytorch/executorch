--- conflicted
+++ resolved
@@ -86,13 +86,7 @@
             ctx, m * sizeof(FLOAT32));
 
     // Initialize bias to zero since mm operation has no bias
-<<<<<<< HEAD
-    for (int i = 0; i < m; i++) {
-      p_bias_zero[i] = 0.0f;
-    }
-=======
     memset(p_bias_zero, 0, m * sizeof(FLOAT32));
->>>>>>> aefdc8dd
 
     WORD32 p_inp_shape[2];
     p_inp_shape[0] = n;
