--- conflicted
+++ resolved
@@ -25,11 +25,8 @@
 - op: add.out
   kernels:
     - arg_meta: null
-<<<<<<< HEAD
       kernel_name: cadence::impl::HiFi::add_out
-=======
       kernel_name: impl::HiFi::add_out
->>>>>>> 89ba47ae
 
 - op: bmm.out
   kernels:
