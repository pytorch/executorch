# Copyright (c) Meta Platforms, Inc. and affiliates.
#
# This yaml file contains operators that are also defined by the ATen library.
# For lean mode:
#   - Codegen'd target `executorch_generated_lib` will be reading all the information
#     from this file, including operator schema and kernel metadata.
#   - Selective build target `codegen:executorch_defined_ops` now is selecting all the
#     operators in this file, by dumping all the op names into `selected_operators.yaml`.
#
# See the README.md file in executorch/kernels/portable for a description of the syntax used
# by this file.


# aten ops
- op: _to_copy.out
  kernels:
    - arg_meta: null
      kernel_name: torch::executor::to_copy_out

- op: _softmax.out
  kernels:
    - arg_meta: null
      kernel_name: cadence::impl::HiFi::_softmax_out

- op: atan2.out
  kernels:
    - arg_meta: null
      kernel_name: cadence::impl::HiFi::atan2_out

- op: add.out
  kernels:
    - arg_meta: null
      kernel_name: cadence::impl::HiFi::add_out

- op: bmm.out
  kernels:
    - arg_meta: null
      kernel_name: torch::executor::bmm_out

- op: cat.out
  kernels:
    - arg_meta: null
      kernel_name: cadence::impl::HiFi::cat_out

- op: clamp.Tensor_out
  kernels:
    - arg_meta: null
      kernel_name: cadence::impl::HiFi::clamp_tensor_out

- op: clone.out
  kernels:
    - arg_meta: null
      kernel_name: torch::executor::clone_out

- op: div.out
  kernels:
    - arg_meta: null
      kernel_name: cadence::impl::HiFi::div_out

- op: div.out_mode
  kernels:
    - arg_meta: null
      kernel_name: cadence::impl::HiFi::div_out_mode

- op: embedding.out
  kernels:
    - arg_meta: null
      kernel_name: torch::executor::embedding_out

- op: full.out
  kernels:
    - arg_meta: null
      kernel_name: cadence::impl::HiFi::full_out

- op: gt.Scalar_out
  kernels:
    - arg_meta: null
      kernel_name: torch::executor::gt_scalar_out

- op: gelu.out
  kernels:
    - arg_meta: null
      kernel_name: torch::executor::gelu_out

- op: hardtanh.out
  kernels:
    - arg_meta: null
      kernel_name: torch::executor::hardtanh_out

- op: max_pool2d_with_indices.out
  kernels:
    - arg_meta: null
      kernel_name: torch::executor::max_pool2d_with_indices_out

- op: maximum.out
  kernels:
    - arg_meta: null
      kernel_name: cadence::impl::HiFi::maximum_out

- op: mean.out
  kernels:
    - arg_meta: null
<<<<<<< HEAD
      kernel_name: cadence::impl::HiFi::mean_out   
=======
      kernel_name: cadence::impl::HiFi::mean_dim_out
>>>>>>> 0222074b

- op: minimum.out
  kernels:
    - arg_meta: null
      kernel_name: cadence::impl::HiFi::minimum_out

- op: mul.out
  kernels:
    - arg_meta: null
      kernel_name: cadence::impl::HiFi::mul_out

- op: permute_copy.out
  kernels:
    - arg_meta: null
      kernel_name: cadence::impl::HiFi::permute_copy_out

- op: pow.Scalar_out
  kernels:
    - arg_meta: null
      kernel_name: cadence::impl::HiFi::pow_Scalar_out

- op: pow.Tensor_Scalar_out
  kernels:
    - arg_meta: null
      kernel_name: cadence::impl::HiFi::pow_Tensor_Scalar_out

- op: pow.Tensor_Tensor_out
  kernels:
    - arg_meta: null
      kernel_name: cadence::impl::HiFi::pow_Tensor_Tensor_out

- op: remainder.Tensor_out
  kernels:
    - arg_meta: null
      kernel_name: cadence::impl::HiFi::remainder_Tensor_out

- op: rsqrt.out
  kernels:
    - arg_meta: null
      kernel_name: cadence::impl::HiFi::rsqrt_out

- op: sigmoid.out
  kernels:
    - arg_meta: null
      kernel_name: cadence::impl::HiFi::sigmoid_out

- op: slice_copy.Tensor_out
  kernels:
    - arg_meta: null
      kernel_name: torch::executor::slice_copy_Tensor_out

- op: split_with_sizes_copy.out
  kernels:
    - arg_meta: null
      kernel_name: torch::executor::split_with_sizes_copy_out

- op: sub.out
  kernels:
    - arg_meta: null
      kernel_name: cadence::impl::HiFi::sub_out

- op: tanh.out
  kernels:
    - arg_meta: null
      kernel_name: cadence::impl::HiFi::tanh_out

- op: view_copy.out
  kernels:
    - arg_meta: null
      kernel_name: torch::executor::view_copy_out

- op: where.self_out
  kernels:
    - arg_meta: null
      kernel_name: cadence::impl::HiFi::where_self_out

# custom ops
- func: cadence::quantize_per_tensor.out(Tensor input, float scale, int zero_point, int quant_min, int quant_max, ScalarType dtype, *, Tensor(a!) out) -> Tensor(a!)
  variants: function
  kernels:
    - arg_meta: null
      kernel_name: cadence::impl::HiFi::quantize_per_tensor_out

- func: cadence::dequantize_per_tensor.out(Tensor input, float scale, int zero_point, int quant_min, int quant_max, ScalarType dtype, *, Tensor(a!) out) -> Tensor(a!)
  variants: function
  kernels:
    - arg_meta: null
      kernel_name: cadence::impl::HiFi::dequantize_per_tensor_out
      
- func: cadence::quantized_conv.out(Tensor input, Tensor weight, Tensor bias, int[] stride, SymInt[] padding, int[] dilation, int groups, int input_zero_point, Tensor weight_zero_point, Tensor bias_scale, float out_scale, int out_zero_point, Tensor out_multiplier, Tensor out_shift, bool channel_last=False, *, Tensor(a!) out) -> Tensor(a!)
  kernels:
    - arg_meta: null
      kernel_name: cadence::impl::HiFi::quantized_conv_out      

- func: cadence::quantized_layer_norm.out(Tensor input, Tensor in_scale, Tensor in_zero_point, int[] normalized_shape, Tensor weight, Tensor bias, float eps, float output_scale, int output_zero_point, *, Tensor(a!) out) -> Tensor(a!)
  kernels:
    - arg_meta: null
      kernel_name: cadence::impl::HiFi::quantized_layer_norm_out
- func: cadence::quantized_layer_norm.per_tensor_out(Tensor input, float in_scale, int in_zero_point, int[] normalized_shape, Tensor weight, Tensor bias, float eps, float output_scale, int output_zero_point, *, Tensor(a!) out) -> Tensor(a!)
  kernels:
    - arg_meta: null
      kernel_name: cadence::impl::HiFi::quantized_layer_norm_per_tensor_out

- func: cadence::quantized_linear.out(Tensor src, Tensor weight, Tensor bias, int src_zero_point, Tensor weight_zero_point, Tensor out_multiplier, Tensor out_shift, int out_zero_point, Tensor? offset, *, Tensor(a!) out) -> Tensor(a!)
  kernels:
    - arg_meta: null
      kernel_name: cadence::impl::HiFi::quantized_linear_out

- func: cadence::quantized_relu_per_tensor.out(Tensor X, Tensor X_zero_point, int out_zero_point, Tensor out_multiplier, Tensor out_shift, *, Tensor(a!) out) -> Tensor(a!)
  kernels:
    - arg_meta: null
      kernel_name: cadence::impl::HiFi::quantized_relu_per_tensor_out

- func: cadence::quantized_linear.per_tensor_out(Tensor src, Tensor weight, Tensor bias, SymInt src_zero_point, SymInt weight_zero_point, SymInt out_multiplier, SymInt out_shift, SymInt out_zero_point, Tensor? offset, *, Tensor(a!) out) -> Tensor(a!)
  kernels:
    - arg_meta: null
      kernel_name: cadence::impl::HiFi::quantized_linear_per_tensor_out

- func: cadence::quantized_fully_connected.out(Tensor src, Tensor weight, Tensor bias, int src_zero_point, Tensor weight_zero_point, Tensor out_multiplier, Tensor out_shift, int out_zero_point, Tensor? offset, *, Tensor(a!) out) -> Tensor(a!)
  kernels:
    - arg_meta: null
      kernel_name: cadence::impl::HiFi::quantized_fully_connected_out

- func: cadence::quantized_fully_connected.per_tensor_out(Tensor src, Tensor weight, Tensor bias, int src_zero_point, int weight_zero_point, int out_multiplier, int out_shift, int out_zero_point, Tensor? offset, *, Tensor(a!) out) -> Tensor(a!)
  kernels:
    - arg_meta: null
      kernel_name: cadence::impl::HiFi::quantized_fully_connected_per_tensor_out<|MERGE_RESOLUTION|>--- conflicted
+++ resolved
@@ -100,11 +100,7 @@
 - op: mean.out
   kernels:
     - arg_meta: null
-<<<<<<< HEAD
       kernel_name: cadence::impl::HiFi::mean_out   
-=======
-      kernel_name: cadence::impl::HiFi::mean_dim_out
->>>>>>> 0222074b
 
 - op: minimum.out
   kernels:
