--- conflicted
+++ resolved
@@ -23,36 +23,25 @@
     Replaces generic ops with ops that have explicit types.
     """
 
-<<<<<<< HEAD
     _BINARY_TYPE_DISPATCH_MAP: dict[tuple[torch.dtype, torch.dtype], str] = {
-=======
-    _TYPE_DISPATCH_MAP: dict[tuple[torch.dtype, torch.dtype], str] = {
->>>>>>> 30a6f5e9
         (torch.int8, torch.int8): "asym8sxasym8s_asym8s",
         (torch.uint8, torch.uint8): "asym8uxasym8u_asym8u",
     }
 
-<<<<<<< HEAD
     _UNARY_TYPE_DISPATCH_MAP: dict[torch.dtype, str] = {
         torch.int8: "asym8s_asym8s",
         torch.uint8: "asym8u_asym8u",
     }
 
     _BINARY_SUPPORTED_OPS: dict[OpOverload, str] = {
-=======
-    _SUPPORTED_OPS: dict[OpOverload, str] = {
->>>>>>> 30a6f5e9
         exir_ops.edge.cadence.quantized_fully_connected.per_tensor: "quantized_fully_connected",
         exir_ops.edge.cadence.quantized_linear.per_tensor: "quantized_linear",
     }
 
-<<<<<<< HEAD
     _SUPPORTED_UNARY_OPS: dict[OpOverload, str] = {
         exir_ops.edge.cadence.quantized_relu.per_tensor: "quantized_relu",
     }
 
-=======
->>>>>>> 30a6f5e9
     def call_operator(
         self,
         op: OpOverload,
@@ -60,7 +49,6 @@
         kwargs: dict[str, Argument],
         meta: NodeMetadata,
     ) -> ProxyValue:
-<<<<<<< HEAD
         if op in self._BINARY_SUPPORTED_OPS:
             # pyre-ignore[16]: None has no attribute `to_tensor`.
             input_dtype = args[0].to_tensor().dtype
@@ -94,26 +82,4 @@
 
             return super().call_operator(typed_op, args, kwargs, meta)
 
-        return super().call_operator(op, args, kwargs, meta)
-=======
-        if op not in self._SUPPORTED_OPS:
-            return super().call_operator(op, args, kwargs, meta)
-
-        # pyre-ignore[16]: None has no attribute `to_tensor`.
-        input_dtype = args[0].to_tensor().dtype
-        weight_dtype = args[1].to_tensor().dtype
-        dtype_pair = (input_dtype, weight_dtype)
-
-        if dtype_pair not in self._TYPE_DISPATCH_MAP:
-            raise RuntimeError(
-                f"Unsupported input types for {op}: {input_dtype} and {weight_dtype}"
-            )
-
-        base_op_name = self._SUPPORTED_OPS[op]
-        type_suffix = self._TYPE_DISPATCH_MAP[dtype_pair]
-
-        typed_op_name = f"{base_op_name}_{type_suffix}"
-        typed_op = getattr(exir_ops.edge.cadence, typed_op_name).per_tensor
-
-        return super().call_operator(typed_op, args, kwargs, meta)
->>>>>>> 30a6f5e9
+        return super().call_operator(op, args, kwargs, meta)