# Copyright (c) Qualcomm Innovation Center, Inc.
# Copyright 2025 Arm Limited and/or its affiliates.
# All rights reserved
#
# This source code is licensed under the BSD-style license found in the
# LICENSE file in the root directory of this source tree.

set(CMAKE_CXX_STANDARD 17)
set(CMAKE_CXX_STANDARD_REQUIRED ON)
set(CMAKE_POSITION_INDEPENDENT_CODE ON)

#
# get path
#
get_filename_component(
  EXECUTORCH_SOURCE_DIR "${CMAKE_CURRENT_LIST_DIR}/../.." ABSOLUTE
)
get_filename_component(
  QNN_EXECUTORCH_ROOT_DIR ${CMAKE_CURRENT_LIST_DIR} ABSOLUTE
)
# Let files say "include <executorch/path/to/header.h>".
get_filename_component(
  _common_include_directories "${EXECUTORCH_SOURCE_DIR}/.." ABSOLUTE
)

if(NOT DEFINED QNN_SDK_ROOT)
  message(
    FATAL_ERROR
      "Please define QNN_SDK_ROOT, e.g. cmake <..> -DQNN_SDK_ROOT=<...>"
  )
elseif(CMAKE_TOOLCHAIN_FILE MATCHES ".*(iOS|ios\.toolchain)\.cmake$")
  message(FATAL_ERROR "ios is not supported by Qualcomm AI Engine Direct")
endif()

message(STATUS "Using qnn sdk root ${QNN_SDK_ROOT}")
message(STATUS "Using EXECUTORCH_SOURCE_DIR ${EXECUTORCH_SOURCE_DIR}")

if(${ANDROID})
  find_library(android_log log)
endif()

add_compile_options("-Wall" "-Werror" "-Wno-sign-compare")
add_compile_definitions(C10_USING_CUSTOM_GENERATED_MACROS)

# GNU emit wanring for ignored attributes Unfortunately, we use [[maybe_unused]]
# which can be ignored by GNU. So we make it a warning, not an error in GNU.
if(CMAKE_CXX_COMPILER_ID STREQUAL "GNU")
  add_compile_options("-Wno-error=attributes")
  add_link_options("-flto=auto")
endif()

if(NOT CMAKE_BUILD_TYPE STREQUAL "Debug")
  # strip symbols
  add_link_options("-s")

  # --gc-sections is added by torch.
  add_compile_options("-O3" "-ffunction-sections" "-fdata-sections" "-frtti")
endif()

include_directories(
  BEFORE ${_common_include_directories} ${QNN_SDK_ROOT}/include/QNN
  ${QNN_SDK_ROOT}/share/QNN/converter/jni
  ${EXECUTORCH_SOURCE_DIR}/runtime/core/portable_type/c10
)

set(_qnn_schema__srcs backends/qualcomm/serialization/qc_compiler_spec.fbs)
set(_qnn_schema__include_dir "${CMAKE_BINARY_DIR}/schema/include")
# Paths to headers generated from the .fbs files.
set(_qnn_schema__outputs)
foreach(fbs_file ${_qnn_schema__srcs})
  string(REGEX REPLACE "serialization/([^/]+)[.]fbs$" "\\1_generated.h"
                       generated "${fbs_file}"
  )
  list(APPEND _qnn_schema__outputs
       "${_qnn_schema__include_dir}/executorch/${generated}"
  )
endforeach()

# Generate the headers from the .fbs files.
add_custom_command(
  OUTPUT ${_qnn_schema__outputs}
  COMMAND
    flatc --cpp --cpp-std c++11 --scoped-enums -o
    "${_qnn_schema__include_dir}/executorch/backends/qualcomm"
    ${_qnn_schema__srcs}
  WORKING_DIRECTORY ${EXECUTORCH_SOURCE_DIR}
  DEPENDS flatc
  COMMENT "Generating qnn_schema headers"
  VERBATIM
)

include_directories(
  BEFORE ${_qnn_schema__include_dir}
  ${EXECUTORCH_SOURCE_DIR}/third-party/flatbuffers/include
)

#
# declare targets
#
add_library(executorch_backend INTERFACE)
add_library(qnn_backend STATIC)
add_library(qnn_backend_cache STATIC)
add_library(qnn_backend_options STATIC)
add_library(qnn_context STATIC)
add_library(qnn_custom_protocol STATIC)
add_library(qnn_dlc_manager STATIC)
add_library(qnn_device STATIC)
add_library(qnn_executorch_backend SHARED)
add_library(qnn_executorch_header INTERFACE)
add_library(qnn_executorch_logging STATIC)
add_library(qnn_factory STATIC)
add_library(qnn_function_interface INTERFACE)
add_library(qnn_graph STATIC)
add_library(qnn_implementation STATIC)
add_library(qnn_logger STATIC)
add_library(qnn_manager STATIC)
add_library(qnn_mem_manager STATIC)
add_library(qnn_op_package_manager STATIC)
add_library(qnn_profiler STATIC)
add_library(qnn_schema INTERFACE ${_qnn_schema__outputs})
add_library(qnn_sys_function_interface INTERFACE)
add_library(qnn_sys_implementation STATIC)
add_library(shared_buffer STATIC)
add_library(wrappers STATIC)
add_library(utils STATIC)

#
# declare dependency
#
target_link_libraries(wrappers PRIVATE qnn_executorch_logging)
target_link_libraries(
  qnn_implementation PRIVATE qnn_function_interface qnn_executorch_logging
                             ${CMAKE_DL_LIBS}
)
target_link_libraries(
  qnn_sys_implementation PRIVATE qnn_sys_function_interface
                                 qnn_executorch_logging ${CMAKE_DL_LIBS}
)
target_link_libraries(qnn_executorch_logging PRIVATE qnn_schema)
target_link_libraries(qnn_profiler PRIVATE qnn_executorch_logging)
target_link_libraries(qnn_logger PRIVATE qnn_implementation ${android_log})
target_link_libraries(
  qnn_backend PRIVATE qnn_implementation qnn_logger qnn_op_package_manager
)
target_link_libraries(qnn_custom_protocol PRIVATE qnn_logger)
target_link_libraries(qnn_backend_options PRIVATE qnn_schema)
target_link_libraries(
  qnn_device PRIVATE qnn_executorch_logging qnn_implementation qnn_logger
)
target_link_libraries(qnn_backend_cache PRIVATE qnn_sys_implementation)
target_link_libraries(
  qnn_context PRIVATE qnn_implementation qnn_logger qnn_backend qnn_device
                      qnn_backend_cache
)
target_link_libraries(
  qnn_graph PRIVATE qnn_executorch_logging qnn_implementation qnn_context
                    qnn_profiler
)
target_link_libraries(
  qnn_mem_manager PRIVATE qnn_executorch_logging qnn_implementation qnn_context
)

target_link_libraries(
  qnn_factory
  PRIVATE qnn_schema
          qnn_backend
          qnn_device
          qnn_context
          qnn_graph
          qnn_mem_manager
          qnn_custom_protocol
)

target_link_libraries(
  qnn_dlc_manager PRIVATE qnn_factory qnn_backend qnn_device qnn_context
                          qnn_graph qnn_mem_manager
)

target_link_libraries(
  qnn_manager PRIVATE qnn_factory wrappers qnn_schema utils shared_buffer
                      qnn_dlc_manager
)
target_link_libraries(
  qnn_executorch_backend
  PRIVATE qnn_executorch_header qnn_schema qnn_manager executorch_core
          extension_tensor qnn_backend_options
)
set_target_properties(
  qnn_executorch_backend PROPERTIES LINK_FLAGS "-Wl,-rpath='$ORIGIN'"
)
target_link_libraries(utils PRIVATE qnn_executorch_logging)
target_link_libraries(
  shared_buffer PRIVATE qnn_executorch_logging ${CMAKE_DL_LIBS}
)
#
# add linker option
#
executorch_target_link_options_shared_lib(qnn_executorch_backend)

#
# add sources
#
add_subdirectory(
  ${QNN_EXECUTORCH_ROOT_DIR}/runtime ${CMAKE_CURRENT_BINARY_DIR}/qnn_executorch
)
add_subdirectory(
  ${QNN_EXECUTORCH_ROOT_DIR}/runtime/backends
  ${CMAKE_CURRENT_BINARY_DIR}/qnn_executorch/backends
)
add_subdirectory(
  ${QNN_EXECUTORCH_ROOT_DIR}/aot/wrappers
  ${CMAKE_CURRENT_BINARY_DIR}/qnn_executorch/wrappers
)
install(
  TARGETS qnn_executorch_backend
  EXPORT ExecuTorchTargets
  DESTINATION lib
)
<<<<<<< HEAD
install(
  TARGETS qnn_executorch_backend
  EXPORT ExecuTorchTargets
  DESTINATION ${CMAKE_INSTALL_LIBDIR}
)
=======
>>>>>>> 815ae923

# QNN pybind
if(${CMAKE_SYSTEM_PROCESSOR} MATCHES "x86_64")
  add_subdirectory(
    ${EXECUTORCH_SOURCE_DIR}/third-party/pybind11
    ${CMAKE_CURRENT_BINARY_DIR}/pybind11
  )
  add_library(PyQnnManagerAdaptor MODULE)
  add_library(PyQnnWrapperAdaptor MODULE)
  # PyQnnManager containing a pybind type triggers the warning because pybind11
  # code internally forces hidden visibility.
  set_target_properties(
    PyQnnManagerAdaptor PROPERTIES CXX_VISIBILITY_PRESET hidden
  )
  set_target_properties(
    PyQnnWrapperAdaptor PROPERTIES CXX_VISIBILITY_PRESET hidden
  )

  target_link_libraries(
    PyQnnManagerAdaptor
    PRIVATE pybind11::module
            pybind11::lto
            qnn_schema
            qnn_manager
            qnn_executorch_header
            executorch
            extension_tensor
            qnn_backend_options
  )
  target_link_libraries(
    PyQnnWrapperAdaptor PRIVATE pybind11::module pybind11::lto wrappers
                                qnn_executorch_logging qnn_executorch_header
  )

  pybind11_extension(PyQnnManagerAdaptor)
  pybind11_extension(PyQnnWrapperAdaptor)
  if(NOT MSVC AND NOT ${CMAKE_BUILD_TYPE} MATCHES RelWithDebInfo)
    # Strip unnecessary sections of the binary
    pybind11_strip(PyQnnManagerAdaptor)
    pybind11_strip(PyQnnWrapperAdaptor)
  endif()

  if(NOT CMAKE_BUILD_TYPE STREQUAL "Debug")
    # need to allow exceptions in pybind
    set(_pybind_compile_options -Wno-deprecated-declarations -fPIC -frtti
                                -fexceptions
    )
    target_compile_options(
      PyQnnManagerAdaptor PUBLIC ${_pybind_compile_options}
    )
    target_compile_options(
      PyQnnWrapperAdaptor PUBLIC ${_pybind_compile_options}
    )
  endif()

  add_subdirectory(
    ${QNN_EXECUTORCH_ROOT_DIR}/aot/python
    ${CMAKE_CURRENT_BINARY_DIR}/qnn_executorch/python
  )
endif()<|MERGE_RESOLUTION|>--- conflicted
+++ resolved
@@ -214,16 +214,8 @@
 install(
   TARGETS qnn_executorch_backend
   EXPORT ExecuTorchTargets
-  DESTINATION lib
-)
-<<<<<<< HEAD
-install(
-  TARGETS qnn_executorch_backend
-  EXPORT ExecuTorchTargets
   DESTINATION ${CMAKE_INSTALL_LIBDIR}
 )
-=======
->>>>>>> 815ae923
 
 # QNN pybind
 if(${CMAKE_SYSTEM_PROCESSOR} MATCHES "x86_64")
