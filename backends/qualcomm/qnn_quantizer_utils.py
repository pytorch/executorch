--- conflicted
+++ resolved
@@ -289,14 +289,6 @@
     annotate_single_in_single_out(node, quantization_config)
 
 
-<<<<<<< HEAD
-@register_annotator(
-    [
-        torch.ops.aten.squeeze.default,
-        torch.ops.aten.squeeze.dim,
-    ]
-)
-=======
 @register_annotator([torch.ops.aten.gelu.default])
 def annotate_gelu(node: Node, quantization_config: QuantizationConfig) -> None:
     annotate_single_in_single_out(node, quantization_config)
@@ -309,8 +301,7 @@
     annotate_single_in_single_out(node, quantization_config)
 
 
-@register_annotator([torch.ops.aten.squeeze.dim])
->>>>>>> 82a27050
+@register_annotator([torch.ops.aten.squeeze.default, torch.ops.aten.squeeze.dim])
 def annotate_squeeze(node: Node, quantization_config: QuantizationConfig) -> None:
     annotate_in_out_obs_sharing_op(node, quantization_config)
     if not _is_annotated([node]):
@@ -389,9 +380,6 @@
     )
 
 
-<<<<<<< HEAD
-@register_annotator([torch.ops.aten.conv2d.default, torch.ops.aten.conv1d.default])
-=======
 @register_annotator([torch.ops.aten.bmm.default])
 def annotate_bmm(node: Node, quantization_config: QuantizationConfig) -> None:
     if _is_annotated([node]):
@@ -426,8 +414,7 @@
     node.meta["source_fn_stack"] = [(node, torch.bmm)]
 
 
-@register_annotator([torch.ops.aten.conv2d.default])
->>>>>>> 82a27050
+@register_annotator([torch.ops.aten.conv2d.default, torch.ops.aten.conv1d.default])
 def annotate_conv2d(node: Node, quantization_config: QuantizationConfig) -> None:
     if _is_annotated([node]):
         return
