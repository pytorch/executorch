# Copyright (c) Qualcomm Innovation Center, Inc.
# All rights reserved
#
# This source code is licensed under the BSD-style license found in the
# LICENSE file in the root directory of this source tree.
import copy
from typing import Any, Dict, List

import executorch.backends.qualcomm.python.PyQnnManagerAdaptor as PyQnnManager
import torch
from executorch.backends.qualcomm.builders import node_visitor
from executorch.backends.qualcomm.qnn_preprocess import QnnBackend
from executorch.backends.qualcomm.utils.utils import generate_qnn_executorch_option

from executorch.exir.backend.backend_details import CompileSpec
from executorch.exir.backend.canonical_partitioners.pattern_op_partitioner import (
    generate_partitions_from_list_of_nodes,
)
from executorch.exir.backend.partitioner import (
    DelegationSpec,
    Partitioner,
    PartitionResult,
)
from torch.fx.passes.infra.partitioner import Partition
from torch.fx.passes.operator_support import OperatorSupportBase

from .common_defs import allow_list_operator, not_supported_operator


class QnnOperatorSupport(OperatorSupportBase):
    def __init__(
        self,
        edge_program: torch.export.ExportedProgram,
        compiler_specs,
        skip_node_id_set: set = None,
        skip_node_op_set: set = None,
    ):
        self.node_visitors = node_visitor.get_node_visitors(edge_program)

        self.skip_node_op_builder_set = set()
        if skip_node_op_set is not None:
            self.skip_node_op_builder_set = set(
                [
                    self.node_visitors[val]
                    for val in skip_node_op_set
                    if val in self.node_visitors
                ]
            )

        self.skip_node_id_set = skip_node_id_set
        self.nodes_to_wrappers = {}
        self.qnn_manager = PyQnnManager.QnnManager(
            generate_qnn_executorch_option(compiler_specs)
        )

        self.qnn_manager.Init()

    def is_node_supported(self, _, node: torch.fx.Node) -> bool:
        if node.op != "call_function" or node.target in not_supported_operator:
            return False

        if node.target in allow_list_operator:
            return True

        if self.skip_node_id_set is not None and node.name in self.skip_node_id_set:
            print(f"[QNN Partitioner Op Support]: {node.target.__name__} | Skipped")
            return False

        if (
            self.skip_node_op_builder_set is not None
            and self.node_visitors[node.target.__name__]
            in self.skip_node_op_builder_set
        ):
            print(f"[QNN Partitioner Op Support]: {node.target.__name__} | Skipped")
            return False

        supported = False
        op_wrapper = self.node_visitors[node.target.__name__].define_node(
            node, self.nodes_to_wrappers
        )

<<<<<<< HEAD
        op_wrapper_list = []
        if isinstance(op_wrapper, List):
            op_wrapper_list.extend(op_wrapper)
        else:
            op_wrapper_list.append(op_wrapper)

=======
>>>>>>> 82a27050
        if op_wrapper is not None:
            supported = self.qnn_manager.IsNodeSupportedByBackend(
                [op_wrapper.GetOpWrapper() for op_wrapper in op_wrapper_list]
            )

        self.nodes_to_wrappers.clear()
        print(f"[QNN Partitioner Op Support]: {node.target.__name__} | {supported}")
        return supported


class QnnPartitioner(Partitioner):
    def __init__(
        self,
        compiler_specs: List[CompileSpec],
        skip_node_id_set: set = None,
        skip_node_op_set: set = None,
    ):
        self.compiler_specs_snapshot = copy.deepcopy(compiler_specs)

        self.delegation_spec = DelegationSpec(
            QnnBackend.__name__, self.compiler_specs_snapshot
        )
        self.partition_tags: Dict[str, DelegationSpec] = {}
        self.skip_node_id_set = skip_node_id_set
        self.skip_node_op_set = skip_node_op_set

    def generate_partitions(
        self, edge_program: torch.export.ExportedProgram
    ) -> List[Any]:
        self.op_support_checker = QnnOperatorSupport(
            edge_program,
            self.compiler_specs_snapshot,
            self.skip_node_id_set,
            self.skip_node_op_set,
        )
        return generate_partitions_from_list_of_nodes(
            edge_program.graph_module,
            op_support=self.op_support_checker,
        )

    def tag_nodes(self, partitions: List[Partition]) -> None:
        for partition in partitions:
            for node in partition.nodes:
                delegation_tag = f"qnn_{partition.id}"
                node.meta["delegation_tag"] = delegation_tag
                self.partition_tags[delegation_tag] = self.delegation_spec

    # override
    def partition(self, edge_program: torch.export.ExportedProgram) -> PartitionResult:
        partitions = self.generate_partitions(edge_program)
        if len(partitions) != 0:
            self.tag_nodes(partitions)
        for node in edge_program.graph_module.graph.nodes:
            if hasattr(node, "meta"):
                # pop certain keys in meta for not affecting the passes in compilation
                # TODO: need to put property name in common definitions
                node.meta.pop("axis_order", "")
        return PartitionResult(
            tagged_exported_program=edge_program, partition_tags=self.partition_tags
        )<|MERGE_RESOLUTION|>--- conflicted
+++ resolved
@@ -79,15 +79,12 @@
             node, self.nodes_to_wrappers
         )
 
-<<<<<<< HEAD
         op_wrapper_list = []
         if isinstance(op_wrapper, List):
             op_wrapper_list.extend(op_wrapper)
         else:
             op_wrapper_list.append(op_wrapper)
 
-=======
->>>>>>> 82a27050
         if op_wrapper is not None:
             supported = self.qnn_manager.IsNodeSupportedByBackend(
                 [op_wrapper.GetOpWrapper() for op_wrapper in op_wrapper_list]
