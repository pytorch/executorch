--- conflicted
+++ resolved
@@ -3,9 +3,9 @@
 #
 # This source code is licensed under the BSD-style license found in the
 # LICENSE file in the root directory of this source tree.
+import operator
 from enum import Enum, unique
 from typing import Sequence
-import operator
 
 import torch
 from executorch.backends.qualcomm.quantizer.annotators import (
@@ -21,6 +21,7 @@
     get_qat_per_channel_quant_config,
     QuantizationConfig,
 )
+from executorch.backends.samsung.quantizer.annotator import annotate_conv2d
 from executorch.exir.dialects._ops import ops as exir_ops
 from torch.fx import Node
 from torchao.quantization.pt2e import FixedQParamsObserver, MinMaxObserver
@@ -393,14 +394,6 @@
                 # For k, we tag 8a until add or sub op (rotatary embedding).
                 # The arguments of cat op: (the past kv cache, the new kv cache)
                 node = node.args[0][1]
-<<<<<<< HEAD
-            elif node.target in [
-                torch.ops.aten.add.Tensor,
-                torch.ops.aten.sub.Tensor,
-                torch.ops.aten.matmul.default,
-                torch.ops.aten.conv2d.default,
-            ]:
-=======
             elif node.target == torch.ops.aten.conv2d.default:
                 annotate_conv2d(
                     node, quantization_config=quantization_config_8a4w_per_channel
@@ -414,8 +407,11 @@
             ]:
                 # TODO: tman::linear currently does not support 8a
                 break
-            elif node.target in [torch.ops.aten.add.Tensor, torch.ops.aten.sub.Tensor]:
->>>>>>> 817bd29d
+            elif node.target in [
+                torch.ops.aten.add.Tensor,
+                torch.ops.aten.sub.Tensor,
+                torch.ops.aten.matmul.default,
+            ]:
                 break
             else:
                 print(f"The node ({node}) is not expected in the input1 of the matmul")
