--- conflicted
+++ resolved
@@ -2,129 +2,6 @@
 
 Please refer to [Building and Running ExecuTorch with Qualcomm AI Engine Direct Backend](../../docs/source/build-run-qualcomm-ai-engine-direct-backend.md).
 
-<<<<<<< HEAD
-Python APIs on x64 are required to compile models to Qualcomm AI Engine Direct binary.
-Make sure `buck2` is under a directory in `PATH`.
-
-```bash
-cd $EXECUTORCH_ROOT
-mkdir build_x86_64
-cd build_x86_64
-cmake .. -DEXECUTORCH_BUILD_QNN=ON -DQNN_SDK_ROOT=${QNN_SDK_ROOT}
-cmake --build . -t "PyQnnManagerAdaptor" "PyQnnWrapperAdaptor" -j8
-
-# install Python APIs to correct import path
-# The filename might vary depending on your Python and host version.
-cp -f backends/qualcomm/PyQnnManagerAdaptor.cpython-310-x86_64-linux-gnu.so $EXECUTORCH_ROOT/backends/qualcomm/python
-cp -f backends/qualcomm/PyQnnWrapperAdaptor.cpython-310-x86_64-linux-gnu.so $EXECUTORCH_ROOT/backends/qualcomm/python
-```
-
-
-### Step 2: Build `qnn_executor_runner` for Android
-
-`qnn_executor_runner` is an executable running the compiled model.
-
-You might want to ensure the correct `flatc`. `flatc` can be built along with the above step. For example, we can find `flatc` in `build_x86_64/third-party/flatbuffers/`.
-
-We can prepend `$EXECUTORCH_ROOT/build_x86_64/third-party/flatbuffers` to `PATH`. Then below cross-compiling can find the correct flatbuffer compiler.
-
-Commands to build `qnn_executor_runner` for Android:
-
-```bash
-cd $EXECUTORCH_ROOT
-mkdir build_android
-cd build_android
-# build executorch & qnn_executorch_backend
-cmake .. \
-    -DCMAKE_INSTALL_PREFIX=$PWD \
-    -DEXECUTORCH_BUILD_QNN=ON \
-    -DEXECUTORCH_BUILD_SDK=ON \
-    -DEXECUTORCH_ENABLE_EVENT_TRACER=ON \
-    -DQNN_SDK_ROOT=$QNN_SDK_ROOT \
-    -DCMAKE_TOOLCHAIN_FILE=$ANDROID_NDK_ROOT/build/cmake/android.toolchain.cmake \
-    -DANDROID_ABI='arm64-v8a' \
-    -DANDROID_NATIVE_API_LEVEL=23 \
-    -B$PWD
-
-cmake --build $PWD -j16 --target install
-
-cmake ../examples/qualcomm \
-    -DCMAKE_TOOLCHAIN_FILE=$ANDROID_NDK_ROOT/build/cmake/android.toolchain.cmake \
-    -DANDROID_ABI='arm64-v8a' \
-    -DANDROID_NATIVE_API_LEVEL=23 \
-    -DCMAKE_PREFIX_PATH="$PWD/lib/cmake/ExecuTorch;$PWD/third-party/gflags;" \
-    -DCMAKE_FIND_ROOT_PATH_MODE_PACKAGE=BOTH \
-    -Bexamples/qualcomm
-
-cmake --build examples/qualcomm -j16
-```
-**Note:** If you want to build for release, add `-DCMAKE_BUILD_TYPE=Release` to the `cmake` command options.
-
-You can find `qnn_executor_runner` under `build_android/examples/qualcomm/executor_runner/`.
-
-
-### Step 3: Compile a model
-
-```
-python -m examples.qualcomm.scripts.export_example --model_name mv2
-```
-
-Then the generated `mv2.pte` can be run on the device by
-`build_android/examples/qualcomm/executor_runner/qnn_executor_runner` with Qualcomm AI Engine
-Direct backend.
-
-[**Note**] To get proper accuracy, please apply calibrations with representative
-dataset, which could be learnt more from examples under `examples/qualcomm/`.
-
-
-### Step 4: Model Inference
-
-The backend rely on Qualcomm AI Engine Direct SDK libraries.
-
-You might want to follow docs in Qualcomm AI Engine Direct SDK to setup the device environment.
-Or see below for a quick setup for testing:
-
-```bash
-# make sure you have write-permission on below path.
-DEVICE_DIR=/data/local/tmp/executorch_test/
-adb shell "mkdir -p ${DEVICE_DIR}"
-adb push ${QNN_SDK_ROOT}/lib/aarch64-android/libQnnHtp.so ${DEVICE_DIR}
-adb push ${QNN_SDK_ROOT}/lib/aarch64-android/libQnnHtpV69Stub.so ${DEVICE_DIR}
-adb push ${QNN_SDK_ROOT}/lib/aarch64-android/libQnnHtpV73Stub.so ${DEVICE_DIR}
-adb push ${QNN_SDK_ROOT}/lib/aarch64-android/libQnnHtpV75Stub.so ${DEVICE_DIR}
-adb push ${QNN_SDK_ROOT}/lib/aarch64-android/libQnnSystem.so ${DEVICE_DIR}
-adb push ${QNN_SDK_ROOT}/lib/hexagon-v69/unsigned/libQnnHtpV69Skel.so ${DEVICE_DIR}
-adb push ${QNN_SDK_ROOT}/lib/hexagon-v73/unsigned/libQnnHtpV73Skel.so ${DEVICE_DIR}
-adb push ${QNN_SDK_ROOT}/lib/hexagon-v75/unsigned/libQnnHtpV75Skel.so ${DEVICE_DIR}
-```
-
-We also need to indicate dynamic linkers on Android and Hexagon where to find these libraries
-by setting `ADSP_LIBRARY_PATH` and `LD_LIBRARY_PATH`.
-
-So, we can run `qnn_executor_runner` like
-```bash
-adb push mv2.pte ${DEVICE_DIR}
-adb push ${EXECUTORCH_ROOT}/build_android/examples/qualcomm/executor_runner/qnn_executor_runner ${DEVICE_DIR}
-adb shell "cd ${DEVICE_DIR} \
-           && export LD_LIBRARY_PATH=${DEVICE_DIR} \
-           && export ADSP_LIBRARY_PATH=${DEVICE_DIR} \
-           && ./qnn_executor_runner --model_path ./mv2_qnn.pte"
-```
-
-You should see the following result.
-Note that no output file will be generated in this example.
-```
-I 00:00:00.133366 executorch:qnn_executor_runner.cpp:156] Method loaded.
-I 00:00:00.133590 executorch:util.h:104] input already initialized, refilling.
-I 00:00:00.135162 executorch:qnn_executor_runner.cpp:161] Inputs prepared.
-I 00:00:00.136768 executorch:qnn_executor_runner.cpp:278] Model executed successfully.
-[INFO][Qnn ExecuTorch] Destroy Qnn backend parameters
-[INFO][Qnn ExecuTorch] Destroy Qnn context
-[INFO][Qnn ExecuTorch] Destroy Qnn device
-[INFO][Qnn ExecuTorch] Destroy Qnn backend
-```
-=======
 That is a tutorial for building and running Qualcomm AI Engine Direct backend,
 including compiling a model on a x64 host and running the inference
-on a Android device.
->>>>>>> 99e1ae1f
+on a Android device.