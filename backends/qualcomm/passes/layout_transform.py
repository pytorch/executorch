# Copyright (c) Qualcomm Innovation Center, Inc.
# All rights reserved
#
# This source code is licensed under the BSD-style license found in the
# LICENSE file in the root directory of this source tree.
import _operator
from typing import List, Tuple

import torch

from executorch.backends.qualcomm.builders.utils import is_parameter
from executorch.exir.dialects._ops import ops as exir_ops
from executorch.exir.pass_base import ExportPass, PassResult
from executorch.exir.sym_util import eval_shape


class LayoutTransform(ExportPass):
    """
    QNN delegate requires channel last layout format, this pass aims to
    help generate the correct transformation by inserting fewest ammount of
    'permute' operators in the graph.
    """

    layout_sensitive_ops = {
        exir_ops.edge.aten.convolution.default,
        exir_ops.edge.aten._native_batch_norm_legit_no_training.default,
        exir_ops.edge.aten.max_pool2d_with_indices.default,
        exir_ops.edge.aten.avg_pool2d.default,
        exir_ops.edge.aten.upsample_bilinear2d.default,
        exir_ops.edge.aten.pixel_shuffle.default,
    }

    layout_agnostic_ops = {
        exir_ops.edge.aten.add.Tensor,
        exir_ops.edge.aten.cat.default,
        exir_ops.edge.aten.mul.Tensor,
        exir_ops.edge.aten.relu.default,
        exir_ops.edge.aten.hardtanh.default,
        exir_ops.edge.aten.hardswish.default,
        exir_ops.edge.aten.mean.dim,
        exir_ops.edge.aten.linear.default,
        exir_ops.edge.aten.clamp.default,
        exir_ops.edge.aten._to_copy.default,
        exir_ops.edge.aten.sub.Tensor,
        exir_ops.edge.aten.div.Tensor,
        exir_ops.edge.aten.ceil.default,
        exir_ops.edge.aten._softmax.default,
        exir_ops.edge.aten.constant_pad_nd.default,
        exir_ops.edge.aten.bmm.default,
        exir_ops.edge.aten.full.default,
<<<<<<< HEAD
=======
        exir_ops.edge.aten.embedding.default,
        exir_ops.edge.aten.gelu.default,
>>>>>>> 637d0669
        _operator.getitem,
    }

    layout_transformed_tag = "axis_order"
    inserted_permute_tag = "qnn_permute"

    layout_type = {
        1: ("N", "N"),
        2: ("NC", "NC"),
        3: ("NCW", "NWC"),
        4: ("NCHW", "NHWC"),
        5: ("NCDHW", "NDHWC"),
    }

    q_ops = {
        torch.ops.quantized_decomposed.quantize_per_channel.default,
        torch.ops.quantized_decomposed.quantize_per_tensor.default,
        exir_ops.edge.quantized_decomposed.quantize_per_channel.default,
        exir_ops.edge.quantized_decomposed.quantize_per_tensor.default,
        exir_ops.edge.quantized_decomposed.quantize_per_tensor.tensor,
    }

    @classmethod
    def get_axis_order(cls, size: List[int], reverse=False) -> Tuple[int]:
        old_layout, new_layout = cls.layout_type[len(size)]
        if reverse:
            old_layout, new_layout = new_layout, old_layout
        return tuple(old_layout.find(x) for x in new_layout)

    def __init__(
        self, edge_program: torch.export.ExportedProgram, insert_permute=False
    ):
        super(LayoutTransform, self).__init__()
        self.edge_program = edge_program
        self.insert_permute = insert_permute

    def mark_as_transformed(self, node: torch.fx.Node) -> None:
        if isinstance(node.meta["val"], (tuple, list)):
            getitem_node = list(node.users.keys())[0]
            if getitem_node.target.__name__ != "getitem":
                raise AssertionError(
                    "Expected node's user to be getitem, "
                    f"got {getitem_node.target.__name__}"
                )
            index = getitem_node.args[1]
            node.meta[self.layout_transformed_tag] = self.get_axis_order(
                eval_shape(node.meta["val"][index].shape)
            )
        else:
            node.meta[self.layout_transformed_tag] = self.get_axis_order(
                eval_shape(node.meta["val"].shape)
            )

    def is_transformed_node(self, node: torch.fx.Node) -> bool:
        if not hasattr(node, "meta"):
            return False
        return self.layout_transformed_tag in node.meta

    def is_layout_sensitive(self, node: torch.fx.Node) -> bool:
        return node.target in self.layout_sensitive_ops

    def is_layout_agnostic(self, node: torch.fx.Node) -> bool:
        if node.target == exir_ops.edge.aten.mean.dim:
            # if dimemsion is not kept, we'll have no clue how to do layout transform
            if len(node.args) < 3 or not node.args[2]:
                return False
        return node.target in self.layout_agnostic_ops

    def is_edge_condition(self, node):
        if not isinstance(node, torch.fx.Node):
            return True

        if any(
            [
                self.is_transformed_node(node),
                node.op == "get_attr",
                (
                    node.target == exir_ops.edge.aten.permute_copy.default
                    and node.meta.get(self.inserted_permute_tag, False)
                ),
                (
                    node.op != "output"
                    and not isinstance(node.meta["val"], tuple)
                    and len(node.meta["val"].shape) == 0
                ),
                is_parameter(node, self.edge_program),
            ]
        ):
            return True

        return False

    def insert_node(self, graph_module, node, revert_layout: bool) -> None:
        if not self.insert_permute:
            return
        with graph_module.graph.inserting_after(node):
            users = node.users.copy()
            if isinstance(node.meta["val"], tuple):
                getitem_node = list(node.users.keys())[0]
                if getitem_node.target.__name__ != "getitem":
                    raise AssertionError(
                        f"Expected bn node's user to be getitem, got {getitem_node.target.__name__}"
                    )
                index = getitem_node.args[1]
                tensor = node.meta["val"][index]
            else:
                tensor = node.meta["val"]

            permute = self.create_call_function_node(
                graph_module,
                exir_ops.edge.aten.permute_copy.default,
                (
                    node,
                    self.get_axis_order(eval_shape(tensor.shape), revert_layout),
                ),
            )
            permute.meta["val"] = tensor
            permute.meta["quant_attrs"] = node.meta.get("quant_attrs")
            # we need this to check the annotation boundary
            permute.meta[self.inserted_permute_tag] = True

            for user in users:
                user.replace_input_with(node, permute)

    def create_call_function_node(
        self,
        graph_module: torch.fx.GraphModule,
        target: torch.fx.node.Target,
        args: Tuple[torch.fx.node.Argument, ...],
    ):
        return graph_module.graph.create_node(
            "call_function",
            target=target,
            args=args,
        )

    def traverse(self, node: torch.fx.Node, graph_module: torch.fx.GraphModule) -> None:
        for arg in node.args:
            if isinstance(arg, list):
                for arg_node in arg:
                    self.annotate_layout(arg_node, graph_module, revert_layout=False)
            else:
                self.annotate_layout(arg, graph_module, revert_layout=False)

        node_users = set(node.users.keys())
        for user in node_users:
            self.annotate_layout(user, graph_module, revert_layout=True)

    def annotate_layout(
        self, node: torch.fx.Node, graph_module: torch.fx.GraphModule, revert_layout
    ) -> None:

        if self.is_edge_condition(node):
            return
        elif self.is_layout_agnostic(node) or self.is_layout_sensitive(node):
            self.mark_as_transformed(node)
            self.traverse(node, graph_module)
        else:

            def check_arg(arg):
                if self.is_transformed_node(arg):
                    self.insert_node(graph_module, arg, revert_layout=revert_layout)

            if not revert_layout:
                self.insert_node(graph_module, node, revert_layout=revert_layout)
            else:
                for args in node.args:
                    if isinstance(args, torch.fx.immutable_collections.immutable_list):
                        for arg in args:
                            check_arg(arg)
                    else:
                        check_arg(args)

    def call(self, graph_module: torch.fx.GraphModule):
        graph = graph_module.graph
        sensitive_nodes = [
            node for node in graph.nodes if self.is_layout_sensitive(node)
        ]
        for node in sensitive_nodes:
            if not self.is_transformed_node(node):
                self.mark_as_transformed(node)
                self.traverse(node, graph_module)

        graph_module.recompile()
        if not self.insert_permute:
            graph_module = super().call(graph_module).graph_module
        return PassResult(graph_module, True)<|MERGE_RESOLUTION|>--- conflicted
+++ resolved
@@ -48,11 +48,7 @@
         exir_ops.edge.aten.constant_pad_nd.default,
         exir_ops.edge.aten.bmm.default,
         exir_ops.edge.aten.full.default,
-<<<<<<< HEAD
-=======
-        exir_ops.edge.aten.embedding.default,
         exir_ops.edge.aten.gelu.default,
->>>>>>> 637d0669
         _operator.getitem,
     }
 
