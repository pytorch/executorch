--- conflicted
+++ resolved
@@ -45,11 +45,8 @@
 )
 from executorch.exir import ExirExportedProgram
 from executorch.exir.backend.compile_spec_schema import CompileSpec
-<<<<<<< HEAD
 from torch._decomp import core_aten_decompositions as torch_core_aten_decompositions
-=======
 from torch.export.exported_program import ExportedProgram
->>>>>>> ec6b88aa
 from torch.fx import passes
 
 QNN_COMPILE_SPEC = "qnn_compile_spec"
@@ -63,20 +60,6 @@
     return exir.EdgeCompileConfig(_check_ir_validity=False)
 
 
-<<<<<<< HEAD
-def get_decomp_table() -> Dict[torch._ops.OperatorBase, Callable]:
-    source_decompositions = torch_core_aten_decompositions()
-    # The below super ops are supported by QNN
-    remove_decompositions = [
-        torch.ops.aten.pixel_shuffle.default,
-        torch.ops.aten.hardswish.default,
-    ]
-
-    for key in remove_decompositions:
-        source_decompositions.pop(key)
-
-    return source_decompositions
-=======
 def canonicalize_program(prog: ExportedProgram):
     # check if user specifies to use multi_contexts
     # this is a generic approach in case there exists multiple backends
@@ -97,7 +80,20 @@
             module.compile_specs[0] = CompileSpec(
                 QNN_COMPILE_SPEC, convert_to_flatbuffer(options)
             )
->>>>>>> ec6b88aa
+
+
+def get_decomp_table() -> Dict[torch._ops.OperatorBase, Callable]:
+    source_decompositions = torch_core_aten_decompositions()
+    # The below super ops are supported by QNN
+    remove_decompositions = [
+        torch.ops.aten.pixel_shuffle.default,
+        torch.ops.aten.hardswish.default,
+    ]
+
+    for key in remove_decompositions:
+        source_decompositions.pop(key)
+
+    return source_decompositions
 
 
 def capture_program(
