--- conflicted
+++ resolved
@@ -33,14 +33,10 @@
 # Configure the project with CMake
 # Note: Add any additional configuration options you need here
 cmake -DCMAKE_INSTALL_PREFIX="${build_dir}" \
-      -DBUCK2="$BUCK_PATH" \
       -DCMAKE_TOOLCHAIN_FILE="$ANDROID_NDK/build/cmake/android.toolchain.cmake" \
       -DANDROID_ABI=arm64-v8a \
-<<<<<<< HEAD
       -DANDROID_NATIVE_API_LEVEL=26 \
-=======
       -DANDROID_PLATFORM=android-26 \
->>>>>>> b2c02fe4
       -DEXECUTORCH_BUILD_NEURON=ON \
       -B"${build_dir}"
 
