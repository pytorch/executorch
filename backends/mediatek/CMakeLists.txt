--- conflicted
+++ resolved
@@ -30,14 +30,6 @@
 )
 target_sources(
   neuron_backend
-<<<<<<< HEAD
-  INTERFACE $<BUILD_INTERFACE:${CMAKE_CURRENT_LIST_DIR}/runtime/include/NeuronBackend.h>
-            $<BUILD_INTERFACE:${CMAKE_CURRENT_LIST_DIR}/runtime/include/NeuronBufferAllocator.h>
-            $<BUILD_INTERFACE:${CMAKE_CURRENT_LIST_DIR}/runtime/include/NeuronExecutor.h>
-            $<BUILD_INTERFACE:${CMAKE_CURRENT_LIST_DIR}/runtime/include/NeuronLog.h>
-            $<BUILD_INTERFACE:${CMAKE_CURRENT_LIST_DIR}/runtime/include/api/APUWareUtilsLib.h>
-            $<BUILD_INTERFACE:${CMAKE_CURRENT_LIST_DIR}/runtime/include/api/NeuronAdapterShim.h>
-=======
   INTERFACE
     $<BUILD_INTERFACE:${CMAKE_CURRENT_LIST_DIR}/runtime/include/NeuronBackend.h>
     $<BUILD_INTERFACE:${CMAKE_CURRENT_LIST_DIR}/runtime/include/NeuronBufferAllocator.h>
@@ -45,7 +37,6 @@
     $<BUILD_INTERFACE:${CMAKE_CURRENT_LIST_DIR}/runtime/include/NeuronLog.h>
     $<BUILD_INTERFACE:${CMAKE_CURRENT_LIST_DIR}/runtime/include/api/APUWareUtilsLib.h>
     $<BUILD_INTERFACE:${CMAKE_CURRENT_LIST_DIR}/runtime/include/api/NeuronAdapterShim.h>
->>>>>>> 815ae923
   PRIVATE ${CMAKE_CURRENT_LIST_DIR}/runtime/NeuronBackend.cpp
           ${CMAKE_CURRENT_LIST_DIR}/runtime/NeuronExecutor.cpp
           ${CMAKE_CURRENT_LIST_DIR}/runtime/NeuronBufferAllocator.cpp
@@ -55,9 +46,5 @@
 install(
   TARGETS neuron_backend
   EXPORT ExecuTorchTargets
-<<<<<<< HEAD
   DESTINATION ${CMAKE_INSTALL_LIBDIR}
-=======
-  DESTINATION lib
->>>>>>> 815ae923
 )