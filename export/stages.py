--- conflicted
+++ resolved
@@ -24,19 +24,6 @@
 from torchao.utils import unwrap_tensor_subclass
 
 
-<<<<<<< HEAD
-class StageType(str, Enum):
-    SOURCE_TRANSFORM = "source_transform"
-    QUANTIZE = "quantize"
-    TORCH_EXPORT = "torch_export"
-    TO_EDGE_TRANSFORM_AND_LOWER = "to_edge_transform_and_lower"
-    TO_EXECUTORCH = "to_executorch"
-    TO_EDGE = "to_edge"
-    TO_BACKEND = "to_backend"
-
-
-=======
->>>>>>> c948b073
 class PipelineArtifact:
     def __init__(
         self,
@@ -237,7 +224,7 @@
 
     @property
     def valid_predecessor_stages(self) -> List["StageType"]:
-        return [StageType.TO_EDGE_TRANSFORM_AND_LOWER]
+        return [StageType.TO_EDGE_TRANSFORM_AND_LOWER, StageType.TO_BACKEND]
 
     @property
     def can_start_pipeline(self) -> bool:
@@ -385,7 +372,7 @@
     @property
     def stage_type(self) -> str:
         return StageType.TO_EDGE
-    
+
     @property
     def valid_predecessor_stages(self) -> List["StageType"]:
         return [StageType.TORCH_EXPORT]
@@ -431,7 +418,7 @@
     @property
     def stage_type(self) -> str:
         return StageType.TO_BACKEND
-    
+
     @property
     def valid_predecessor_stages(self) -> List["StageType"]:
         return [StageType.TO_EDGE]
