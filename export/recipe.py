# Copyright (c) Meta Platforms, Inc. and affiliates.
# All rights reserved.
#
# This source code is licensed under the BSD-style license found in the
# LICENSE file in the root directory of this source tree.
from abc import ABCMeta, abstractmethod
from dataclasses import dataclass
from enum import Enum, EnumMeta
from typing import List, Optional, Sequence

from executorch.exir._warnings import experimental

from executorch.exir.backend.partitioner import Partitioner
from executorch.exir.capture import EdgeCompileConfig, ExecutorchBackendConfig
from executorch.exir.pass_manager import PassType
from torchao.core.config import AOBaseConfig
from torchao.quantization.pt2e.quantizer import Quantizer

from .types import StageType


"""
Export recipe definitions for ExecuTorch.

This module provides the data structures needed to configure the export process
for ExecuTorch models, including export configurations and quantization recipes.
"""


class RecipeTypeMeta(EnumMeta, ABCMeta):
    """Metaclass that combines EnumMeta and ABCMeta"""

    pass


class RecipeType(Enum, metaclass=RecipeTypeMeta):
    """
    Base recipe type class that backends can extend to define their own recipe types.
    Backends should create their own enum classes that inherit from RecipeType:
    """

    @classmethod
    @abstractmethod
    def get_backend_name(cls) -> str:
        """
        Return the backend name for this recipe type.

        Returns:
            str: The backend name (e.g., "xnnpack", "qnn", etc.)
        """
        pass


class Mode(str, Enum):
    """
    Export mode enumeration.

    Attributes:
        DEBUG: Debug mode with additional checks and information
        RELEASE: Release mode optimized for performance
    """

    DEBUG = "debug"
    RELEASE = "release"


@dataclass
class QuantizationRecipe:
    """
    Configuration recipe for quantization.

    This class holds the configuration parameters for quantizing a model.

    Attributes:
        quantizers: Optional list of quantizers for model quantization
        ao_base_config: Optional list of AO base configurations
    """

    quantizers: Optional[List[Quantizer]] = None
    ao_base_config: Optional[List[AOBaseConfig]] = None

    def get_quantizers(self) -> Optional[List[Quantizer]]:
        """
        Get the quantizers associated with this recipe.

        Returns:
            The quantizers if any are set, otherwise None
        """
        return self.quantizers


@dataclass
class LoweringRecipe:
    """
    Configuration recipe for lowering and partitioning.

    This class holds the configuration parameters for lowering a model
    to backend-specific representations.

    Attributes:
        partitioners: Optional list of partitioners for model partitioning
        edge_transform_passes: Optional sequence of transformation passes to apply
        edge_compile_config: Optional edge compilation configuration
    """

    partitioners: Optional[List[Partitioner]] = None
    edge_transform_passes: Optional[Sequence[PassType]] = None
    # pyre-ignore[11]: Type not defined
    edge_compile_config: Optional[EdgeCompileConfig] = None


@experimental(
    "This API and all of its related functionality such as ExportSession and ExportRecipe are experimental."
)
@dataclass
class ExportRecipe:
    """
    Configuration recipe for the export process.

    This class holds the configuration parameters for exporting a model,
    including compilation and transformation options.

    Attributes:
        name: Optional name for the recipe
        quantization_recipe: Optional quantization recipe for model quantization
        lowering_recipe: Optional lowering recipe for model lowering and partitioning
        executorch_backend_config: Optional backend configuration for ExecuTorch
        pre_edge_transform_passes: Optional function to apply transformation passes
                                  before edge lowering
<<<<<<< HEAD
=======
        edge_transform_passes: Optional sequence of transformation passes to apply
                              during edge lowering
        transform_check_ir_validity: Whether to check IR validity during transformation
        partitioners: Optional list of partitioners for model partitioning
        executorch_backend_config: Optional backend configuration for ExecuTorch
        pipeline_stages: Optional list of stages to execute, defaults to a standard pipeline.
>>>>>>> 57fbeb89
        mode: Export mode (debug or release)
    """

    name: Optional[str] = None
    quantization_recipe: Optional[QuantizationRecipe] = None
    lowering_recipe: Optional[LoweringRecipe] = None
    # pyre-ignore[11]: Type not defined
    executorch_backend_config: Optional[ExecutorchBackendConfig] = None
<<<<<<< HEAD
    pre_edge_transform_passes: Optional[Sequence[PassType]] = None
=======
    pipeline_stages: Optional[List[StageType]] = None
>>>>>>> 57fbeb89
    mode: Mode = Mode.RELEASE

    @classmethod
    def get_recipe(cls, recipe: "RecipeType", **kwargs) -> "ExportRecipe":
        """
        Get an export recipe from backend. Backend is automatically determined based on the
        passed recipe type.

        Args:
            recipe: The type of recipe to create
            **kwargs: Recipe-specific parameters

        Returns:
            ExportRecipe configured for the specified recipe type
        """
        from .recipe_registry import recipe_registry

        if not isinstance(recipe, RecipeType):
            raise ValueError(f"Invalid recipe type: {recipe}")

        backend = recipe.get_backend_name()
        export_recipe = recipe_registry.create_recipe(recipe, backend, **kwargs)
        if export_recipe is None:
            supported = recipe_registry.get_supported_recipes(backend)
            raise ValueError(
                f"Recipe '{recipe.value}' not supported by '{backend}'. "
                f"Supported: {[r.value for r in supported]}"
            )
        return export_recipe<|MERGE_RESOLUTION|>--- conflicted
+++ resolved
@@ -123,32 +123,21 @@
     Attributes:
         name: Optional name for the recipe
         quantization_recipe: Optional quantization recipe for model quantization
+        pre_edge_transform_passes: Optional function to apply transformation passes
+                                  before edge lowering
         lowering_recipe: Optional lowering recipe for model lowering and partitioning
         executorch_backend_config: Optional backend configuration for ExecuTorch
-        pre_edge_transform_passes: Optional function to apply transformation passes
-                                  before edge lowering
-<<<<<<< HEAD
-=======
-        edge_transform_passes: Optional sequence of transformation passes to apply
-                              during edge lowering
-        transform_check_ir_validity: Whether to check IR validity during transformation
-        partitioners: Optional list of partitioners for model partitioning
-        executorch_backend_config: Optional backend configuration for ExecuTorch
         pipeline_stages: Optional list of stages to execute, defaults to a standard pipeline.
->>>>>>> 57fbeb89
         mode: Export mode (debug or release)
     """
 
     name: Optional[str] = None
     quantization_recipe: Optional[QuantizationRecipe] = None
+    pre_edge_transform_passes: Optional[Sequence[PassType]] = None
     lowering_recipe: Optional[LoweringRecipe] = None
     # pyre-ignore[11]: Type not defined
     executorch_backend_config: Optional[ExecutorchBackendConfig] = None
-<<<<<<< HEAD
-    pre_edge_transform_passes: Optional[Sequence[PassType]] = None
-=======
     pipeline_stages: Optional[List[StageType]] = None
->>>>>>> 57fbeb89
     mode: Mode = Mode.RELEASE
 
     @classmethod
