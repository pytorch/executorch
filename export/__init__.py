# Copyright (c) Meta Platforms, Inc. and affiliates.
# All rights reserved.
#
# This source code is licensed under the BSD-style license found in the
# LICENSE file in the root directory of this source tree.

# pyre-strict

"""
ExecuTorch export module.

This module provides the tools and utilities for exporting PyTorch models
to the ExecuTorch format, including configuration, quantization, and
export management.
"""

from .export import export, ExportSession
from .recipe import ExportRecipe, LoweringRecipe, QuantizationRecipe, RecipeType
from .recipe_provider import BackendRecipeProvider
from .recipe_registry import recipe_registry
<<<<<<< HEAD
from .stages import StageType
=======
from .types import StageType
>>>>>>> 57fbeb89

__all__ = [
    "StageType",
    "ExportRecipe",
    "LoweringRecipe",
    "QuantizationRecipe",
    "ExportSession",
    "export",
    "BackendRecipeProvider",
    "recipe_registry",
    "RecipeType",
]<|MERGE_RESOLUTION|>--- conflicted
+++ resolved
@@ -18,11 +18,7 @@
 from .recipe import ExportRecipe, LoweringRecipe, QuantizationRecipe, RecipeType
 from .recipe_provider import BackendRecipeProvider
 from .recipe_registry import recipe_registry
-<<<<<<< HEAD
-from .stages import StageType
-=======
 from .types import StageType
->>>>>>> 57fbeb89
 
 __all__ = [
     "StageType",
