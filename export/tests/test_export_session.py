--- conflicted
+++ resolved
@@ -12,13 +12,9 @@
 
 import torch
 from executorch.export import ExportRecipe, ExportSession
-<<<<<<< HEAD
 from executorch.export.recipe import LoweringRecipe, QuantizationRecipe
-from executorch.export.stages import PipelineArtifact, StageType
-=======
 from executorch.export.stages import PipelineArtifact
 from executorch.export.types import StageType
->>>>>>> 57fbeb89
 
 
 class SimpleTestModel(torch.nn.Module):
@@ -464,7 +460,6 @@
             name="comprehensive_test",
             quantization_recipe=quant_recipe,
             lowering_recipe=lowering_recipe,
-            pre_edge_transform_passes=[Mock()],
             executorch_backend_config=Mock(),
         )
 
