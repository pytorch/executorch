# Copyright (c) Meta Platforms, Inc. and affiliates.
#
# This source code is licensed under both the MIT license found in the
# LICENSE-MIT file in the root directory of this source tree and the Apache
# License, Version 2.0 found in the LICENSE-APACHE file in the root directory
# of this source tree.

load("@fbsource//xplat/executorch/build:runtime_wrapper.bzl", "runtime")
load("@fbsource//xplat/executorch/build:selects.bzl", "selects")
load(
    "@fbsource//xplat/executorch/kernels/optimized:lib_defs.bzl",
    "get_vec_deps",
    "get_vec_preprocessor_flags",
)
load(
    "@fbsource//xplat/executorch/kernels/portable:op_registration_util.bzl",
    "get_compiler_optimization_flags",
)

def op_target(name, deps = [], compiler_flags = []):
    """Registers an optimized implementation for an operator overload group.

    An operator overload group is a set of operator overloads with a common
    operator name. That common operator name should be the base name of this
    target.

    E.g., the "add" operator overload group, named "op_add" in this target,
    might implement:
    - add.Tensor
    - add_.Tensor
    - add.out
    - add.Scalar

    If an op target would like to share a header/sources with a different op
    target (e.g., helpers/utilities), it should declare a separate cxx_library
    and add it as a dep.

    Args:
        name: The name of the operator overload group; e.g.,
            "op_add". This directory must contain a source file named
            "<name>.cpp"; e.g., "op_add.cpp".
        deps: Optional extra deps to add to the cxx_library(). Note:
            - op targets may not depend on other op targets, to keep the
              dependencies manageable. If two op targets would like to share
              code, define a separate runtime.cxx_library that they both depend
              on.
        compiler_flags: Optional compiler flags to add to the cxx_library().
    """

    # Note that this doesn't actually define the target, but helps register
    # it in a table that's used to define the target.
    return {
        "compiler_flags": compiler_flags,
        "deps": deps,
        "name": name,
    }

def _enforce_deps(deps, name):
    """Fails if any of the deps are not allowed.

    Args:
        deps: A list of build target strings.
        name: The name of the target; e.g., "op_add"
    """
    for dep in deps:
        if dep.startswith(":op_"):
            # op targets may not depend on other op targets, to keep the
            # dependencies manageable. If two op targets would like to share
            # code, define a separate runtime.cxx_library that they both depend
            # on.
            fail("op_target {} may not depend on other op_target {}".format(
                name,
                dep,
            ))

def define_op_library(name, compiler_flags, deps):
    """Defines a cxx_library target for the named operator overload group.

    Args:
        name: The name of the target; e.g., "op_add"
        deps: List of deps for the target.
    """
    selects.apply(obj = deps, function = native.partial(_enforce_deps, name = name))

    augmented_deps = deps + [
        "//executorch/kernels/optimized:libvec",
        "//executorch/kernels/optimized:libutils",
    ]

    runtime.cxx_library(
        name = "{}".format(name),
        srcs = [
            "{}.cpp".format(name),
        ],
        visibility = [
            "//executorch/kernels/portable/test/...",
            "//executorch/kernels/quantized/test/...",
            "//executorch/kernels/optimized/test/...",
            "//executorch/kernels/test/...",
            "@EXECUTORCH_CLIENTS",
        ],
        compiler_flags = [
            # kernels often have helpers with no prototypes just disabling the warning here as the headers
            # are codegend and linked in later
            "-Wno-missing-prototypes",
            # pragma unroll fails with -Os, don't need to warn us and
            # fail Werror builds; see https://godbolt.org/z/zvf85vTsr
            "-Wno-pass-failed",
        ] + compiler_flags + get_compiler_optimization_flags(),
        deps = [
            "//executorch/runtime/kernel:kernel_includes",
        ] + augmented_deps + get_vec_deps(),
        preprocessor_flags = get_vec_preprocessor_flags(),
        # sleef needs to be added as a direct dependency of the operator target when building for Android,
        # or a linker error may occur. Not sure why this happens; it seems that fbandroid_platform_deps of
        # dependencies are not transitive
        fbandroid_platform_deps = [
            (
                "^android-arm64.*$",
                [
                    "fbsource//third-party/sleef:sleef",
                ],
            ),
        ],
        # link_whole is necessary because the operators register themselves
        # via static initializers that run at program startup.
        # @lint-ignore BUCKLINT link_whole
        link_whole = True,
    )

def define_op_target(name, compiler_flags, deps):
    """Possibly defines cxx_library targets for the named operator group.

    Args:
        name: The base name of the target; e.g., "op_add"
        deps: List of deps for the targets.
    """

    # When building in ATen mode, ATen-compatible (non-custom) operators will
    # use the implementations provided by ATen, so we should not build the
    # versions defined here.
    define_op_library(
        name = name,
        compiler_flags = compiler_flags,
        deps = deps,
    )

OPTIMIZED_ATEN_OPS = (
    op_target(
        name = "op_add",
        deps = [
            ":binary_ops",
            ":add_sub_impl",
            "//executorch/kernels/portable/cpu:scalar_utils",
            "//executorch/kernels/portable/cpu/util:broadcast_util",
            "//executorch/runtime/core/portable_type/c10/c10:aten_headers_for_executorch",
        ],
    ),
    op_target(
        name = "op_bmm",
        deps = [
            "//executorch/kernels/optimized:libblas",
            "//executorch/kernels/portable/cpu/util:matmul_ops_util",
        ],
    ),
    op_target(
        name = "op_div",
        deps = [
            ":binary_ops",
            "//executorch/kernels/portable/cpu:scalar_utils",
            "//executorch/kernels/portable/cpu/util:broadcast_util",
            "//executorch/runtime/core/portable_type/c10/c10:aten_headers_for_executorch",
        ],
    ),
    op_target(
        name = "op_elu",
        deps = [
            "//executorch/extension/threadpool:threadpool",
            "//executorch/kernels/portable/cpu:scalar_utils",
            "//executorch/runtime/core/portable_type/c10/c10:aten_headers_for_executorch",
        ],
    ),
    op_target(
        name = "op_exp",
        deps = [
            "//executorch/runtime/core/portable_type/c10/c10:aten_headers_for_executorch",
        ],
    ),
    op_target(
        name = "op_fft_c2r",
        compiler_flags = [] if runtime.is_oss else [
            "-Wno-global-constructors",
            "-Wno-shadow",
        ],
        deps = [":fft_utils"],
    ),
    op_target(
        name = "op_fft_r2c",
        compiler_flags = [] if runtime.is_oss else [
            "-Wno-global-constructors",
            "-Wno-shadow",
        ],
        deps = [":fft_utils"],
    ),
    op_target(
        name = "op_sigmoid",
        deps = [
            "//executorch/runtime/core/portable_type/c10/c10:aten_headers_for_executorch",
        ],
    ),
    op_target(
        name = "op_gelu",
        deps = [
            "//executorch/kernels/portable/cpu/util:activation_ops_util",
            "//executorch/runtime/core/portable_type/c10/c10:aten_headers_for_executorch",
        ],
    ),
    op_target(
        name = "op_le",
        deps = [
            ":binary_ops",
            "//executorch/kernels/portable/cpu:scalar_utils",
            "//executorch/kernels/portable/cpu/util:broadcast_util",
<<<<<<< HEAD
            "//executorch/kernels/portable/cpu/pattern:comparison_op",
            "//executorch/kernels/portable/cpu/util:elementwise_util",
=======
            "//executorch/runtime/core/portable_type/c10/c10:aten_headers_for_executorch",
>>>>>>> 6f433992
        ],
    ),
    op_target(
        name = "op_linear",
        deps = [
            "//executorch/kernels/optimized:libblas",
            "//executorch/kernels/portable/cpu/util:matmul_ops_util",
        ],
    ),
    op_target(
        name = "op_log_softmax",
        deps = [
            "//executorch/kernels/portable/cpu/util:activation_ops_util",
            "//executorch/runtime/core/portable_type/c10/c10:aten_headers_for_executorch",
        ],
    ),
    op_target(
        name = "op_mm",
        deps = [
            "//executorch/kernels/optimized:libblas",
            "//executorch/kernels/portable/cpu/util:matmul_ops_util",
        ],
    ),
    op_target(
        name = "op_mul",
        deps = [
            ":binary_ops",
            "//executorch/kernels/portable/cpu:scalar_utils",
            "//executorch/kernels/portable/cpu/util:broadcast_util",
            "//executorch/runtime/core/exec_aten/util:tensor_util",
            "//executorch/runtime/core/portable_type/c10/c10:aten_headers_for_executorch",
        ],
    ),
    op_target(
        name = "op_native_layer_norm",
        deps = [
            ":moments_utils",
            "//executorch/kernels/portable/cpu/util:normalization_ops_util",
            "//executorch/runtime/core/portable_type/c10/c10:aten_headers_for_executorch",
        ],
    ),
    op_target(
        name = "op_neg",
        deps = [
            "//executorch/runtime/core/portable_type/c10/c10:aten_headers_for_executorch",
        ],
    ),
    op_target(
        name = "op_sub",
        deps = [
            ":binary_ops",
            ":add_sub_impl",
            "//executorch/kernels/portable/cpu:scalar_utils",
            "//executorch/kernels/portable/cpu/util:broadcast_util",
            "//executorch/runtime/core/portable_type/c10/c10:aten_headers_for_executorch",
        ],
    ),
    op_target(
        name = "op_where",
        deps = [
            "//executorch/extension/threadpool:threadpool",
            "//executorch/kernels/portable/cpu/util:elementwise_util",
        ],
    ),
)

def optimized_source_list():
    """All the source file names from //executorch/kernels/optimized/cpu"""
    return [op["name"] + ".cpp" for op in OPTIMIZED_ATEN_OPS]<|MERGE_RESOLUTION|>--- conflicted
+++ resolved
@@ -221,12 +221,9 @@
             ":binary_ops",
             "//executorch/kernels/portable/cpu:scalar_utils",
             "//executorch/kernels/portable/cpu/util:broadcast_util",
-<<<<<<< HEAD
             "//executorch/kernels/portable/cpu/pattern:comparison_op",
             "//executorch/kernels/portable/cpu/util:elementwise_util",
-=======
-            "//executorch/runtime/core/portable_type/c10/c10:aten_headers_for_executorch",
->>>>>>> 6f433992
+            "//executorch/runtime/core/portable_type/c10/c10:aten_headers_for_executorch",
         ],
     ),
     op_target(
