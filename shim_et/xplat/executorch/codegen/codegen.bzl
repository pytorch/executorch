--- conflicted
+++ resolved
@@ -644,14 +644,8 @@
 
     if dtype_selective_build:
         if not expose_operator_symbols and not is_xplat():
-<<<<<<< HEAD
             fail("""
-                Dtype selective build with expose_operator_symbols=False works only in xplat - 
-=======
-            # TODO(T225169282): make this a fail once internal cases move to xplat.
-            warning("""
                 Dtype selective build with expose_operator_symbols=False works only in xplat -
->>>>>>> 4cf120ee
                 there are undefined symbols otherwise. Please try to use xplat, or talk to the
                 executorch team. Setting expose_operator_symbols=True is not recommended as the
                 exposed symbols may clash (duplicate symbols errors) if multiple
