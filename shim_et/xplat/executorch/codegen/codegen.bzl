load("@fbsource//xplat/executorch/build:runtime_wrapper.bzl", "get_default_executorch_platforms", "is_xplat", "runtime", "struct_to_json")
load("@fbsource//xplat/executorch/build:selects.bzl", "selects")
load("@fbsource//xplat/executorch/kernels/portable:op_registration_util.bzl", "portable_header_list", "portable_source_list")
load("@fbsource//xplat/executorch/kernels/optimized:op_registration_util.bzl", "optimized_header_list", "optimized_source_list")
load(
    "@fbsource//xplat/executorch/kernels/optimized:lib_defs.bzl",
    "get_vec_deps",
    "get_vec_preprocessor_flags",
)

# Headers that declare the function signatures of the C++ functions that
# map to entries in functions.yaml and custom_ops.yaml.
OPERATOR_HEADERS = [
    # buildifier: keep sorted
    "Functions.h",
    "NativeFunctions.h",
]

STATIC_DISPATCH_BACKENDS = [
    "CPU",
]

# In ATen enabled mode, Functions.h will call into ATen/CPUFunctions.h and
# other ATen generated code. Hence we don't need to include the code generated
# by executorch codegen.
GENERATED_SOURCES = [
    # buildifier: keep sorted
    "RegisterCodegenUnboxedKernelsEverything.cpp",
]

MANUAL_REGISTRATION_SOURCES = [
    # buildifier: keep sorted
    "RegisterKernelsEverything.cpp",
]

MANUAL_REGISTRATION_HEADERS = [
    "RegisterKernels.h",
]

# Fake kernels only return `out` or any other tensor from arguments
CUSTOM_OPS_DUMMY_KERNEL_SOURCES = ["Register{}Stub.cpp".format(backend) for backend in STATIC_DISPATCH_BACKENDS]

CUSTOM_OPS_GENERATED_SOURCES = ["Register{}CustomOps.cpp".format(backend) for backend in STATIC_DISPATCH_BACKENDS]

CUSTOM_OPS_NATIVE_FUNCTION_HEADER = ["CustomOpsNativeFunctions.h"]

CUSTOM_OPS_SCHEMA_REGISTRATION_SOURCES = [
    "RegisterSchema.cpp",
]

ScalarType = enum(
    "Byte",
    "Char",
    "Short",
    "Int",
    "Long",
    "Half",
    "Float",
    "Double",
    "ComplexHalf",
    "ComplexFloat",
    "ComplexDouble",
    "Bool",
    "QInt8",
    "QUInt8",
    "QInt32",
    "BFloat16",
    "QUInt4x2",
    "QUInt2x4",
    "Bits1x8",
    "Bits2x4",
    "Bits4x2",
    "Bits8",
    "Bits16",
    "Float8_e5m2",
    "Float8_e4m3fn",
    "Float8_e5m2fnuz",
    "Float8_e4m3fnuz",
    "UInt16",
    "UInt32",
    "Uint64",
)

# Hide the dependency to caffe2 internally.
def et_operator_library(
        name,
        ops = [],
        ops_dict = {},
        model = None,
        include_all_operators = False,
        ops_schema_yaml_target = None,
        server_generated_yaml_target = None,
        **kwargs):
    # do a dummy copy if server_generated_yaml_target is set
    if server_generated_yaml_target:
        if include_all_operators or ops_schema_yaml_target or model or ops or ops_dict:
            fail("Since server_generated_yaml_target is set, ops, ops_dict, include_all_operators and ops_schema_yaml_target shouldn't be set.")
        genrule_cmd = [
            "cp",
            "$(location {})".format(server_generated_yaml_target),
            "$OUT",
        ]
    else:
        genrule_cmd = [
            "$(exe //executorch/codegen/tools:gen_oplist)",
            "--output_path=${OUT}",
        ]
        if ops_schema_yaml_target:
            genrule_cmd.append(
                "--ops_schema_yaml_path=$(location {})".format(ops_schema_yaml_target),
            )
        if ops:
            genrule_cmd.append(
                "--root_ops=" + ",".join(ops),
            )
        if ops_dict:
            ops_dict_json = struct_to_json(ops_dict)
            genrule_cmd.append(
                "--ops_dict='{}'".format(ops_dict_json),
            )
        if model:
            genrule_cmd.append(
                "--model_file_path=$(location {})".format(model),
            )
        if include_all_operators:
            genrule_cmd.append(
                "--include_all_operators",
            )

    # TODO(larryliu0820): Remove usages of this flag.
    if "define_static_targets" in kwargs:
        kwargs.pop("define_static_targets")
    runtime.genrule(
        name = name,
        macros_only = False,
        cmd = " ".join(genrule_cmd),
        out = "selected_operators.yaml",
        labels = ["et_operator_library"],
        **kwargs
    )

def _get_headers(genrule_name, prefix = "", custom_op = None, manual_registration = False):
    headers = OPERATOR_HEADERS + (CUSTOM_OPS_NATIVE_FUNCTION_HEADER if custom_op else [])
    return {
        prefix + f: ":{}[{}]".format(genrule_name, f)
        for f in (MANUAL_REGISTRATION_HEADERS if manual_registration else [])
    }, {
        prefix + f: ":{}[{}]".format(genrule_name, f)
        for f in headers
    }

def _prepare_genrule_and_lib(
        name,
        functions_yaml_path = None,
        custom_ops_yaml_path = None,
        custom_ops_requires_runtime_registration = True,
        manual_registration = False,
        aten_mode = False,
        support_exceptions = True):
    """
    This function returns two dicts `genrules` and `libs`, derived from the arguments being passed
    to `executorch_generated_lib`. `genrules` contains all information related to what genrules to
    run. The structure of it looks like this:
    {
        <genrule_name_1>: {
            "cmd": <genrule_cmd_1>,
            "outs": <outs_list_1>,
        },
        <genrule_name_2>: {
            "cmd": <genrule_cmd_2>,
            "outs": <outs_list_2>,
        },
    }
    For `libs`, similarly it contains information related to what cxx_library we will generate.
    The structure looks like:
    {
        <lib_name_1>: {
            "genrule": <genrule_1>, # where to find the source files
            "srcs": <srcs_1>, # the source file names
        },
        <lib_name_2>: {
            "genrule": <genrule_2>, # where to find the source files
            "srcs": <srcs_2>, # the source file names
        },
    }
    """
    aten_src_path = runtime.external_dep_location("aten-src-path")
    genrule_cmd = [
        "$(exe //executorch/codegen:gen)",
        "--source-path=$(location //executorch/codegen:templates)",
        "--tags-path $(location {})/aten/src/ATen/native/tags.yaml".format(aten_src_path),
        "--aten_yaml_path $(location {})/aten/src/ATen/native/native_functions.yaml".format(aten_src_path),
        "--install_dir=${OUT}",
        # TODO(dbort): Add a second step that verifies that the set of
        # actually-generated files matches GENERATED_FILES.
    ]

    if support_exceptions:
        genrule_cmd.append("--add-exception-boundary")


    # Sources for generated kernel registration lib
    sources = MANUAL_REGISTRATION_SOURCES if manual_registration else GENERATED_SOURCES

    # The command will always generate these files.
    genrule_outs = sources + OPERATOR_HEADERS + (CUSTOM_OPS_NATIVE_FUNCTION_HEADER if custom_ops_yaml_path else []) + MANUAL_REGISTRATION_HEADERS

    genrules = {}
    libs = {}

    # if aten_mode is true, we don't need functions_yaml_path
    genrule_name = name + "_combined"
    exported_headers, headers = _get_headers(genrule_name = genrule_name, custom_op = custom_ops_yaml_path, manual_registration = manual_registration)

    # need to register ATen ops into Executorch runtime:
    need_reg_aten_ops = aten_mode or functions_yaml_path

    # need to register custom ops into Executorch runtime:
    need_reg_custom_ops = custom_ops_yaml_path and custom_ops_requires_runtime_registration

    need_reg_ops = need_reg_aten_ops or need_reg_custom_ops

    if need_reg_aten_ops:
        path = (
            "$(location {})/aten/src/ATen/native/native_functions.yaml".format(aten_src_path)
        ) if not functions_yaml_path else functions_yaml_path
        genrule_cmd = genrule_cmd + [
            "--functions_yaml_path={}".format(path),
        ]
    if aten_mode:
        genrule_cmd = genrule_cmd + ["--use_aten_lib"]
    if manual_registration:
        genrule_cmd = genrule_cmd + [
            "--manual_registration",
        ]
    if custom_ops_yaml_path:
        genrule_cmd = genrule_cmd + [
            "--custom_ops_yaml_path=" + custom_ops_yaml_path,
        ]
    genrules[genrule_name] = {
        "cmd": genrule_cmd,
        "outs": genrule_outs,
    }

    if need_reg_ops:
        libs[name] = {
            "exported_headers": exported_headers,
            "genrule": genrule_name,
            "headers": headers,
            "srcs": sources,
        }

    header_lib = name + "_headers"
    libs[header_lib] = {
        "exported_headers": exported_headers,
        "headers": headers,
    }
    return genrules, libs

def _prepare_custom_ops_genrule_and_lib(
        name,
        custom_ops_yaml_path = None,
        support_exceptions = True,
        deps = [],
        kernels = []):
    """Similar to _prepare_genrule_and_lib but for custom ops."""
    genrules = {}
    libs = {}
    aten_src_path = runtime.external_dep_location("aten-src-path")
    genrule_name = name + "_gen"

    if custom_ops_yaml_path:
        # genrule for selective build from static operator list
        oplist_dir_name = name + "_oplist"
        runtime.genrule(
            name = oplist_dir_name,
            macros_only = False,
            cmd = ("$(exe fbsource//xplat/executorch/codegen/tools:gen_all_oplist) " +
                   "--model_file_list_path $(@query_outputs 'attrfilter(labels, et_operator_library, deps(set({deps})))') " +
                   "--allow_include_all_overloads " +
                   "--output_dir $OUT ").format(deps = " ".join(["\"{}\"".format(d) for d in deps])),
            outs = {"selected_operators.yaml": ["selected_operators.yaml"]},
            default_outs = ["."],
        )

        # genrule for generating operator kernel bindings
        genrule_cmd = [
            "$(exe //executorch/codegen:gen)",
            "--source-path=$(location //executorch/codegen:templates)",
            "--tags-path $(location {})/aten/src/ATen/native/tags.yaml".format(aten_src_path),
            "--aten_yaml_path $(location {})/aten/src/ATen/native/native_functions.yaml".format(aten_src_path),
            "--custom_ops_yaml_path=" + custom_ops_yaml_path,
            "--install_dir=${OUT}",
            "--op_selection_yaml_path=$(location :{}[selected_operators.yaml])".format(oplist_dir_name),
        ]
        if support_exceptions:
            genrule_cmd.append("--add-exception-boundary")

        # Determine what sources custom_ops_<name> target should include
        custom_ops_sources = CUSTOM_OPS_SCHEMA_REGISTRATION_SOURCES + (
            CUSTOM_OPS_GENERATED_SOURCES if kernels else CUSTOM_OPS_DUMMY_KERNEL_SOURCES
        )

        # lib for registering custom ops to pytorch
        libs[name] = {
            "genrule": genrule_name,
            "headers": [],
            "srcs": custom_ops_sources,
        }
        my_cmd = ""
        for rule_substr in genrule_cmd:
            if my_cmd != "":
                my_cmd += " "
            my_cmd += rule_substr
        genrules[genrule_name] = {
            "cmd": my_cmd,
            "outs": {out: [out] for out in CUSTOM_OPS_NATIVE_FUNCTION_HEADER + custom_ops_sources},
        }
    return genrules, libs

def exir_custom_ops_aot_lib(
        name,
        yaml_target = None,
        visibility = [],
        kernels = [],
        deps = [],
        compiler_flags = [],
        define_static_target = False,
        support_exceptions = True,
        platforms = get_default_executorch_platforms()):
    """Generates a C++ library that helps to register the custom ops into PyTorch,
    so they are visible to EXIR. To use this, we need to load the generated so file:
    ```python
    torch.ops.load_library(...)
    ```

    Args:
        name: recommending a name that is obvious for user to tell this should only
            be used by EXIR (AOT) but not executorch runtime.
        yaml_target: buck target for the yaml file with proper schema and kernel entry.
            See https://github.com/pytorch/executorch/blob/main/kernels/portable/README.md#yaml-schema
            for the schema syntax.
        visibility: visibility of the generated library.
        kernels: C++ kernels for these custom ops. They need to be implemented using ATen/c10 basics.
        deps: dependencies of the generated library.
        support_exceptions: enable try/catch wrapper around operator implemntations to make sure exceptions thrown will not bring down the process. Disable if your use case disables exceptions in the build.
    """
    genrules, libs = _prepare_custom_ops_genrule_and_lib(
        name = name,
        custom_ops_yaml_path = selects.apply(yaml_target, lambda y: "$(location {})".format(y)),
        kernels = kernels,
        support_exceptions = support_exceptions,
        deps = deps,
    )
    for genrule in genrules:
        runtime.genrule(
            name = genrule,
            macros_only = False,
            cmd = genrules[genrule]["cmd"],
            outs = genrules[genrule]["outs"],
            default_outs = ["."],
        )
    for compiler_lib in libs:
        runtime.cxx_library(
            name = compiler_lib,
            srcs = [
                ":{}[{}]".format(libs[compiler_lib]["genrule"], f)
                for f in libs[compiler_lib]["srcs"]
            ],
            headers = {
                "CustomOpsNativeFunctions.h": ":{}[CustomOpsNativeFunctions.h]".format(libs[compiler_lib]["genrule"]),
            },
            # link_whole is necessary because the operators register themselves
            # via static initializers that run at program startup.
            # @lint-ignore BUCKLINT link_whole
            link_whole = True,
            visibility = visibility,
            deps = kernels + deps,
            external_deps = ["libtorch"],
            define_static_target = define_static_target,
            # Relax visibility restrictions since deps may include targets
            # outside of //executorch.
            _is_external_target = True,
            # Explicitly indicate that this C++ library will be loaded by Python
            # and consequently need to be exposed as shared libraries. It's not
            # required, but when set it'll make builds faster.
            supports_python_dlopen = True,
            platforms = platforms,
            compiler_flags = compiler_flags,
            force_static = False,
        )

def copy_files(genrule_name, target, file_list):
    """
    Copy files from `target` to current directory.
        genrule_name: name of this copy genrule.
        target: a runtime.filegroup that globs together files.
            eg. //executorch/kernels/portable/cpu:portable_source_files.
        file_list: list of filenames, used to generate the outfiles.
            eg. //executorch/kernels/portable/cpu:portable_source_list.
    """
    target_name = target.split(":")[1]
    runtime.genrule(
        name = genrule_name,
        cmd = "cp -f -r $(location {}) $OUT/".format(target),
        outs = {file: ["{}/{}".format(target_name, file)] for file in file_list},
        default_outs = ["."],
    )

def build_portable_header_lib(name, oplist_header_name, feature = None):
    """Build the portable headers into a header-only library.
    Ensures that includes work across portable and optimized libs.
    #include "executorch/kernels/portable/cpu/<header.h>"
    """
    # Copy portable header files.
    portable_header_files = {}
    genrule_name = name + "_copy_portable_header"
    copy_files(genrule_name, "//executorch/kernels/portable/cpu:portable_header_files", portable_header_list())
    for header in portable_header_list():
        portable_header_files[header] = ":{}[{}]".format(genrule_name, header)

    # Include dtype header.
    portable_header_files["selected_op_variants.h"] = ":{}[selected_op_variants]".format(oplist_header_name)

    # Build portable headers lib.
    runtime.cxx_library(
        name = name,
        srcs = [],
        exported_headers = portable_header_files,
        exported_preprocessor_flags = ["-DEXECUTORCH_SELECTIVE_BUILD_DTYPE"],
        # header_namespace is only available in xplat. See https://fburl.com/code/we2gvopk
        header_namespace = "executorch/kernels/portable/cpu",
        feature = feature,
    )

def build_portable_lib(name, oplist_header_name, portable_header_lib, feature = None, expose_operator_symbols = False):
    """Build portable lib from source. We build from source so that the generated header file,
    selected_op_variants.h, can be used to selectively build the lib for different dtypes.
    """

    # Copy portable cpp files.
    portable_source_files = []
    genrule_name = name + "_copy_portable_source"
    copy_files(genrule_name, "//executorch/kernels/portable/cpu:portable_source_files", portable_source_list())
    for op in portable_source_list():
        portable_source_files.append(":{}[{}]".format(genrule_name, op))

    # For shared library build, we don't want to expose symbols of
    # kernel implementation (ex torch::executor::native::tanh_out)
    # to library users. They should use kernels through registry only.
    # With visibility=hidden, linker won't expose kernel impl symbols
    # so it can prune unregistered kernels.
    # Currently fbcode links all dependent libraries through shared
    # library, and it blocks users like unit tests to use kernel
    # implementation directly. So we enable this for xplat only.
    compiler_flags = ["-Wno-missing-prototypes"]
    if not expose_operator_symbols:
        # Removing '-fvisibility=hidden' exposes operator symbols.
        # This allows operators to be called outside of the kernel registry.
        compiler_flags += ["-fvisibility=hidden"]

    # Build portable lib.
    runtime.cxx_library(
        name = name,
        srcs = portable_source_files,
        exported_preprocessor_flags = ["-DEXECUTORCH_SELECTIVE_BUILD_DTYPE"],
        deps = ["//executorch/kernels/portable/cpu/pattern:all_deps", "//executorch/kernels/portable/cpu/util:all_deps"] +  [":" + portable_header_lib],
        # header_namespace is only available in xplat. See https://fburl.com/code/we2gvopk
        header_namespace = "executorch/kernels/portable/cpu",
        compiler_flags = compiler_flags,
        # WARNING: using a deprecated API to avoid being built into a shared
        # library. In the case of dynamically loading so library we don't want
        # it to depend on other so libraries because that way we have to
        # specify library directory path.
        force_static = True,
        # link_whole is necessary because the operators register themselves
        # via static initializers that run at program startup.
        # @lint-ignore BUCKLINT link_whole
        link_whole = True,
        feature = feature,
    )

def build_optimized_lib(name, oplist_header_name, portable_header_lib, feature = None, expose_operator_symbols = False):
    """Build optimized lib from source. We build from source so that the generated header file,
    selected_op_variants.h, can be used to selectively build the lib for different dtypes.
    """

    # Copy optimized cpp files.
    optimized_source_files = []
    source_genrule = name + "_copy_optimized_source"
    copy_files(source_genrule, "//executorch/kernels/optimized/cpu:optimized_source_files", optimized_source_list())
    for op in optimized_source_list():
        optimized_source_files.append(":{}[{}]".format(source_genrule, op))

    # Copy optimized header files.
    optimized_header_files = {}
    header_genrule = name + "_copy_optimized_header"
    copy_files(header_genrule, "//executorch/kernels/optimized/cpu:optimized_header_files", optimized_header_list())
    for header in optimized_header_list():
        optimized_header_files[header] = ":{}[{}]".format(header_genrule, header)

    # For shared library build, we don't want to expose symbols of
    # kernel implementation (ex torch::executor::native::tanh_out)
    # to library users. They should use kernels through registry only.
    # With visibility=hidden, linker won't expose kernel impl symbols
    # so it can prune unregistered kernels.
    # Currently fbcode links all dependent libraries through shared
    # library, and it blocks users like unit tests to use kernel
    # implementation directly. So we enable this for xplat only.
    compiler_flags = ["-Wno-missing-prototypes", "-Wno-pass-failed","-Wno-global-constructors","-Wno-shadow",]
    if not expose_operator_symbols:
        # Removing '-fvisibility=hidden' exposes operator symbols.
        # This allows operators to be called outside of the kernel registry.
        compiler_flags += ["-fvisibility=hidden"]

    # Set up dependencies.
    optimized_lib_deps = [
        "//executorch/kernels/optimized/cpu:add_sub_impl",
        "//executorch/kernels/optimized/cpu:binary_ops",
        "//executorch/kernels/optimized/cpu:fft_utils",
        "//executorch/kernels/optimized/cpu:moments_utils",
        "//executorch/kernels/optimized:libblas",
        "//executorch/kernels/optimized:libutils",
        "//executorch/kernels/optimized:libvec",
        "//executorch/kernels/portable/cpu/pattern:all_deps", 
        "//executorch/kernels/portable/cpu/util:all_deps",
        "//executorch/runtime/core/portable_type/c10/c10:aten_headers_for_executorch",
        "//executorch/runtime/kernel:kernel_includes",
        ":" + portable_header_lib,
    ] + get_vec_deps()
    
    # Build optimized lib.
    runtime.cxx_library(
        name = name,
        srcs = optimized_source_files,
        exported_preprocessor_flags = ["-DEXECUTORCH_SELECTIVE_BUILD_DTYPE"],
        deps = optimized_lib_deps,
        # header_namespace is only available in xplat. See https://fburl.com/code/we2gvopk
        header_namespace = "executorch/kernels/optimized/cpu",
        compiler_flags = compiler_flags,
        preprocessor_flags = get_vec_preprocessor_flags(),
        # sleef needs to be added as a direct dependency of the operator target when building for Android,
        # or a linker error may occur. Not sure why this happens; it seems that fbandroid_platform_deps of
        # dependencies are not transitive
        fbandroid_platform_deps = [
            (
                "^android-arm64.*$",
                [
                    "fbsource//third-party/sleef:sleef_arm",
                ],
            ),
        ],
        # WARNING: using a deprecated API to avoid being built into a shared
        # library. In the case of dynamically loading so library we don't want
        # it to depend on other so libraries because that way we have to
        # specify library directory path.
        force_static = True,
        # link_whole is necessary because the operators register themselves
        # via static initializers that run at program startup.
        # @lint-ignore BUCKLINT link_whole
        link_whole = True,
        feature = feature,
    )

def executorch_generated_lib(
        name,
        functions_yaml_target = None,
        custom_ops_yaml_target = None,
        fallback_yaml_target = None,
        define_static_targets = False,
        custom_ops_aten_kernel_deps = [],
        custom_ops_requires_runtime_registration = True,
        custom_ops_requires_aot_registration = True,
        visibility = [],
        aten_mode = False,
        manual_registration = False,
        use_default_aten_ops_lib = True,
        deps = [],
        xplat_deps = [],
        fbcode_deps = [],
        platforms = get_default_executorch_platforms(),
        compiler_flags = [],
        kernel_deps = [],
        dtype_selective_build = False,
        feature = None,
        expose_operator_symbols = False,
        support_exceptions = True):
    """Emits 0-3 C++ library targets (in fbcode or xplat) containing code to
    dispatch the operators specified in the provided yaml files.

    Generates
    * `<name>` C++ library responsible to register both ATen operators and custom ops
        into Executorch runtime.
    * `custom_ops_<name>` C++ library responsible to register custom ops into PyTorch
        runtime.
    Args:
        name: The name of the C++ library target to emit. Also emits a
            header-only C++ library target named `<name>_headers` that declares
            the signatures for the C++ functions that map to the entries in
            `functions.yaml` and `custom_ops.yaml`.
            If `custom_ops_yaml_target` is specified, also emits:
            - `custom_ops_<name>`: A host-only C++ library that declares and
              registers the ops defined in that file. Clients can load this
              library into local PyTorch using `torch.ops.load_library()` to
              make them visible while authoring models.
        functions_yaml_target: A Buck target pointing to the `functions.yaml`
            file to use. Optional, but at least one of `functions_yaml_target`
            and `custom_ops_yaml_target` must be specified.
        custom_ops_yaml_target: A Buck target pointing to the `custom_ops.yaml`
            file to use. Optional, but at least one of `functions_yaml_target`
            and `custom_ops_yaml_target` must be specified.
        fallback_yaml_target: A Buck target pointing to the yaml file for fallback
            purpose. We will merge `functions.yaml` with the fallback_yaml if exist.
        define_static_targets: If True, defines extra "<name>_static" targets
            for each of the internal cxx_libraries defined by this macro, each
            with preferred_linkage="static". If false, does not define these
            targets.
        custom_ops_aten_kernel_deps: kernels for custom ops that can be registered
            into PyTorch runtime. It needs to be depending on ATen basic types such
            as `at::Tensor` and `c10::ScalarType` etc. If not provided, will auto
            generate fake kernels for custom ops.
        custom_ops_requires_runtime_registration: If false, don't generate
            `<name>` target if `functions_yaml_target` is None. If true, always
            generate `<name>` target no matter whether we have `functions_yaml_target`.
        aten_mode: a boolean for whether we should use ATen kernels and ATen tensors.
        visibility: Visibility of the C++ library targets.
        deps: Additinal deps of the main C++ library. Needs to be in either `//executorch` or `//caffe2` module.
        platforms: platforms args to runtime.cxx_library (only used when in xplat)
        manual_registration: if true, generate RegisterKernels.cpp and RegisterKernels.h.
        use_default_aten_ops_lib: If `aten_mode` is True AND this flag is True, use `torch_mobile_all_ops_et` for ATen operator library.
        xplat_deps: Additional xplat deps, can be used to provide custom operator library.
        fbcode_deps: Additional fbcode deps, can be used to provide custom operator library.
        compiler_flags: compiler_flags args to runtime.cxx_library
        dtype_selective_build: In additional to operator selection, dtype selective build further selects the dtypes for each operator. Can be used with model or dict selective build APIs, where dtypes can be specified. Note: this is only available in xplat.
        feature: Product-Feature Hierarchy (PFH). For internal use only, required for FoA in production. See: https://fburl.com/wiki/2wzjpyqy
        support_exceptions: enable try/catch wrapper around operator implemntations to make sure exceptions thrown will not bring down the process. Disable if your use case disables exceptions in the build.
    """
    if functions_yaml_target and aten_mode:
        fail("{} is providing functions_yaml_target in ATen mode, it will be ignored. `native_functions.yaml` will be the source of truth.".format(name))

    if not aten_mode and not functions_yaml_target and not custom_ops_yaml_target:
        fail("At least one of functions_yaml_target, custom_ops_yaml_target needs to be provided")

    if dtype_selective_build:
<<<<<<< HEAD
        if not is_xplat():
            warning("""
            !!WARNING!! Dtype_selective_build is only available in xplat.
            Proceeding without dtype selective build for lib: {}.""".format(name))
        
        # Dtype selective build is enabled on portable and optimized kernel libraries.
=======
>>>>>>> 5e6c581d
        if (not "//executorch/kernels/portable:operators" in kernel_deps) and (not "//executorch/kernels/optimized:optimized_operators" in kernel_deps):
            fail("""
            !!WARNING!! Dtype selective build is available for the portable and optimized kernel libraries.
            If you are using those, please add them to `kernel_deps` in `executorch_generated_lib`:
            //executorch/kernels/portable:operators
            //executorch/kernels/optimized:optimized_operators
            This will tell the build system to rebuild portable/optimized with the dtype selective build header.
            For examples, see: //executorch/examples/selective_build/targets.bzl
            Currently, kernel_deps contains {}.

            If you have a custom kernel library, please remove `dtype_selective_build=True`
            and use regular selective build.
            """.format(kernel_deps))
        
        # Dtype selective build requires that the portable/optimized kernel libraries are not passed into `deps`.
        if ("//executorch/kernels/portable:operators" in kernel_deps):
            index = 0
            for dep in deps:
                index = index + 1
                portable = name + "_check_portable_" + dep.split(":")[1] + str(index)
                message = "Dtype selective build requires that the portable library is not passed into `deps`. Please remove it from `deps` and place it into `kernel_deps`"
                check_recursive_dependencies(portable, dep, "//executorch/kernels/portable:operators", message)
        if ("//executorch/kernels/optimized:optimized_operators" in kernel_deps):
            index = 0
            for dep in deps:
                index = index + 1
                optimized = name + "_check_optimized_" + dep.split(":")[1] + str(index)
                message = "Dtype selective build requires that the optimized library is not passed into `deps`. Please remove it from `deps` and place it into `kernel_deps`"
                check_recursive_dependencies(optimized, dep, "//executorch/kernels/optimized:optimized_operators", message)


    aten_suffix = "_aten" if aten_mode else ""

    # merge functions.yaml with fallback yaml
    if functions_yaml_target:
        merge_yaml_name = name + "_merge_yaml"
        cmd = selects.apply(functions_yaml_target, lambda value: "$(exe fbsource//xplat/executorch/codegen/tools:merge_yaml) " +
                                                                 "--functions_yaml_path=$(location {}) --output_dir=$OUT ".format(value))
        if fallback_yaml_target:
            cmd = cmd + "--fallback_yaml_path=$(location {}) ".format(fallback_yaml_target)
        runtime.genrule(
            name = merge_yaml_name,
            macros_only = False,
            cmd = cmd,
            outs = {"merged.yaml": ["merged.yaml"]},
            default_outs = ["."],
            platforms = platforms,
        )
        functions_yaml_path = "$(location :{}[merged.yaml])".format(merge_yaml_name)
    else:
        functions_yaml_path = None
    if custom_ops_yaml_target:
        custom_ops_yaml_path = selects.apply(custom_ops_yaml_target, lambda value: "$(location {})".format(value))
    else:
        custom_ops_yaml_path = None

    genrules, libs = _prepare_genrule_and_lib(
        name = name,
        functions_yaml_path = functions_yaml_path,
        custom_ops_yaml_path = custom_ops_yaml_path,
        custom_ops_requires_runtime_registration = custom_ops_requires_runtime_registration,
        aten_mode = aten_mode,
        manual_registration = manual_registration,
        support_exceptions = support_exceptions,
    )

    # genrule for selective build from static operator list
    oplist_dir_name = name + "_et_oplist"
    runtime.genrule(
        name = oplist_dir_name,
        macros_only = False,
        cmd = ("$(exe fbsource//xplat/executorch/codegen/tools:gen_all_oplist) " +
               "--model_file_list_path $(@query_outputs \'attrfilter(labels, et_operator_library, deps(set({deps})))\') " +
               "--allow_include_all_overloads " +
               "--output_dir $OUT ").format(deps = " ".join(["\"{}\"".format(d) for d in deps])),
        outs = {"selected_operators.yaml": ["selected_operators.yaml"]},
        default_outs = ["."],
        platforms = platforms,
    )

    # genrule to generate selected_op_variants.h from selected_operators.yaml above
    oplist_header_name = name + "_et_op_dtype_gen"
    runtime.genrule(
        name = oplist_header_name,
        macros_only = False,
        cmd = ("$(exe //executorch/codegen/tools:gen_selected_op_variants) " +
               "--yaml_file_path $(location :{}[selected_operators.yaml]) " +
               "--output_dir $OUT").format(oplist_dir_name),
        outs = {"selected_op_variants": ["selected_op_variants.h"]},
        default_outs = ["."],
        platforms = platforms,
        visibility = visibility,
        _is_external_target = True,
    )

    # codegen genrule(s). For ATen mode we expect two genrules, one for ATen ops one for custom ops.
    for genrule_name in genrules:
        genrules[genrule_name]["cmd"].append(
            "--op_selection_yaml_path=$(location :{}[selected_operators.yaml])".format(oplist_dir_name),
        )
        my_cmd = ""
        for rule_substr in genrules[genrule_name]["cmd"]:
            if my_cmd != "":
                my_cmd += " "
            my_cmd += rule_substr
        runtime.genrule(
            name = genrule_name,
            cmd = my_cmd,
            outs = {f: [f] for f in genrules[genrule_name]["outs"]},
            default_outs = ["."],
            platforms = platforms,
        )

    portable_lib = []
    optimized_lib = []
    if dtype_selective_build and is_xplat():
        # Build portable headers lib. Used for portable and optimized kernel libraries.
        portable_header_lib = name + "_portable_header_lib"
        build_portable_header_lib(portable_header_lib, oplist_header_name, feature)
        
        if "//executorch/kernels/portable:operators" in kernel_deps:
            # Remove portable from kernel_deps as we're building it from source.
            kernel_deps.remove("//executorch/kernels/portable:operators")

            # Build portable lib.
            portable_lib_name = name + "_portable_lib"
            build_portable_lib(portable_lib_name, oplist_header_name, portable_header_lib, feature, expose_operator_symbols)
            portable_lib = [":{}".format(portable_lib_name)]
            
        if "//executorch/kernels/optimized:optimized_operators" in kernel_deps:
            # Remove optimized from kernel_deps as we're building it from source.
            kernel_deps.remove("//executorch/kernels/optimized:optimized_operators")
            
            # Build optimized lib.
            optimized_lib_name = name + "_optimized_lib"
            build_optimized_lib(optimized_lib_name, oplist_header_name, portable_header_lib, feature, expose_operator_symbols)
            optimized_lib = [":{}".format(optimized_lib_name)]

    # Exports headers that declare the function signatures of the C++ functions
    # that map to entries in `functions.yaml` and `custom_ops.yaml`.
    # For ATen mode, the headers will be `aten_Functions.h`, `aten_NativeFunctions.h` and `aten_UnboxingFunctions.h`
    # along with headers declaring custom ops `Functions.h`, `NativeFunctions.h` and `UnboxingFunctions.h`.
    header_lib = name + "_headers"
    if header_lib in libs:
        runtime.cxx_library(
            name = header_lib,
            srcs = [],
            exported_headers = libs[header_lib]["headers"],
            visibility = visibility,
            # Relax visibility restrictions since deps may include targets
            # outside of //executorch.
            _is_external_target = True,
            platforms = platforms,
            compiler_flags = compiler_flags,
            exported_deps = [
                "//executorch/codegen:macros",
                "//executorch/runtime/kernel:kernel_runtime_context" + aten_suffix,
            ],
            feature = feature,
        )

    if name in libs:
        lib_name = name
        runtime.cxx_library(
            name = lib_name,
            srcs = [
                ":{}[{}]".format(libs[lib_name]["genrule"], f)
                for f in libs[lib_name]["srcs"]
            ],
            # Note that all of these generated headers are only used by this library
            # target, and are not meant to be used by targets outside of this
            # directory.
            headers = libs[lib_name]["headers"],
            exported_headers = libs[lib_name]["exported_headers"],
            exported_preprocessor_flags = ["-DUSE_ATEN_LIB"] if aten_mode else [],
            # link_whole is necessary because the operators register themselves via
            # static initializers that run at program startup.
            # @lint-ignore BUCKLINT link_whole
            link_whole = True,
            visibility = visibility,
            # Operator Registration is done through static tables
            compiler_flags = select({
                "DEFAULT": ["-Wno-global-constructors"],
                "ovr_config//os:windows": [],
            }) + compiler_flags,
            deps = [
                "//executorch/runtime/kernel:operator_registry" + aten_suffix,
                "//executorch/kernels/prim_ops:prim_ops_registry" + aten_suffix,
                "//executorch/runtime/core:evalue" + aten_suffix,
                "//executorch/codegen:macros",
            ] + deps + kernel_deps + portable_lib + optimized_lib,
            exported_deps = [
                "//executorch/runtime/core/exec_aten:lib" + aten_suffix,
                "//executorch/runtime/kernel:kernel_runtime_context" + aten_suffix,
            ],
            xplat_deps = xplat_deps,
            fbcode_deps = fbcode_deps,
            external_deps = ["libtorch"] if aten_mode and use_default_aten_ops_lib else [],
            define_static_target = define_static_targets,
            # Relax visibility restrictions since deps may include targets outside
            # of //executorch.
            _is_external_target = True,
            platforms = platforms,
            feature = feature,
        )

    if custom_ops_yaml_target and custom_ops_requires_aot_registration:
        exir_custom_ops_aot_lib(
            name = "custom_ops_" + name,
            yaml_target = custom_ops_yaml_target,
            visibility = visibility,
            kernels = custom_ops_aten_kernel_deps,
            deps = deps + [":" + header_lib],
            define_static_target = define_static_targets,
            platforms = platforms,
        )

# Util macro that takes in a binary or a shared library, find targets ending with `_et_oplist` in the transitive closure of deps,
# get the `selected_operators.yaml` from those targets, try to merge them into a single yaml. This target will fail to build, if
# there are intersections of all `selected_operators.yaml` the `target` is depending on.
#
# An example failure case: a binary `bin` is depending on 2 `executorch_generated_lib`s and they both register `aten::add.out`
# with either the same or different kernels associated to it.
#
# If build successfully, all of the `selected_operators.yaml` will be merged into 1 `selected_operators.yaml` for debugging purpose.
def executorch_ops_check(
    name,
    deps,
    **kwargs,
):
    runtime.genrule(
        name = name,
        macros_only = False,
        cmd = ("$(exe fbsource//xplat/executorch/codegen/tools:gen_all_oplist) " +
               "--model_file_list_path $(@query_outputs \"filter('.*_et_oplist', deps(set({deps})))\") " +
               "--allow_include_all_overloads " +
               "--check_ops_not_overlapping " +
               "--DEBUG_ONLY_check_prim_ops $(@query_targets \"filter('prim_ops_registry(?:_static|_aten)?$', deps(set({deps})))\") " +
               "--output_dir $OUT ").format(deps = " ".join(["\'{}\'".format(d) for d in deps])),
        define_static_target = False,
        platforms = kwargs.pop("platforms", get_default_executorch_platforms()),
        outs = {"selected_operators.yaml": ["selected_operators.yaml"]},
        default_outs = ["."],
        **kwargs,
    )

def check_recursive_dependencies(
    name,
    parent,
    child,
    message = "",
    **kwargs,
):
    """
    Checks if child is a transitive dependency of parent and fails if it is.
    The query runs the equivalent of `buck2 uquery "allpaths(parent, child)".
    The path from parent->child is available in the out file and error message.
    """
    message = "Dependency violation: '{}' should not depend on '{}'. {}".format(parent, child, message)

    if parent == child:
        fail(message)

    runtime.genrule(
        name = name,
        macros_only = False,
        cmd = 'mkdir -p $OUT;paths="$(query_targets allpaths({}, {}))"; echo "$paths" > $OUT/dep.txt; if [ -z "$paths" ]; then echo "Dependencies look good"; else echo {}. This will cause duplicate symbol errors when building with dtype selective build. The dependency path is: "$paths"; fail; fi'.format(parent, child, message),
        define_static_target = False,
        # The path is saved to $OUT/dep.txt and can be accessed via genrule_name[result].
        outs = {"result": ["dep.txt"]},
        default_outs = ["."],
        platforms = kwargs.pop("platforms", get_default_executorch_platforms()),
    )<|MERGE_RESOLUTION|>--- conflicted
+++ resolved
@@ -642,15 +642,6 @@
         fail("At least one of functions_yaml_target, custom_ops_yaml_target needs to be provided")
 
     if dtype_selective_build:
-<<<<<<< HEAD
-        if not is_xplat():
-            warning("""
-            !!WARNING!! Dtype_selective_build is only available in xplat.
-            Proceeding without dtype selective build for lib: {}.""".format(name))
-        
-        # Dtype selective build is enabled on portable and optimized kernel libraries.
-=======
->>>>>>> 5e6c581d
         if (not "//executorch/kernels/portable:operators" in kernel_deps) and (not "//executorch/kernels/optimized:optimized_operators" in kernel_deps):
             fail("""
             !!WARNING!! Dtype selective build is available for the portable and optimized kernel libraries.
@@ -671,14 +662,14 @@
             for dep in deps:
                 index = index + 1
                 portable = name + "_check_portable_" + dep.split(":")[1] + str(index)
-                message = "Dtype selective build requires that the portable library is not passed into `deps`. Please remove it from `deps` and place it into `kernel_deps`"
+                message = "Dtype selective build requires that the portable library is not passed into `deps`. This will cause duplicate symbol errors in the build. Please remove it from `deps` and place it into `kernel_deps`"
                 check_recursive_dependencies(portable, dep, "//executorch/kernels/portable:operators", message)
         if ("//executorch/kernels/optimized:optimized_operators" in kernel_deps):
             index = 0
             for dep in deps:
                 index = index + 1
                 optimized = name + "_check_optimized_" + dep.split(":")[1] + str(index)
-                message = "Dtype selective build requires that the optimized library is not passed into `deps`. Please remove it from `deps` and place it into `kernel_deps`"
+                message = "Dtype selective build requires that the optimized library is not passed into `deps`. This will cause duplicate symbol errors in the build. Please remove it from `deps` and place it into `kernel_deps`"
                 check_recursive_dependencies(optimized, dep, "//executorch/kernels/optimized:optimized_operators", message)
 
 
