load("@fbsource//xplat/executorch/build:runtime_wrapper.bzl", "get_default_executorch_platforms", "is_xplat", "runtime", "struct_to_json")
load("@fbsource//xplat/executorch/build:selects.bzl", "selects")
load("@fbsource//xplat/executorch/kernels/portable:op_registration_util.bzl", "portable_source_list")
load("@fbsource//xplat/executorch/kernels/optimized:op_registration_util.bzl", "optimized_source_list")
load(
    "@fbsource//xplat/executorch/kernels/optimized:lib_defs.bzl",
    "get_vec_deps",
    "get_vec_preprocessor_flags",
)

# Headers that declare the function signatures of the C++ functions that
# map to entries in functions.yaml and custom_ops.yaml.
OPERATOR_HEADERS = [
    # buildifier: keep sorted
    "Functions.h",
    "NativeFunctions.h",
]

STATIC_DISPATCH_BACKENDS = [
    "CPU",
]

# In ATen enabled mode, Functions.h will call into ATen/CPUFunctions.h and
# other ATen generated code. Hence we don't need to include the code generated
# by executorch codegen.
GENERATED_SOURCES = [
    # buildifier: keep sorted
    "RegisterCodegenUnboxedKernelsEverything.cpp",
]

MANUAL_REGISTRATION_SOURCES = [
    # buildifier: keep sorted
    "RegisterKernelsEverything.cpp",
]

MANUAL_REGISTRATION_HEADERS = [
    "RegisterKernels.h",
]

# Fake kernels only return `out` or any other tensor from arguments
CUSTOM_OPS_DUMMY_KERNEL_SOURCES = ["Register{}Stub.cpp".format(backend) for backend in STATIC_DISPATCH_BACKENDS]

CUSTOM_OPS_GENERATED_SOURCES = ["Register{}CustomOps.cpp".format(backend) for backend in STATIC_DISPATCH_BACKENDS]

CUSTOM_OPS_NATIVE_FUNCTION_HEADER = ["CustomOpsNativeFunctions.h"]

CUSTOM_OPS_SCHEMA_REGISTRATION_SOURCES = [
    "RegisterSchema.cpp",
]

ScalarType = enum(
    "Byte",
    "Char",
    "Short",
    "Int",
    "Long",
    "Half",
    "Float",
    "Double",
    "ComplexHalf",
    "ComplexFloat",
    "ComplexDouble",
    "Bool",
    "QInt8",
    "QUInt8",
    "QInt32",
    "BFloat16",
    "QUInt4x2",
    "QUInt2x4",
    "Bits1x8",
    "Bits2x4",
    "Bits4x2",
    "Bits8",
    "Bits16",
    "Float8_e5m2",
    "Float8_e4m3fn",
    "Float8_e5m2fnuz",
    "Float8_e4m3fnuz",
    "UInt16",
    "UInt32",
    "Uint64",
)

# Hide the dependency to caffe2 internally.
def et_operator_library(
        name,
        ops = [],
        ops_dict = {},
        model = None,
        include_all_operators = False,
        ops_schema_yaml_target = None,
        server_generated_yaml_target = None,
        **kwargs):
    # do a dummy copy if server_generated_yaml_target is set
    if server_generated_yaml_target:
        if include_all_operators or ops_schema_yaml_target or model or ops or ops_dict:
            fail("Since server_generated_yaml_target is set, ops, ops_dict, include_all_operators and ops_schema_yaml_target shouldn't be set.")
        genrule_cmd = [
            "cp",
            "$(location {})".format(server_generated_yaml_target),
            "$OUT",
        ]
    else:
        genrule_cmd = [
            "$(exe //executorch/codegen/tools:gen_oplist)",
            "--output_path=${OUT}",
        ]
        if ops_schema_yaml_target:
            genrule_cmd.append(
                "--ops_schema_yaml_path=$(location {})".format(ops_schema_yaml_target),
            )
        if ops:
            genrule_cmd.append(
                "--root_ops=" + ",".join(ops),
            )
        if ops_dict:
            ops_dict_json = struct_to_json(ops_dict)
            genrule_cmd.append(
                "--ops_dict='{}'".format(ops_dict_json),
            )
        if model:
            genrule_cmd.append(
                "--model_file_path=$(location {})".format(model),
            )
        if include_all_operators:
            genrule_cmd.append(
                "--include_all_operators",
            )

    # TODO(larryliu0820): Remove usages of this flag.
    if "define_static_targets" in kwargs:
        kwargs.pop("define_static_targets")
    runtime.genrule(
        name = name,
        macros_only = False,
        cmd = " ".join(genrule_cmd),
        out = "selected_operators.yaml",
        labels = ["et_operator_library"],
        **kwargs
    )

def _get_headers(genrule_name, prefix = "", custom_op = None, manual_registration = False):
    headers = OPERATOR_HEADERS + (CUSTOM_OPS_NATIVE_FUNCTION_HEADER if custom_op else [])
    return {
        prefix + f: ":{}[{}]".format(genrule_name, f)
        for f in (MANUAL_REGISTRATION_HEADERS if manual_registration else [])
    }, {
        prefix + f: ":{}[{}]".format(genrule_name, f)
        for f in headers
    }

def _prepare_genrule_and_lib(
        name,
        functions_yaml_path = None,
        custom_ops_yaml_path = None,
        custom_ops_requires_runtime_registration = True,
        manual_registration = False,
        aten_mode = False,
        support_exceptions = True):
    """
    This function returns two dicts `genrules` and `libs`, derived from the arguments being passed
    to `executorch_generated_lib`. `genrules` contains all information related to what genrules to
    run. The structure of it looks like this:
    {
        <genrule_name_1>: {
            "cmd": <genrule_cmd_1>,
            "outs": <outs_list_1>,
        },
        <genrule_name_2>: {
            "cmd": <genrule_cmd_2>,
            "outs": <outs_list_2>,
        },
    }
    For `libs`, similarly it contains information related to what cxx_library we will generate.
    The structure looks like:
    {
        <lib_name_1>: {
            "genrule": <genrule_1>, # where to find the source files
            "srcs": <srcs_1>, # the source file names
        },
        <lib_name_2>: {
            "genrule": <genrule_2>, # where to find the source files
            "srcs": <srcs_2>, # the source file names
        },
    }
    """
    aten_src_path = runtime.external_dep_location("aten-src-path")
    genrule_cmd = [
        "$(exe //executorch/codegen:gen)",
        "--source-path=$(location //executorch/codegen:templates)",
        "--tags-path $(location {})/aten/src/ATen/native/tags.yaml".format(aten_src_path),
        "--aten_yaml_path $(location {})/aten/src/ATen/native/native_functions.yaml".format(aten_src_path),
        "--install_dir=${OUT}",
        # TODO(dbort): Add a second step that verifies that the set of
        # actually-generated files matches GENERATED_FILES.
    ]

    if support_exceptions:
        genrule_cmd.append("--add-exception-boundary")


    # Sources for generated kernel registration lib
    sources = MANUAL_REGISTRATION_SOURCES if manual_registration else GENERATED_SOURCES

    # The command will always generate these files.
    genrule_outs = sources + OPERATOR_HEADERS + (CUSTOM_OPS_NATIVE_FUNCTION_HEADER if custom_ops_yaml_path else []) + MANUAL_REGISTRATION_HEADERS

    genrules = {}
    libs = {}

    # if aten_mode is true, we don't need functions_yaml_path
    genrule_name = name + "_combined"
    exported_headers, headers = _get_headers(genrule_name = genrule_name, custom_op = custom_ops_yaml_path, manual_registration = manual_registration)

    # need to register ATen ops into Executorch runtime:
    need_reg_aten_ops = aten_mode or functions_yaml_path

    # need to register custom ops into Executorch runtime:
    need_reg_custom_ops = custom_ops_yaml_path and custom_ops_requires_runtime_registration

    need_reg_ops = need_reg_aten_ops or need_reg_custom_ops

    if need_reg_aten_ops:
        path = (
            "$(location {})/aten/src/ATen/native/native_functions.yaml".format(aten_src_path)
        ) if not functions_yaml_path else functions_yaml_path
        genrule_cmd = genrule_cmd + [
            "--functions_yaml_path={}".format(path),
        ]
    if aten_mode:
        genrule_cmd = genrule_cmd + ["--use_aten_lib"]
    if manual_registration:
        genrule_cmd = genrule_cmd + [
            "--manual_registration",
        ]
    if custom_ops_yaml_path:
        genrule_cmd = genrule_cmd + [
            "--custom_ops_yaml_path=" + custom_ops_yaml_path,
        ]
    genrules[genrule_name] = {
        "cmd": genrule_cmd,
        "outs": genrule_outs,
    }

    if need_reg_ops:
        libs[name] = {
            "exported_headers": exported_headers,
            "genrule": genrule_name,
            "headers": headers,
            "srcs": sources,
        }

    header_lib = name + "_headers"
    libs[header_lib] = {
        "exported_headers": exported_headers,
        "headers": headers,
    }
    return genrules, libs

def _prepare_custom_ops_genrule_and_lib(
        name,
        custom_ops_yaml_path = None,
        support_exceptions = True,
        deps = [],
        kernels = []):
    """Similar to _prepare_genrule_and_lib but for custom ops."""
    genrules = {}
    libs = {}
    aten_src_path = runtime.external_dep_location("aten-src-path")
    genrule_name = name + "_gen"

    if custom_ops_yaml_path:
        # genrule for selective build from static operator list
        oplist_dir_name = name + "_oplist"
        runtime.genrule(
            name = oplist_dir_name,
            macros_only = False,
            cmd = ("$(exe fbsource//xplat/executorch/codegen/tools:gen_all_oplist) " +
                   "--model_file_list_path $(@query_outputs 'attrfilter(labels, et_operator_library, deps(set({deps})))') " +
                   "--allow_include_all_overloads " +
                   "--output_dir $OUT ").format(deps = " ".join(["\"{}\"".format(d) for d in deps])),
            outs = {"selected_operators.yaml": ["selected_operators.yaml"]},
            default_outs = ["."],
        )

        # genrule for generating operator kernel bindings
        genrule_cmd = [
            "$(exe //executorch/codegen:gen)",
            "--source-path=$(location //executorch/codegen:templates)",
            "--tags-path $(location {})/aten/src/ATen/native/tags.yaml".format(aten_src_path),
            "--aten_yaml_path $(location {})/aten/src/ATen/native/native_functions.yaml".format(aten_src_path),
            "--custom_ops_yaml_path=" + custom_ops_yaml_path,
            "--install_dir=${OUT}",
            "--op_selection_yaml_path=$(location :{}[selected_operators.yaml])".format(oplist_dir_name),
        ]
        if support_exceptions:
            genrule_cmd.append("--add-exception-boundary")

        # Determine what sources custom_ops_<name> target should include
        custom_ops_sources = CUSTOM_OPS_SCHEMA_REGISTRATION_SOURCES + (
            CUSTOM_OPS_GENERATED_SOURCES if kernels else CUSTOM_OPS_DUMMY_KERNEL_SOURCES
        )

        # lib for registering custom ops to pytorch
        libs[name] = {
            "genrule": genrule_name,
            "headers": [],
            "srcs": custom_ops_sources,
        }
        my_cmd = ""
        for rule_substr in genrule_cmd:
            if my_cmd != "":
                my_cmd += " "
            my_cmd += rule_substr
        genrules[genrule_name] = {
            "cmd": my_cmd,
            "outs": {out: [out] for out in CUSTOM_OPS_NATIVE_FUNCTION_HEADER + custom_ops_sources},
        }
    return genrules, libs

def exir_custom_ops_aot_lib(
        name,
        yaml_target = None,
        visibility = [],
        kernels = [],
        deps = [],
        compiler_flags = [],
        define_static_target = False,
        support_exceptions = True,
        platforms = get_default_executorch_platforms()):
    """Generates a C++ library that helps to register the custom ops into PyTorch,
    so they are visible to EXIR. To use this, we need to load the generated so file:
    ```python
    torch.ops.load_library(...)
    ```

    Args:
        name: recommending a name that is obvious for user to tell this should only
            be used by EXIR (AOT) but not executorch runtime.
        yaml_target: buck target for the yaml file with proper schema and kernel entry.
            See https://github.com/pytorch/executorch/blob/main/kernels/portable/README.md#yaml-schema
            for the schema syntax.
        visibility: visibility of the generated library.
        kernels: C++ kernels for these custom ops. They need to be implemented using ATen/c10 basics.
        deps: dependencies of the generated library.
        support_exceptions: enable try/catch wrapper around operator implemntations to make sure exceptions thrown will not bring down the process. Disable if your use case disables exceptions in the build.
    """
    genrules, libs = _prepare_custom_ops_genrule_and_lib(
        name = name,
        custom_ops_yaml_path = selects.apply(yaml_target, lambda y: "$(location {})".format(y)),
        kernels = kernels,
        support_exceptions = support_exceptions,
        deps = deps,
    )
    for genrule in genrules:
        runtime.genrule(
            name = genrule,
            macros_only = False,
            cmd = genrules[genrule]["cmd"],
            outs = genrules[genrule]["outs"],
            default_outs = ["."],
        )
    for compiler_lib in libs:
        runtime.cxx_library(
            name = compiler_lib,
            srcs = [
                ":{}[{}]".format(libs[compiler_lib]["genrule"], f)
                for f in libs[compiler_lib]["srcs"]
            ],
            headers = {
                "CustomOpsNativeFunctions.h": ":{}[CustomOpsNativeFunctions.h]".format(libs[compiler_lib]["genrule"]),
            },
            # link_whole is necessary because the operators register themselves
            # via static initializers that run at program startup.
            # @lint-ignore BUCKLINT link_whole
            link_whole = True,
            visibility = visibility,
            deps = kernels + deps,
            external_deps = ["libtorch"],
            define_static_target = define_static_target,
            # Relax visibility restrictions since deps may include targets
            # outside of //executorch.
            _is_external_target = True,
            # Explicitly indicate that this C++ library will be loaded by Python
            # and consequently need to be exposed as shared libraries. It's not
            # required, but when set it'll make builds faster.
            supports_python_dlopen = True,
            platforms = platforms,
            compiler_flags = compiler_flags,
            force_static = False,
        )

def copy_files(genrule_name, target, file_list):
    """
    Copy files from `target` to current directory.
        genrule_name: name of this copy genrule.
        target: a runtime.filegroup that globs together files.
            eg. //executorch/kernels/portable/cpu:portable_source_files.
        file_list: list of filenames, used to generate the outfiles.
            eg. //executorch/kernels/portable/cpu:portable_source_list.
    """
    target_name = target.split(":")[1]
    runtime.genrule(
        name = genrule_name,
        cmd = "cp -f -r $(location {}) $OUT/".format(target),
        outs = {file: ["{}/{}".format(target_name, file)] for file in file_list},
        default_outs = ["."],
    )

def get_portable_lib_deps():
    return [
        "//executorch/kernels/portable/cpu:math_constants",
        "//executorch/kernels/portable/cpu:scalar_utils",
        "//executorch/kernels/portable/cpu:vec_ops",
        "//executorch/kernels/portable/cpu/pattern:all_deps",
        "//executorch/kernels/portable/cpu/util:all_deps",
    ]

def get_optimized_lib_deps():
    return [
        "//executorch/kernels/optimized/cpu:add_sub_impl",
        "//executorch/kernels/optimized/cpu:binary_ops",
        "//executorch/kernels/optimized/cpu:fft_utils",
        "//executorch/kernels/optimized/cpu:moments_utils",
        "//executorch/kernels/optimized:libblas",
        "//executorch/kernels/optimized:libutils",
        "//executorch/kernels/optimized:libvec",
        "//executorch/runtime/core/portable_type/c10/c10:aten_headers_for_executorch",
        "//executorch/runtime/kernel:kernel_includes",
    ] + get_vec_deps()

def build_portable_header_lib(name, oplist_header_name, feature = None):
    """Build the portable headers into a header-only library.
    Ensures that includes work across portable and optimized libs.
    """
    runtime.cxx_library(
        name = name,
        srcs = [],
        exported_headers = {
            "selected_op_variants.h":":{}[selected_op_variants]".format(oplist_header_name),
        },
        exported_preprocessor_flags = ["-DEXECUTORCH_SELECTIVE_BUILD_DTYPE"],
        header_namespace = "",
        feature = feature,
    )

def build_portable_lib(name, oplist_header_name, portable_header_lib, feature = None, expose_operator_symbols = False):
    """Build portable lib from source. We build from source so that the generated header file,
    selected_op_variants.h, can be used to selectively build the lib for different dtypes.
    """

    # Copy portable cpp files.
    portable_source_files = []
    genrule_name = name + "_copy_portable_source"
    copy_files(genrule_name, "//executorch/kernels/portable/cpu:portable_source_files", portable_source_list())
    for op in portable_source_list():
        portable_source_files.append(":{}[{}]".format(genrule_name, op))

    # For shared library build, we don't want to expose symbols of
    # kernel implementation (ex torch::executor::native::tanh_out)
    # to library users. They should use kernels through registry only.
    # With visibility=hidden, linker won't expose kernel impl symbols
    # so it can prune unregistered kernels.
    # Currently fbcode links all dependent libraries through shared
    # library, and it blocks users like unit tests to use kernel
    # implementation directly. So we enable this for xplat only.
    compiler_flags = ["-Wno-missing-prototypes"]
    if not expose_operator_symbols and is_xplat():
        # Removing '-fvisibility=hidden' exposes operator symbols.
        # This allows operators to be called outside of the kernel registry.
        compiler_flags += ["-fvisibility=hidden"]

    # Build portable lib.
    runtime.cxx_library(
        name = name,
        srcs = portable_source_files,
        exported_preprocessor_flags = ["-DEXECUTORCH_SELECTIVE_BUILD_DTYPE"],
        deps = get_portable_lib_deps() + [":" + portable_header_lib],
        compiler_flags = compiler_flags,
        # WARNING: using a deprecated API to avoid being built into a shared
        # library. In the case of dynamically loading so library we don't want
        # it to depend on other so libraries because that way we have to
        # specify library directory path.
        force_static = True,
        # link_whole is necessary because the operators register themselves
        # via static initializers that run at program startup.
        # @lint-ignore BUCKLINT link_whole
        link_whole = True,
        feature = feature,
    )

def build_optimized_lib(name, oplist_header_name, portable_header_lib, feature = None, expose_operator_symbols = False):
    """Build optimized lib from source. We build from source so that the generated header file,
    selected_op_variants.h, can be used to selectively build the lib for different dtypes.
    """

    # Copy optimized cpp files.
    optimized_source_files = []
    source_genrule = name + "_copy_optimized_source"
    copy_files(source_genrule, "//executorch/kernels/optimized/cpu:optimized_source_files", optimized_source_list())
    for op in optimized_source_list():
        optimized_source_files.append(":{}[{}]".format(source_genrule, op))

    # For shared library build, we don't want to expose symbols of
    # kernel implementation (ex torch::executor::native::tanh_out)
    # to library users. They should use kernels through registry only.
    # With visibility=hidden, linker won't expose kernel impl symbols
    # so it can prune unregistered kernels.
    # Currently fbcode links all dependent libraries through shared
    # library, and it blocks users like unit tests to use kernel
    # implementation directly. So we enable this for xplat only.
    compiler_flags = ["-Wno-missing-prototypes", "-Wno-pass-failed","-Wno-global-constructors","-Wno-shadow",]
    if not expose_operator_symbols and is_xplat():
        # Removing '-fvisibility=hidden' exposes operator symbols.
        # This allows operators to be called outside of the kernel registry.
        compiler_flags += ["-fvisibility=hidden"]

    # Build optimized lib.
    runtime.cxx_library(
        name = name,
        srcs = optimized_source_files,
        exported_preprocessor_flags = ["-DEXECUTORCH_SELECTIVE_BUILD_DTYPE"],
        deps = get_portable_lib_deps() + get_optimized_lib_deps() + [":" + portable_header_lib],
        compiler_flags = compiler_flags,
        preprocessor_flags = get_vec_preprocessor_flags(),
        # sleef needs to be added as a direct dependency of the operator target when building for Android,
        # or a linker error may occur. Not sure why this happens; it seems that fbandroid_platform_deps of
        # dependencies are not transitive
        fbandroid_platform_deps = [
            (
                "^android-arm64.*$",
                [
                    "fbsource//third-party/sleef:sleef",
                ],
            ),
        ],
        # WARNING: using a deprecated API to avoid being built into a shared
        # library. In the case of dynamically loading so library we don't want
        # it to depend on other so libraries because that way we have to
        # specify library directory path.
        force_static = True,
        # link_whole is necessary because the operators register themselves
        # via static initializers that run at program startup.
        # @lint-ignore BUCKLINT link_whole
        link_whole = True,
        feature = feature,
    )

def executorch_generated_lib(
        name,
        functions_yaml_target = None,
        custom_ops_yaml_target = None,
        fallback_yaml_target = None,
        define_static_targets = False,
        custom_ops_aten_kernel_deps = [],
        custom_ops_requires_runtime_registration = True,
        custom_ops_requires_aot_registration = True,
        visibility = [],
        aten_mode = False,
        manual_registration = False,
        use_default_aten_ops_lib = True,
        deps = [],
        xplat_deps = [],
        fbcode_deps = [],
        platforms = get_default_executorch_platforms(),
        compiler_flags = [],
        kernel_deps = [],
        dtype_selective_build = False,
        feature = None,
        expose_operator_symbols = False,
        support_exceptions = True):
    """Emits 0-3 C++ library targets (in fbcode or xplat) containing code to
    dispatch the operators specified in the provided yaml files.

    Generates
    * `<name>` C++ library responsible to register both ATen operators and custom ops
        into Executorch runtime.
    * `custom_ops_<name>` C++ library responsible to register custom ops into PyTorch
        runtime.
    Args:
        name: The name of the C++ library target to emit. Also emits a
            header-only C++ library target named `<name>_headers` that declares
            the signatures for the C++ functions that map to the entries in
            `functions.yaml` and `custom_ops.yaml`.
            If `custom_ops_yaml_target` is specified, also emits:
            - `custom_ops_<name>`: A host-only C++ library that declares and
              registers the ops defined in that file. Clients can load this
              library into local PyTorch using `torch.ops.load_library()` to
              make them visible while authoring models.
        functions_yaml_target: A Buck target pointing to the `functions.yaml`
            file to use. Optional, but at least one of `functions_yaml_target`
            and `custom_ops_yaml_target` must be specified.
        custom_ops_yaml_target: A Buck target pointing to the `custom_ops.yaml`
            file to use. Optional, but at least one of `functions_yaml_target`
            and `custom_ops_yaml_target` must be specified.
        fallback_yaml_target: A Buck target pointing to the yaml file for fallback
            purpose. We will merge `functions.yaml` with the fallback_yaml if exist.
        define_static_targets: If True, defines extra "<name>_static" targets
            for each of the internal cxx_libraries defined by this macro, each
            with preferred_linkage="static". If false, does not define these
            targets.
        custom_ops_aten_kernel_deps: kernels for custom ops that can be registered
            into PyTorch runtime. It needs to be depending on ATen basic types such
            as `at::Tensor` and `c10::ScalarType` etc. If not provided, will auto
            generate fake kernels for custom ops.
        custom_ops_requires_runtime_registration: If false, don't generate
            `<name>` target if `functions_yaml_target` is None. If true, always
            generate `<name>` target no matter whether we have `functions_yaml_target`.
        aten_mode: a boolean for whether we should use ATen kernels and ATen tensors.
        visibility: Visibility of the C++ library targets.
        deps: Additinal deps of the main C++ library. Needs to be in either `//executorch` or `//caffe2` module.
        platforms: platforms args to runtime.cxx_library (only used when in xplat)
        manual_registration: if true, generate RegisterKernels.cpp and RegisterKernels.h.
        use_default_aten_ops_lib: If `aten_mode` is True AND this flag is True,
            use `torch_mobile_all_ops_et` for ATen operator library.
        xplat_deps: Additional xplat deps, can be used to provide custom operator library.
        fbcode_deps: Additional fbcode deps, can be used to provide custom operator library.
        compiler_flags: compiler_flags args to runtime.cxx_library
        dtype_selective_build: In additional to operator selection, dtype selective build
            further selects the dtypes for each operator. Can be used with model or dict
            selective build APIs, where dtypes can be specified.
        feature: Product-Feature Hierarchy (PFH). For internal use only, required
            for FoA in production. See: https://fburl.com/wiki/2wzjpyqy
        expose_operator_symbols: By default, fvisibility=hidden is set for executorch kernel
            libraries built with dtype selective build. This options removes the compiler
            flag and allows operators to be called outside of the kernel registry.
            NOTE: It is not recommended to set this to True, as symbols may clash (duplicate
            symbols errors) if multiple executorch_generated_libs are included by a parent library.
        support_exceptions: enable try/catch wrapper around operator implementations
            to make sure exceptions thrown will not bring down the process. Disable if your
            use case disables exceptions in the build.
    """
    if functions_yaml_target and aten_mode:
        fail("{} is providing functions_yaml_target in ATen mode, it will be ignored. `native_functions.yaml` will be the source of truth.".format(name))

    if not aten_mode and not functions_yaml_target and not custom_ops_yaml_target:
        fail("At least one of functions_yaml_target, custom_ops_yaml_target needs to be provided")

    if expose_operator_symbols:
        if not dtype_selective_build:
            fail("""
            expose_operator_symbols is only available in dtype selective build mode.
            See: https://www.internalfb.com/wiki/PyTorch/Teams/Edge/PyTorch_Edge_Core_Team/Dtype_Selective_Build/""")

    if dtype_selective_build:
        if not expose_operator_symbols and not is_xplat():
            # TODO(T225169282): make this a fail once internal cases move to xplat.
            warning("""
<<<<<<< HEAD
                Dtype selective build with expose_operator_symbols=False works only in xplat - 
=======
                Dtype selective build with expose_operator_symbols=False works only in xplat -
>>>>>>> 6f9764ef
                there are undefined symbols otherwise. Please try to use xplat, or talk to the
                executorch team. Setting expose_operator_symbols=True is not recommended as the
                exposed symbols may clash (duplicate symbols errors) if multiple
                executorch_generated_libs are included by a parent library.
<<<<<<< HEAD
                
=======

>>>>>>> 6f9764ef
                Falling back to operator selective build.""")

        if (not "//executorch/kernels/portable:operators" in kernel_deps) and (not "//executorch/kernels/optimized:optimized_operators" in kernel_deps):
            fail("""
            !!WARNING!! Dtype selective build is available for the portable and optimized kernel libraries.
            If you are using those, please add them to `kernel_deps` in `executorch_generated_lib`:
            //executorch/kernels/portable:operators
            //executorch/kernels/optimized:optimized_operators
            This will tell the build system to rebuild portable/optimized with the dtype selective build header.
            For examples, see: //executorch/examples/selective_build/targets.bzl
            Currently, kernel_deps contains {}.

            If you have a custom kernel library, please remove `dtype_selective_build=True`
            and use regular selective build.
            """.format(kernel_deps))

        # Dtype selective build requires that the portable/optimized kernel libraries are not passed into `deps`.
        if ("//executorch/kernels/portable:operators" in kernel_deps):
            index = 0
            for dep in deps:
                index = index + 1
                portable = name + "_check_portable_" + dep.split(":")[1] + str(index)
                message = "Dtype selective build requires that the portable library is not passed into `deps`. This will cause duplicate symbol errors in the build. Please remove it from `deps` and place it into `kernel_deps`"
                check_recursive_dependencies(portable, dep, "//executorch/kernels/portable:operators", message)
        if ("//executorch/kernels/optimized:optimized_operators" in kernel_deps):
            index = 0
            for dep in deps:
                index = index + 1
                optimized = name + "_check_optimized_" + dep.split(":")[1] + str(index)
                message = "Dtype selective build requires that the optimized library is not passed into `deps`. This will cause duplicate symbol errors in the build. Please remove it from `deps` and place it into `kernel_deps`"
                check_recursive_dependencies(optimized, dep, "//executorch/kernels/optimized:optimized_operators", message)


    aten_suffix = "_aten" if aten_mode else ""

    # merge functions.yaml with fallback yaml
    if functions_yaml_target:
        merge_yaml_name = name + "_merge_yaml"
        cmd = selects.apply(functions_yaml_target, lambda value: "$(exe fbsource//xplat/executorch/codegen/tools:merge_yaml) " +
                                                                 "--functions_yaml_path=$(location {}) --output_dir=$OUT ".format(value))
        if fallback_yaml_target:
            cmd = cmd + "--fallback_yaml_path=$(location {}) ".format(fallback_yaml_target)
        runtime.genrule(
            name = merge_yaml_name,
            macros_only = False,
            cmd = cmd,
            outs = {"merged.yaml": ["merged.yaml"]},
            default_outs = ["."],
            platforms = platforms,
        )
        functions_yaml_path = "$(location :{}[merged.yaml])".format(merge_yaml_name)
    else:
        functions_yaml_path = None
    if custom_ops_yaml_target:
        custom_ops_yaml_path = selects.apply(custom_ops_yaml_target, lambda value: "$(location {})".format(value))
    else:
        custom_ops_yaml_path = None

    genrules, libs = _prepare_genrule_and_lib(
        name = name,
        functions_yaml_path = functions_yaml_path,
        custom_ops_yaml_path = custom_ops_yaml_path,
        custom_ops_requires_runtime_registration = custom_ops_requires_runtime_registration,
        aten_mode = aten_mode,
        manual_registration = manual_registration,
        support_exceptions = support_exceptions,
    )

    # genrule for selective build from static operator list
    oplist_dir_name = name + "_et_oplist"
    runtime.genrule(
        name = oplist_dir_name,
        macros_only = False,
        cmd = ("$(exe fbsource//xplat/executorch/codegen/tools:gen_all_oplist) " +
               "--model_file_list_path $(@query_outputs \'attrfilter(labels, et_operator_library, deps(set({deps})))\') " +
               "--allow_include_all_overloads " +
               "--output_dir $OUT ").format(deps = " ".join(["\"{}\"".format(d) for d in deps])),
        outs = {"selected_operators.yaml": ["selected_operators.yaml"]},
        default_outs = ["."],
        platforms = platforms,
    )

    # genrule to generate selected_op_variants.h from selected_operators.yaml above
    oplist_header_name = name + "_et_op_dtype_gen"
    runtime.genrule(
        name = oplist_header_name,
        macros_only = False,
        cmd = ("$(exe //executorch/codegen/tools:gen_selected_op_variants) " +
               "--yaml_file_path $(location :{}[selected_operators.yaml]) " +
               "--output_dir $OUT").format(oplist_dir_name),
        outs = {"selected_op_variants": ["selected_op_variants.h"]},
        default_outs = ["."],
        platforms = platforms,
        visibility = visibility,
        _is_external_target = True,
    )

    # codegen genrule(s). For ATen mode we expect two genrules, one for ATen ops one for custom ops.
    for genrule_name in genrules:
        genrules[genrule_name]["cmd"].append(
            "--op_selection_yaml_path=$(location :{}[selected_operators.yaml])".format(oplist_dir_name),
        )
        my_cmd = ""
        for rule_substr in genrules[genrule_name]["cmd"]:
            if my_cmd != "":
                my_cmd += " "
            my_cmd += rule_substr
        runtime.genrule(
            name = genrule_name,
            cmd = my_cmd,
            outs = {f: [f] for f in genrules[genrule_name]["outs"]},
            default_outs = ["."],
            platforms = platforms,
        )

    if dtype_selective_build:
        # Build portable headers lib. Used for portable and optimized kernel libraries.
        portable_header_lib = name + "_portable_header_lib"
        build_portable_header_lib(portable_header_lib, oplist_header_name, feature)

        if "//executorch/kernels/portable:operators" in kernel_deps:
            # Remove portable from kernel_deps as we're building it from source.
            kernel_deps.remove("//executorch/kernels/portable:operators")

            # Build portable lib.
            portable_lib_name = name + "_portable_lib"
            build_portable_lib(portable_lib_name, oplist_header_name, portable_header_lib, feature, expose_operator_symbols)
            kernel_deps.append(":{}".format(portable_lib_name))

        if "//executorch/kernels/optimized:optimized_operators" in kernel_deps:
            # Remove optimized from kernel_deps as we're building it from source.
            kernel_deps.remove("//executorch/kernels/optimized:optimized_operators")

            # Build optimized lib.
            optimized_lib_name = name + "_optimized_lib"
            build_optimized_lib(optimized_lib_name, oplist_header_name, portable_header_lib, feature, expose_operator_symbols)
            kernel_deps.append(":{}".format(optimized_lib_name))

    # Exports headers that declare the function signatures of the C++ functions
    # that map to entries in `functions.yaml` and `custom_ops.yaml`.
    # For ATen mode, the headers will be `aten_Functions.h`, `aten_NativeFunctions.h` and `aten_UnboxingFunctions.h`
    # along with headers declaring custom ops `Functions.h`, `NativeFunctions.h` and `UnboxingFunctions.h`.
    header_lib = name + "_headers"
    if header_lib in libs:
        runtime.cxx_library(
            name = header_lib,
            srcs = [],
            exported_headers = libs[header_lib]["headers"],
            visibility = visibility,
            # Relax visibility restrictions since deps may include targets
            # outside of //executorch.
            _is_external_target = True,
            platforms = platforms,
            compiler_flags = compiler_flags,
            exported_deps = [
                "//executorch/codegen:macros",
                "//executorch/runtime/kernel:kernel_runtime_context" + aten_suffix,
            ],
            feature = feature,
        )

    if name in libs:
        lib_name = name
        runtime.cxx_library(
            name = lib_name,
            srcs = [
                ":{}[{}]".format(libs[lib_name]["genrule"], f)
                for f in libs[lib_name]["srcs"]
            ],
            # Note that all of these generated headers are only used by this library
            # target, and are not meant to be used by targets outside of this
            # directory.
            headers = libs[lib_name]["headers"],
            exported_headers = libs[lib_name]["exported_headers"],
            exported_preprocessor_flags = ["-DUSE_ATEN_LIB"] if aten_mode else [],
            # link_whole is necessary because the operators register themselves via
            # static initializers that run at program startup.
            # @lint-ignore BUCKLINT link_whole
            link_whole = True,
            visibility = visibility,
            # Operator Registration is done through static tables
            compiler_flags = select({
                "DEFAULT": ["-Wno-global-constructors"],
                "ovr_config//os:windows": [],
            }) + compiler_flags,
            deps = [
                "//executorch/runtime/kernel:operator_registry" + aten_suffix,
                "//executorch/kernels/prim_ops:prim_ops_registry" + aten_suffix,
                "//executorch/runtime/core:evalue" + aten_suffix,
                "//executorch/codegen:macros",
            ] + deps + kernel_deps,
            exported_deps = [
                "//executorch/runtime/core/exec_aten:lib" + aten_suffix,
                "//executorch/runtime/kernel:kernel_runtime_context" + aten_suffix,
            ],
            xplat_deps = xplat_deps,
            fbcode_deps = fbcode_deps,
            external_deps = ["libtorch"] if aten_mode and use_default_aten_ops_lib else [],
            define_static_target = define_static_targets,
            # Relax visibility restrictions since deps may include targets outside
            # of //executorch.
            _is_external_target = True,
            platforms = platforms,
            feature = feature,
        )

    if custom_ops_yaml_target and custom_ops_requires_aot_registration:
        exir_custom_ops_aot_lib(
            name = "custom_ops_" + name,
            yaml_target = custom_ops_yaml_target,
            visibility = visibility,
            kernels = custom_ops_aten_kernel_deps,
            deps = deps + [":" + header_lib],
            define_static_target = define_static_targets,
            platforms = platforms,
        )

# Util macro that takes in a binary or a shared library, find targets ending with `_et_oplist` in the transitive closure of deps,
# get the `selected_operators.yaml` from those targets, try to merge them into a single yaml. This target will fail to build, if
# there are intersections of all `selected_operators.yaml` the `target` is depending on.
#
# An example failure case: a binary `bin` is depending on 2 `executorch_generated_lib`s and they both register `aten::add.out`
# with either the same or different kernels associated to it.
#
# If build successfully, all of the `selected_operators.yaml` will be merged into 1 `selected_operators.yaml` for debugging purpose.
def executorch_ops_check(
    name,
    deps,
    **kwargs,
):
    runtime.genrule(
        name = name,
        macros_only = False,
        cmd = ("$(exe fbsource//xplat/executorch/codegen/tools:gen_all_oplist) " +
               "--model_file_list_path $(@query_outputs \"filter('.*_et_oplist', deps(set({deps})))\") " +
               "--allow_include_all_overloads " +
               "--check_ops_not_overlapping " +
               "--DEBUG_ONLY_check_prim_ops $(@query_targets \"filter('prim_ops_registry(?:_static|_aten)?$', deps(set({deps})))\") " +
               "--output_dir $OUT ").format(deps = " ".join(["\'{}\'".format(d) for d in deps])),
        define_static_target = False,
        platforms = kwargs.pop("platforms", get_default_executorch_platforms()),
        outs = {"selected_operators.yaml": ["selected_operators.yaml"]},
        default_outs = ["."],
        **kwargs,
    )

def check_recursive_dependencies(
    name,
    parent,
    child,
    message = "",
    **kwargs,
):
    """
    Checks if child is a transitive dependency of parent and fails if it is.
    The query runs the equivalent of `buck2 uquery "allpaths(parent, child)".
    The path from parent->child is available in the out file and error message.
    """
    message = "Dependency violation: '{}' should not depend on '{}'. {}".format(parent, child, message)

    if parent == child:
        fail(message)

    runtime.genrule(
        name = name,
        macros_only = False,
        cmd = 'mkdir -p $OUT;paths="$(query_targets allpaths({}, {}))"; echo "$paths" > $OUT/dep.txt; if [ -z "$paths" ]; then echo "Dependencies look good"; else echo {}. This will cause duplicate symbol errors when building with dtype selective build. The dependency path is: "$paths"; fail; fi'.format(parent, child, message),
        define_static_target = False,
        # The path is saved to $OUT/dep.txt and can be accessed via genrule_name[result].
        outs = {"result": ["dep.txt"]},
        default_outs = ["."],
        platforms = kwargs.pop("platforms", get_default_executorch_platforms()),
    )<|MERGE_RESOLUTION|>--- conflicted
+++ resolved
@@ -646,20 +646,12 @@
         if not expose_operator_symbols and not is_xplat():
             # TODO(T225169282): make this a fail once internal cases move to xplat.
             warning("""
-<<<<<<< HEAD
-                Dtype selective build with expose_operator_symbols=False works only in xplat - 
-=======
                 Dtype selective build with expose_operator_symbols=False works only in xplat -
->>>>>>> 6f9764ef
                 there are undefined symbols otherwise. Please try to use xplat, or talk to the
                 executorch team. Setting expose_operator_symbols=True is not recommended as the
                 exposed symbols may clash (duplicate symbols errors) if multiple
                 executorch_generated_libs are included by a parent library.
-<<<<<<< HEAD
-                
-=======
-
->>>>>>> 6f9764ef
+
                 Falling back to operator selective build.""")
 
         if (not "//executorch/kernels/portable:operators" in kernel_deps) and (not "//executorch/kernels/optimized:optimized_operators" in kernel_deps):
